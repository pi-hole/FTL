/* Pi-hole: A black hole for Internet advertisements
*  (c) 2017 Pi-hole, LLC (https://pi-hole.net)
*  Network-wide ad blocking via your own hardware.
*
*  FTL Engine
*  API Implementation
*
*  This file is copyright under the latest version of the EUPL.
*  Please see LICENSE file for your rights under this license. */

#include "FTL.h"
#include "api.h"
#include "version.h"
// needed for sqlite3_libversion()
#include "sqlite3.h"

#define min(a,b) ({ __typeof__ (a) _a = (a); __typeof__ (b) _b = (b); _a < _b ? _a : _b; })

/* qsort comparision function (count field), sort ASC */
static int __attribute__((pure)) cmpasc(const void *a, const void *b)
{
	int *elem1 = (int*)a;
	int *elem2 = (int*)b;

	if (elem1[1] < elem2[1])
		return -1;
	else if (elem1[1] > elem2[1])
		return 1;
	else
		return 0;
}

// qsort subroutine, sort DESC
static int __attribute__((pure)) cmpdesc(const void *a, const void *b)
{
	int *elem1 = (int*)a;
	int *elem2 = (int*)b;

	if (elem1[1] > elem2[1])
		return -1;
	else if (elem1[1] < elem2[1])
		return 1;
	else
		return 0;
}

void getStats(int *sock)
{
	int blocked = counters->blocked;
	int total = counters->queries;
	float percentage = 0.0f;

	// Avoid 1/0 condition
	if(total > 0)
		percentage = 1e2f*blocked/total;

	// Send domains being blocked
	if(istelnet[*sock]) {
		ssend(*sock, "domains_being_blocked %i\n", counters->gravity);
	}
	else
		pack_int32(*sock, counters->gravity);

	// unique_clients: count only clients that have been active within the most recent 24 hours
	int i, activeclients = 0;
	for(i=0; i < counters->clients; i++)
	{
		validate_access("clients", i, true, __LINE__, __FUNCTION__, __FILE__);
		if(clients[i].count > 0)
			activeclients++;
	}

	if(istelnet[*sock]) {
		ssend(*sock, "dns_queries_today %i\nads_blocked_today %i\nads_percentage_today %f\n",
		      total, blocked, percentage);
		ssend(*sock, "unique_domains %i\nqueries_forwarded %i\nqueries_cached %i\n",
		      counters->domains, counters->forwardedqueries, counters->cached);
		ssend(*sock, "clients_ever_seen %i\n", counters->clients);
		ssend(*sock, "unique_clients %i\n", activeclients);

		// Sum up all query types (A, AAAA, ANY, SRV, SOA, ...)
		int sumalltypes = 0;
		for(i=0; i < TYPE_MAX-1; i++)
		{
			sumalltypes += counters->querytype[i];
		}
		ssend(*sock, "dns_queries_all_types %i\n", sumalltypes);

		// Send individual reply type counters
		ssend(*sock, "reply_NODATA %i\nreply_NXDOMAIN %i\nreply_CNAME %i\nreply_IP %i\n",
		      counters->reply_NODATA, counters->reply_NXDOMAIN, counters->reply_CNAME, counters->reply_IP);
		ssend(*sock, "privacy_level %i\n", config.privacylevel);
	}
	else
	{
		pack_int32(*sock, total);
		pack_int32(*sock, blocked);
		pack_float(*sock, percentage);
		pack_int32(*sock, counters->domains);
		pack_int32(*sock, counters->forwardedqueries);
		pack_int32(*sock, counters->cached);
		pack_int32(*sock, counters->clients);
		pack_int32(*sock, activeclients);
	}

	// Send status
	if(istelnet[*sock]) {
		ssend(*sock, "status %s\n", counters->gravity > 0 ? "enabled" : "disabled");
	}
	else
		pack_uint8(*sock, blockingstatus);
}

void getOverTime(int *sock)
{
	int i, from = 0, until = OVERTIME_SLOTS;
	bool found = false;
	time_t mintime = overTime[0].timestamp;

	// Start with the first non-empty overTime slot
	for(i=0; i < OVERTIME_SLOTS; i++)
	{
		if((overTime[i].total > 0 || overTime[i].blocked > 0) &&
		   overTime[i].timestamp >= mintime)
		{
			from = i;
			found = true;
			break;
		}
	}

	// End with last non-empty overTime slot
	for(i = 0; i < OVERTIME_SLOTS; i++)
	{
		if(overTime[i].timestamp >= time(NULL))
		{
			until = i;
			break;
		}
	}

	// Check if there is any data to be sent
	if(!found)
		return;

	if(istelnet[*sock])
	{
		for(i = from; i < until; i++)
		{
			ssend(*sock,"%li %i %i\n",overTime[i].timestamp,overTime[i].total,overTime[i].blocked);
		}
	}
	else
	{
		// We can use the map16 type because there should only be about 288 time slots (TIMEFRAME set to "yesterday")
		// and map16 can hold up to (2^16)-1 = 65535 pairs

		// Send domains over time
		pack_map16_start(*sock, (uint16_t) (until - from));
		for(i = from; i < until; i++) {
			pack_int32(*sock, overTime[i].timestamp);
			pack_int32(*sock, overTime[i].total);
		}

		// Send ads over time
		pack_map16_start(*sock, (uint16_t) (until - from));
		for(i = from; i < until; i++) {
			pack_int32(*sock, overTime[i].timestamp);
			pack_int32(*sock, overTime[i].blocked);
		}
	}
}

void getTopDomains(char *client_message, int *sock)
{
	int i, temparray[counters->domains][2], count=10, num;
	bool blocked, audit = false, asc = false;

	blocked = command(client_message, ">top-ads");

	// Exit before processing any data if requested via config setting
	get_privacy_level(NULL);
	if(config.privacylevel >= PRIVACY_HIDE_DOMAINS) {
		// Always send the total number of domains, but pretend it's 0
		if(!istelnet[*sock])
			pack_int32(*sock, 0);

		return;
	}

	// Match both top-domains and top-ads
	// example: >top-domains (15)
	if(sscanf(client_message, "%*[^(](%i)", &num) > 0) {
		// User wants a different number of requests
		count = num;
	}

	// Apply Audit Log filtering?
	// example: >top-domains for audit
	if(command(client_message, " for audit"))
		audit = true;

	// Sort in ascending order?
	// example: >top-domains asc
	if(command(client_message, " asc"))
		asc = true;

	for(i=0; i < counters->domains; i++)
	{
		validate_access("domains", i, true, __LINE__, __FUNCTION__, __FILE__);
		temparray[i][0] = i;
		if(blocked)
			temparray[i][1] = domains[i].blockedcount;
		else
			// Count only permitted queries
			temparray[i][1] = (domains[i].count - domains[i].blockedcount);
	}

	// Sort temporary array
	if(asc)
		qsort(temparray, counters->domains, sizeof(int[2]), cmpasc);
	else
		qsort(temparray, counters->domains, sizeof(int[2]), cmpdesc);


	// Get filter
	char * filter = read_setupVarsconf("API_QUERY_LOG_SHOW");
	bool showpermitted = true, showblocked = true;
	if(filter != NULL)
	{
		if((strcmp(filter, "permittedonly")) == 0)
			showblocked = false;
		else if((strcmp(filter, "blockedonly")) == 0)
			showpermitted = false;
		else if((strcmp(filter, "nothing")) == 0)
		{
			showpermitted = false;
			showblocked = false;
		}
	}
	clearSetupVarsArray();

	// Get domains which the user doesn't want to see
	char * excludedomains = NULL;
	if(!audit)
	{
		excludedomains = read_setupVarsconf("API_EXCLUDE_DOMAINS");
		if(excludedomains != NULL)
		{
			getSetupVarsArray(excludedomains);
		}
	}

	if(!istelnet[*sock])
	{
		// Send the data required to get the percentage each domain has been blocked / queried
		if(blocked)
			pack_int32(*sock, counters->blocked);
		else
			pack_int32(*sock, counters->queries);
	}

	int n = 0;
	for(i=0; i < counters->domains; i++)
	{
		// Get sorted indices
		int j = temparray[i][0];
		validate_access("domains", j, true, __LINE__, __FUNCTION__, __FILE__);

		// Skip this domain if there is a filter on it
		if(excludedomains != NULL && insetupVarsArray(getstr(domains[j].domainpos)))
			continue;

		// Skip this domain if already included in audit
		if(audit && countlineswith(getstr(domains[j].domainpos), files.auditlist) > 0)
			continue;

		// Hidden domain, probably due to privacy level. Skip this in the top lists
		if(strcmp(getstr(domains[j].domainpos), HIDDEN_DOMAIN) == 0)
			continue;

		if(blocked && showblocked && domains[j].blockedcount > 0)
		{
			if(audit && domains[j].regexmatch == REGEX_BLOCKED)
			{
				if(istelnet[*sock])
					ssend(*sock, "%i %i %s wildcard\n", n, domains[j].blockedcount, getstr(domains[j].domainpos));
				else {
					char *fancyWildcard = calloc(3 + strlen(getstr(domains[j].domainpos)), sizeof(char));
					if(fancyWildcard == NULL) return;
					sprintf(fancyWildcard, "*.%s", getstr(domains[j].domainpos));

					if(!pack_str32(*sock, fancyWildcard))
						return;

					pack_int32(*sock, domains[j].blockedcount);
					free(fancyWildcard);
				}
			}
			else
			{
				if(istelnet[*sock])
					ssend(*sock, "%i %i %s\n", n, domains[j].blockedcount, getstr(domains[j].domainpos));
				else {
					if(!pack_str32(*sock, getstr(domains[j].domainpos)))
						return;

					pack_int32(*sock, domains[j].blockedcount);
				}
			}
			n++;
		}
		else if(!blocked && showpermitted && (domains[j].count - domains[j].blockedcount) > 0)
		{
			if(istelnet[*sock])
				ssend(*sock,"%i %i %s\n",n,(domains[j].count - domains[j].blockedcount),getstr(domains[j].domainpos));
			else
			{
				if(!pack_str32(*sock, getstr(domains[j].domainpos)))
					return;

				pack_int32(*sock, domains[j].count - domains[j].blockedcount);
			}
			n++;
		}

		// Only count entries that are actually sent and return when we have send enough data
		if(n == count)
			break;
	}

	if(excludedomains != NULL)
		clearSetupVarsArray();
}

void getTopClients(char *client_message, int *sock)
{
	int i, temparray[counters->clients][2], count=10, num;

	// Exit before processing any data if requested via config setting
	get_privacy_level(NULL);
	if(config.privacylevel >= PRIVACY_HIDE_DOMAINS_CLIENTS) {
		// Always send the total number of clients, but pretend it's 0
		if(!istelnet[*sock])
			pack_int32(*sock, 0);

		return;
	}

	// Match both top-domains and top-ads
	// example: >top-clients (15)
	if(sscanf(client_message, "%*[^(](%i)", &num) > 0) {
		// User wants a different number of requests
		count = num;
	}

	// Show also clients which have not been active recently?
	// This option can be combined with existing options,
	// i.e. both >top-clients withzero" and ">top-clients withzero (123)" are valid
	bool includezeroclients = false;
	if(command(client_message, " withzero"))
		includezeroclients = true;

	// Show number of blocked queries instead of total number?
	// This option can be combined with existing options,
	// i.e. ">top-clients withzero blocked (123)" would be valid
	bool blockedonly = false;
	if(command(client_message, " blocked"))
		blockedonly = true;

	for(i=0; i < counters->clients; i++)
	{
		validate_access("clients", i, true, __LINE__, __FUNCTION__, __FILE__);
		temparray[i][0] = i;
		// Use either blocked or total count based on request string
		temparray[i][1] = blockedonly ? clients[i].blockedcount : clients[i].count;
	}

	// Sort in ascending order?
	// example: >top-clients asc
	bool asc = false;
	if(command(client_message, " asc"))
		asc = true;

	// Sort temporary array
	if(asc)
		qsort(temparray, counters->clients, sizeof(int[2]), cmpasc);
	else
		qsort(temparray, counters->clients, sizeof(int[2]), cmpdesc);

	// Get clients which the user doesn't want to see
	char * excludeclients = read_setupVarsconf("API_EXCLUDE_CLIENTS");
	if(excludeclients != NULL)
	{
		getSetupVarsArray(excludeclients);
	}

	if(!istelnet[*sock])
	{
		// Send the total queries so they can make percentages from this data
		pack_int32(*sock, counters->queries);
	}

	int n = 0;
	for(i=0; i < counters->clients; i++)
	{
		// Get sorted indices and counter values (may be either total or blocked count)
		int j = temparray[i][0];
		int ccount = temparray[i][1];
		validate_access("clients", j, true, __LINE__, __FUNCTION__, __FILE__);

		// Skip this client if there is a filter on it
		if(excludeclients != NULL &&
			(insetupVarsArray(getstr(clients[j].ippos)) || insetupVarsArray(getstr(clients[j].namepos))))
			continue;

		// Hidden client, probably due to privacy level. Skip this in the top lists
		if(strcmp(getstr(clients[j].ippos), HIDDEN_CLIENT) == 0)
			continue;

		char *client_ip = getstr(clients[j].ippos);
		char *client_name = getstr(clients[j].namepos);

		// Return this client if either
		// - "withzero" option is set, and/or
		// - the client made at least one query within the most recent 24 hours
		if(includezeroclients || ccount > 0)
		{
			if(istelnet[*sock])
				ssend(*sock,"%i %i %s %s\n", n, ccount, client_ip, client_name);
			else
			{
				if(!pack_str32(*sock, "") || !pack_str32(*sock, client_ip))
					return;

				pack_int32(*sock, ccount);
			}
			n++;
		}

		if(n == count)
			break;
	}

	if(excludeclients != NULL)
		clearSetupVarsArray();
}


void getForwardDestinations(char *client_message, int *sock)
{
	bool sort = true;
	int i, temparray[counters->forwarded][2], totalqueries = 0;

	if(command(client_message, "unsorted"))
		sort = false;

	for(i=0; i < counters->forwarded; i++) {
		validate_access("forwarded", i, true, __LINE__, __FUNCTION__, __FILE__);
		// If we want to print a sorted output, we fill the temporary array with
		// the values we will use for sorting afterwards
		if(sort) {
			temparray[i][0] = i;
			temparray[i][1] = forwarded[i].count;
		}
	}

	if(sort)
	{
		// Sort temporary array in descending order
		qsort(temparray, counters->forwarded, sizeof(int[2]), cmpdesc);
	}

	totalqueries = counters->forwardedqueries + counters->cached + counters->blocked;

	// Loop over available forward destinations
	for(i=-2; i < min(counters->forwarded, 8); i++)
	{
		char *ip, *name;
		float percentage = 0.0f;

		if(i == -2)
		{
			// Blocked queries (local lists)
			ip = "blocklist";
			name = ip;

			if(totalqueries > 0)
				// Whats the percentage of locked queries on the total amount of queries?
				percentage = 1e2f * counters->blocked / totalqueries;
		}
		else if(i == -1)
		{
			// Local cache
			ip = "cache";
			name = ip;

			if(totalqueries > 0)
				// Whats the percentage of cached queries on the total amount of queries?
				percentage = 1e2f * counters->cached / totalqueries;
		}
		else
		{
			// Regular forward destionation
			// Get sorted indices
			int j;
			if(sort)
				j = temparray[i][0];
			else
				j = i;
			validate_access("forwarded", j, true, __LINE__, __FUNCTION__, __FILE__);

			// Get IP and host name of forward destination if available
			ip = getstr(forwarded[j].ippos);
			name = getstr(forwarded[j].namepos);

			// Get percentage
			if(totalqueries > 0)
				percentage = 1e2f * forwarded[j].count / totalqueries;
		}

		// Send data:
		// - always if i < 0 (special upstreams: blocklist and cache)
		// - only if percentage > 0.0 for all others (i > 0)
		if(percentage > 0.0f || i < 0)
		{
			if(istelnet[*sock])
				ssend(*sock, "%i %.2f %s %s\n", i, percentage, ip, name);
			else
			{
				if(!pack_str32(*sock, name) || !pack_str32(*sock, ip))
					return;

				pack_float(*sock, percentage);
			}
		}
	}
}


void getQueryTypes(int *sock)
{
	int i,total = 0;
	for(i=0; i < TYPE_MAX-1; i++)
		total += counters->querytype[i];

	float percentage[TYPE_MAX-1] = { 0.0 };

	// Prevent floating point exceptions by checking if the divisor is != 0
	if(total > 0)
		for(i=0; i < TYPE_MAX-1; i++)
			percentage[i] = 1e2f*counters->querytype[i]/total;

	if(istelnet[*sock]) {
		ssend(*sock, "A (IPv4): %.2f\nAAAA (IPv6): %.2f\nANY: %.2f\nSRV: %.2f\nSOA: %.2f\nPTR: %.2f\nTXT: %.2f\n",
		      percentage[0], percentage[1], percentage[2], percentage[3],
		      percentage[4], percentage[5], percentage[6]);
	}
	else {
		pack_str32(*sock, "A (IPv4)");
		pack_float(*sock, percentage[0]);
		pack_str32(*sock, "AAAA (IPv6)");
		pack_float(*sock, percentage[1]);
		pack_str32(*sock, "ANY");
		pack_float(*sock, percentage[2]);
		pack_str32(*sock, "SRV");
		pack_float(*sock, percentage[3]);
		pack_str32(*sock, "SOA");
		pack_float(*sock, percentage[4]);
		pack_str32(*sock, "PTR");
		pack_float(*sock, percentage[5]);
		pack_str32(*sock, "TXT");
		pack_float(*sock, percentage[6]);
	}
}

char *querytypes[8] = {"A","AAAA","ANY","SRV","SOA","PTR","TXT","UNKN"};

void getAllQueries(char *client_message, int *sock)
{
	// Exit before processing any data if requested via config setting
	get_privacy_level(NULL);
	if(config.privacylevel >= PRIVACY_MAXIMUM)
		return;

	// Do we want a more specific version of this command (domain/client/time interval filtered)?
	int from = 0, until = 0;

	char *domainname = NULL;
	bool filterdomainname = false;
	int domainid = -1;

	char *clientname = NULL;
	bool filterclientname = false;
	int clientid = -1;

	int querytype = 0;

	char *forwarddest = NULL;
	bool filterforwarddest = false;
	int forwarddestid = 0;

	// Time filtering?
	if(command(client_message, ">getallqueries-time")) {
		sscanf(client_message, ">getallqueries-time %i %i",&from, &until);
	}

	// Query type filtering?
	if(command(client_message, ">getallqueries-qtype")) {
		// Get query type we want to see only
		sscanf(client_message, ">getallqueries-qtype %i", &querytype);
		if(querytype < 1 || querytype >= TYPE_MAX)
		{
			// Invalid query type requested
			return;
		}
	}

	// Forward destination filtering?
	if(command(client_message, ">getallqueries-forward")) {
		// Get forward destination name we want to see only (limit length to 255 chars)
		forwarddest = calloc(256, sizeof(char));
		if(forwarddest == NULL) return;
		sscanf(client_message, ">getallqueries-forward %255s", forwarddest);
		filterforwarddest = true;

		if(strcmp(forwarddest, "cache") == 0)
			forwarddestid = -1;
		else if(strcmp(forwarddest, "blocklist") == 0)
			forwarddestid = -2;
		else
		{
			// Iterate through all known forward destinations
			int i;
			validate_access("forwards", MAX(0,counters->forwarded-1), true, __LINE__, __FUNCTION__, __FILE__);
			forwarddestid = -3;
			for(i = 0; i < counters->forwarded; i++)
			{
				// Try to match the requested string against their IP addresses and
				// (if available) their host names
				if(strcmp(getstr(forwarded[i].ippos), forwarddest) == 0 ||
				   (forwarded[i].namepos != 0 &&
				    strcmp(getstr(forwarded[i].namepos), forwarddest) == 0))
				{
					forwarddestid = i;
					break;
				}
			}
			if(forwarddestid < 0)
			{
				// Requested forward destination has not been found, we directly
				// exit here as there is no data to be returned
				free(forwarddest);
				return;
			}
		}
	}

	// Domain filtering?
	if(command(client_message, ">getallqueries-domain")) {
		// Get domain name we want to see only (limit length to 255 chars)
		domainname = calloc(256, sizeof(char));
		if(domainname == NULL) return;
		sscanf(client_message, ">getallqueries-domain %255s", domainname);
		filterdomainname = true;
		// Iterate through all known domains
		int i;
		validate_access("domains", MAX(0,counters->domains-1), true, __LINE__, __FUNCTION__, __FILE__);
		for(i = 0; i < counters->domains; i++)
		{
			// Try to match the requested string
			if(strcmp(getstr(domains[i].domainpos), domainname) == 0)
			{
				domainid = i;
				break;
			}
		}
		if(domainid < 0)
		{
			// Requested domain has not been found, we directly
			// exit here as there is no data to be returned
			free(domainname);
			return;
		}
	}

	// Client filtering?
	if(command(client_message, ">getallqueries-client")) {
		// Get client name we want to see only (limit length to 255 chars)
		clientname = calloc(256, sizeof(char));
		if(clientname == NULL) return;
		sscanf(client_message, ">getallqueries-client %255s", clientname);
		filterclientname = true;
		// Iterate through all known clients
		int i;
		validate_access("clients", MAX(0,counters->clients-1), true, __LINE__, __FUNCTION__, __FILE__);
		for(i = 0; i < counters->clients; i++)
		{
			// Try to match the requested string
			if(strcmp(getstr(clients[i].ippos), clientname) == 0 ||
			   (clients[i].namepos != 0 &&
			    strcmp(getstr(clients[i].namepos), clientname) == 0))
			{
				clientid = i;
				break;
			}
		}
		if(clientid < 0)
		{
			// Requested client has not been found, we directly
			// exit here as there is no data to be returned
			free(clientname);
			return;
		}
	}

	int ibeg = 0, num;
	// Test for integer that specifies number of entries to be shown
	if(sscanf(client_message, "%*[^(](%i)", &num) > 0)
	{
		// User wants a different number of requests
		// Don't allow a start index that is smaller than zero
		ibeg = counters->queries-num;
		if(ibeg < 0)
			ibeg = 0;
	}

	// Get potentially existing filtering flags
	char * filter = read_setupVarsconf("API_QUERY_LOG_SHOW");
	bool showpermitted = true, showblocked = true;
	if(filter != NULL)
	{
		if((strcmp(filter, "permittedonly")) == 0)
			showblocked = false;
		else if((strcmp(filter, "blockedonly")) == 0)
			showpermitted = false;
		else if((strcmp(filter, "nothing")) == 0)
		{
			showpermitted = false;
			showblocked = false;
		}
	}
	clearSetupVarsArray();

	int i;
	for(i=ibeg; i < counters->queries; i++)
	{
		validate_access("queries", i, true, __LINE__, __FUNCTION__, __FILE__);
		// Check if this query has been create while in maximum privacy mode
		if(queries[i].privacylevel >= PRIVACY_MAXIMUM) continue;

		validate_access("domains", queries[i].domainID, true, __LINE__, __FUNCTION__, __FILE__);
		validate_access("clients", queries[i].clientID, true, __LINE__, __FUNCTION__, __FILE__);

		char *qtype = querytypes[queries[i].type - TYPE_A];

		// 1 = gravity.list, 4 = wildcard, 5 = black.list
		if((queries[i].status == QUERY_GRAVITY ||
		    queries[i].status == QUERY_WILDCARD ||
		    queries[i].status == QUERY_BLACKLIST) && !showblocked)
			continue;
		// 2 = forwarded, 3 = cached
		if((queries[i].status == QUERY_FORWARDED ||
		    queries[i].status == QUERY_CACHE) && !showpermitted)
			continue;

		// Skip those entries which so not meet the requested timeframe
		if((from > queries[i].timestamp && from != 0) || (queries[i].timestamp > until && until != 0))
			continue;

		// Skip if domain is not identical with what the user wants to see
		if(filterdomainname && queries[i].domainID != domainid)
			continue;

		// Skip if client name and IP are not identical with what the user wants to see
		if(filterclientname && queries[i].clientID != clientid)
			continue;

		// Skip if query type is not identical with what the user wants to see
		if(querytype != 0 && querytype != queries[i].type)
			continue;

		if(filterforwarddest)
		{
			// Does the user want to see queries answered from blocking lists?
			if(forwarddestid == -2 && queries[i].status != QUERY_GRAVITY
			                       && queries[i].status != QUERY_WILDCARD
			                       && queries[i].status != QUERY_BLACKLIST)
				continue;
			// Does the user want to see queries answered from local cache?
			else if(forwarddestid == -1 && queries[i].status != QUERY_CACHE)
				continue;
			// Does the user want to see queries answered by an upstream server?
			else if(forwarddestid >= 0 && forwarddestid != queries[i].forwardID)
				continue;
		}

		// Ask subroutine for domain. It may return "hidden" depending on
		// the privacy settings at the time the query was made
		char *domain = getDomainString(i);
		// Similarly for the client
		char *client;
		if(strlen(getstr(clients[queries[i].clientID].namepos)) > 0)
			client = getClientNameString(i);
		else
			client = getClientIPString(i);

		unsigned long delay = queries[i].response;
		// Check if received (delay should be smaller than 30min)
		if(delay > 1.8e7)
			delay = 0;

		if(istelnet[*sock])
		{
<<<<<<< HEAD
			ssend(*sock,"%i %s %s %s %i %i %i %lu",queries[i].timestamp,qtype,domain,client,queries[i].status,queries[i].dnssec,queries[i].reply,delay);
			if(config.debug & DEBUG_API)
				ssend(*sock, " %i", i);
			ssend(*sock, "\n");
=======
			ssend(*sock,"%li %s %s %s %i %i %i %lu\n",queries[i].timestamp,qtype,domain,client,queries[i].status,queries[i].dnssec,queries[i].reply,delay);
>>>>>>> 0dbe3b70
		}
		else
		{
			pack_int32(*sock, queries[i].timestamp);

			// Use a fixstr because the length of qtype is always 4 (max is 31 for fixstr)
			if(!pack_fixstr(*sock, qtype))
				return;

			// Use str32 for domain and client because we have no idea how long they will be (max is 4294967295 for str32)
			if(!pack_str32(*sock, domain) || !pack_str32(*sock, client))
				return;

			pack_uint8(*sock, queries[i].status);
			pack_uint8(*sock, queries[i].dnssec);
		}
	}

	// Free allocated memory
	if(filterclientname)
		free(clientname);

	if(filterdomainname)
		free(domainname);

	if(filterforwarddest)
		free(forwarddest);
}

void getRecentBlocked(char *client_message, int *sock)
{
	int i, num=1;

	// Test for integer that specifies number of entries to be shown
	if(sscanf(client_message, "%*[^(](%i)", &num) > 0) {
		// User wants a different number of requests
		if(num >= counters->queries)
			num = 0;
	}

	// Find most recently blocked query
	int found = 0;
	for(i = counters->queries - 1; i > 0 ; i--)
	{
		validate_access("queries", i, true, __LINE__, __FUNCTION__, __FILE__);

		if(queries[i].status == QUERY_GRAVITY ||
		   queries[i].status == QUERY_WILDCARD ||
		   queries[i].status == QUERY_BLACKLIST)
		{
			found++;

			// Ask subroutine for domain. It may return "hidden" depending on
			// the privacy settings at the time the query was made
			char *domain = getDomainString(i);

			if(istelnet[*sock])
				ssend(*sock,"%s\n", domain);
			else if(!pack_str32(*sock, domain))
				return;
		}

		if(found >= num)
			break;
	}
}

void getClientID(int *sock)
{
	if(istelnet[*sock])
		ssend(*sock,"%i\n", *sock);
	else
		pack_int32(*sock, *sock);
}

void getQueryTypesOverTime(int *sock)
{
	int i, from = -1, until = OVERTIME_SLOTS;
	time_t mintime = overTime[0].timestamp;
	for(i = 0; i < OVERTIME_SLOTS; i++)
	{
		if((overTime[i].total > 0 || overTime[i].blocked > 0) && overTime[i].timestamp >= mintime)
		{
			from = i;
			break;
		}
	}

	// End with last non-empty overTime slot
	for(i = 0; i < OVERTIME_SLOTS; i++)
	{
		if(overTime[i].timestamp >= time(NULL))
		{
			until = i;
			break;
		}
	}

	// No data?
	if(from < 0)
		return;

	for(i = from; i < until; i++)
	{
		float percentageIPv4 = 0.0, percentageIPv6 = 0.0;
		int sum = overTime[i].querytypedata[0] + overTime[i].querytypedata[1];

		if(sum > 0) {
			percentageIPv4 = (float) (1e2 * overTime[i].querytypedata[0] / sum);
			percentageIPv6 = (float) (1e2 * overTime[i].querytypedata[1] / sum);
		}

		if(istelnet[*sock])
			ssend(*sock, "%li %.2f %.2f\n", overTime[i].timestamp, percentageIPv4, percentageIPv6);
		else {
			pack_int32(*sock, overTime[i].timestamp);
			pack_float(*sock, percentageIPv4);
			pack_float(*sock, percentageIPv6);
		}
	}
}

void getVersion(int *sock)
{
	const char * commit = GIT_HASH;
	const char * tag = GIT_TAG;

	// Extract first 7 characters of the hash
	char hash[8];
	strncpy(hash, commit, 7); hash[7] = 0;

	if(strlen(tag) > 1) {
		if(istelnet[*sock])
			ssend(
					*sock,
					"version %s\ntag %s\nbranch %s\nhash %s\ndate %s\n",
					GIT_VERSION, tag, GIT_BRANCH, hash, GIT_DATE
			);
		else {
			if(!pack_str32(*sock, GIT_VERSION) ||
					!pack_str32(*sock, (char *) tag) ||
					!pack_str32(*sock, GIT_BRANCH) ||
					!pack_str32(*sock, hash) ||
					!pack_str32(*sock, GIT_DATE))
				return;
		}
	}
	else {
		if(istelnet[*sock])
			ssend(
					*sock,
					"version vDev-%s\ntag %s\nbranch %s\nhash %s\ndate %s\n",
					hash, tag, GIT_BRANCH, hash, GIT_DATE
			);
		else {
			char *hashVersion = calloc(6 + strlen(hash), sizeof(char));
			if(hashVersion == NULL) return;
			sprintf(hashVersion, "vDev-%s", hash);

			if(!pack_str32(*sock, hashVersion) ||
					!pack_str32(*sock, (char *) tag) ||
					!pack_str32(*sock, GIT_BRANCH) ||
					!pack_str32(*sock, hash) ||
					!pack_str32(*sock, GIT_DATE))
				return;

			free(hashVersion);
		}
	}
}

void getDBstats(int *sock)
{
	// Get file details
	struct stat st;
	long int filesize = 0;
	if(stat(FTLfiles.db, &st) != 0)
		// stat() failed (maybe the file does not exist?)
		filesize = -1;
	else
		filesize = st.st_size;

	char *prefix = calloc(2, sizeof(char));
	if(prefix == NULL) return;
	double formated = 0.0;
	format_memory_size(prefix, filesize, &formated);

	if(istelnet[*sock])
		ssend(*sock,"queries in database: %i\ndatabase filesize: %.2f %sB\nSQLite version: %s\n", get_number_of_queries_in_DB(), formated, prefix, sqlite3_libversion());
	else {
		pack_int32(*sock, get_number_of_queries_in_DB());
		pack_int64(*sock, filesize);

		if(!pack_str32(*sock, (char *) sqlite3_libversion()))
			return;
	}
}

void getClientsOverTime(int *sock)
{
	int i, sendit = -1, until = OVERTIME_SLOTS;

	// Exit before processing any data if requested via config setting
	get_privacy_level(NULL);
	if(config.privacylevel >= PRIVACY_HIDE_DOMAINS_CLIENTS)
		return;

	// Find minimum ID to send
	for(i = 0; i < OVERTIME_SLOTS; i++)
	{
		if((overTime[i].total > 0 || overTime[i].blocked > 0) &&
		   overTime[i].timestamp >= overTime[0].timestamp)
		{
			sendit = i;
			break;
		}
	}
	if(sendit < 0)
		return;

	// Find minimum ID to send
	for(i = 0; i < OVERTIME_SLOTS; i++)
	{
		if(overTime[i].timestamp >= time(NULL))
		{
			until = i;
			break;
		}
	}

	// Get clients which the user doesn't want to see
	char * excludeclients = read_setupVarsconf("API_EXCLUDE_CLIENTS");
	// Array of clients to be skipped in the output
	// if skipclient[i] == true then this client should be hidden from
	// returned data. We initialize it with false
	bool skipclient[counters->clients];
	memset(skipclient, false, counters->clients*sizeof(bool));

	if(excludeclients != NULL)
	{
		getSetupVarsArray(excludeclients);

		for(i=0; i < counters->clients; i++)
		{
			validate_access("clients", i, true, __LINE__, __FUNCTION__, __FILE__);
			// Check if this client should be skipped
			if(insetupVarsArray(getstr(clients[i].ippos)) ||
			   insetupVarsArray(getstr(clients[i].namepos)))
				skipclient[i] = true;
		}
	}

	// Main return loop
	for(i = sendit; i < until; i++)
	{
		if(istelnet[*sock])
			ssend(*sock, "%li", overTime[i].timestamp);
		else
			pack_int32(*sock, overTime[i].timestamp);

		// Loop over forward destinations to generate output to be sent to the client
		for(int j = 0; j < counters->clients; j++)
		{
			if(skipclient[j])
				continue;

			int thisclient = clients[j].overTime[i];

			if(istelnet[*sock])
				ssend(*sock, " %i", thisclient);
			else
				pack_int32(*sock, thisclient);
		}

		if(istelnet[*sock])
			ssend(*sock, "\n");
		else
			pack_int32(*sock, -1);
	}

	if(excludeclients != NULL)
		clearSetupVarsArray();
}

void getClientNames(int *sock)
{
	int i;

	// Exit before processing any data if requested via config setting
	get_privacy_level(NULL);
	if(config.privacylevel >= PRIVACY_HIDE_DOMAINS_CLIENTS)
		return;

	// Get clients which the user doesn't want to see
	char * excludeclients = read_setupVarsconf("API_EXCLUDE_CLIENTS");
	// Array of clients to be skipped in the output
	// if skipclient[i] == true then this client should be hidden from
	// returned data. We initialize it with false
	bool skipclient[counters->clients];
	memset(skipclient, false, counters->clients*sizeof(bool));

	if(excludeclients != NULL)
	{
		getSetupVarsArray(excludeclients);

		for(i=0; i < counters->clients; i++)
		{
			validate_access("clients", i, true, __LINE__, __FUNCTION__, __FILE__);
			// Check if this client should be skipped
			if(insetupVarsArray(getstr(clients[i].ippos)) ||
			   insetupVarsArray(getstr(clients[i].namepos)))
				skipclient[i] = true;
		}
	}

	// Loop over clients to generate output to be sent to the client
	for(i = 0; i < counters->clients; i++)
	{
		validate_access("clients", i, true, __LINE__, __FUNCTION__, __FILE__);
		if(skipclient[i])
			continue;

		char *client_ip = getstr(clients[i].ippos);
		char *client_name = getstr(clients[i].namepos);

		if(istelnet[*sock])
			ssend(*sock, "%s %s\n", client_name, client_ip);
		else {
			pack_str32(*sock, client_name);
			pack_str32(*sock, client_ip);
		}
	}

	if(excludeclients != NULL)
		clearSetupVarsArray();
}

void getUnknownQueries(int *sock)
{
	// Exit before processing any data if requested via config setting
	get_privacy_level(NULL);
	if(config.privacylevel >= PRIVACY_HIDE_DOMAINS)
		return;

	int i;
	for(i=0; i < counters->queries; i++)
	{
		validate_access("queries", i, true, __LINE__, __FUNCTION__, __FILE__);
		if(queries[i].status != QUERY_UNKNOWN && queries[i].complete) continue;

		char type[5];
		if(queries[i].type == TYPE_A)
		{
			strcpy(type,"IPv4");
		}
		else
		{
			strcpy(type,"IPv6");
		}

		validate_access("domains", queries[i].domainID, true, __LINE__, __FUNCTION__, __FILE__);
		validate_access("clients", queries[i].clientID, true, __LINE__, __FUNCTION__, __FILE__);


		char *client = getstr(clients[queries[i].clientID].ippos);

		if(istelnet[*sock])
			ssend(*sock, "%li %i %i %s %s %s %i %s\n", queries[i].timestamp, i, queries[i].id, type, getstr(domains[queries[i].domainID].domainpos), client, queries[i].status, queries[i].complete ? "true" : "false");
		else {
			pack_int32(*sock, queries[i].timestamp);
			pack_int32(*sock, queries[i].id);

			// Use a fixstr because the length of qtype is always 4 (max is 31 for fixstr)
			if(!pack_fixstr(*sock, type))
				return;

			// Use str32 for domain and client because we have no idea how long they will be (max is 4294967295 for str32)
			if(!pack_str32(*sock, getstr(domains[queries[i].domainID].domainpos)) || !pack_str32(*sock, client))
				return;

			pack_uint8(*sock, queries[i].status);
			pack_bool(*sock, queries[i].complete);
		}
	}
}

void getDomainDetails(char *client_message, int *sock)
{
	// Get domain name
	char domain[128];
	if(sscanf(client_message, "%*[^ ] %127s", domain) < 1)
	{
		ssend(*sock, "Need domain for this request\n");
		return;
	}

	int i;
	for(i = 0; i < counters->domains; i++)
	{
		validate_access("domains", i, true, __LINE__, __FUNCTION__, __FILE__);
		if(strcmp(getstr(domains[i].domainpos), domain) == 0)
		{
			ssend(*sock,"Domain \"%s\", ID: %i\n", domain, i);
			ssend(*sock,"Total: %i\n", domains[i].count);
			ssend(*sock,"Blocked: %i\n", domains[i].blockedcount);
			char *regexstatus;
			if(domains[i].regexmatch == REGEX_BLOCKED)
				regexstatus = "blocked";
			if(domains[i].regexmatch == REGEX_NOTBLOCKED)
				regexstatus = "not blocked";
			else
				regexstatus = "unknown";
			ssend(*sock,"Regex status: %s\n", regexstatus);
			return;
		}
	}

	// for loop finished without an exact match
	ssend(*sock,"Domain \"%s\" is unknown\n", domain);
}<|MERGE_RESOLUTION|>--- conflicted
+++ resolved
@@ -812,14 +812,10 @@
 
 		if(istelnet[*sock])
 		{
-<<<<<<< HEAD
-			ssend(*sock,"%i %s %s %s %i %i %i %lu",queries[i].timestamp,qtype,domain,client,queries[i].status,queries[i].dnssec,queries[i].reply,delay);
+			ssend(*sock,"%li %s %s %s %i %i %i %lu",queries[i].timestamp,qtype,domain,client,queries[i].status,queries[i].dnssec,queries[i].reply,delay);
 			if(config.debug & DEBUG_API)
 				ssend(*sock, " %i", i);
 			ssend(*sock, "\n");
-=======
-			ssend(*sock,"%li %s %s %s %i %i %i %lu\n",queries[i].timestamp,qtype,domain,client,queries[i].status,queries[i].dnssec,queries[i].reply,delay);
->>>>>>> 0dbe3b70
 		}
 		else
 		{
