/* Pi-hole: A black hole for Internet advertisements
*  (c) 2018 Pi-hole, LLC (https://pi-hole.net)
*  Network-wide ad blocking via your own hardware.
*
*  FTL Engine
*  Shared memory subroutines
*
*  This file is copyright under the latest version of the EUPL.
*  Please see LICENSE file for your rights under this license. */

#include "FTL.h"
#define SHMEM_PRIVATE
#include "shmem.h"
#include "overTime.h"
#include "log.h"
#include "config.h"
// data getter functions
#include "datastructure.h"
// fifologData
#include "fifo.h"
// statvfs()
#include <sys/statvfs.h>
// get_num_regex()
#include "regex_r.h"
// sleepms()
#include "timers.h"
// FTL_gettid
#include "daemon.h"
// NAME_MAX
#include <limits.h>
// gettid
#include "daemon.h"
// generate_backtrace()
#include "signals.h"

/// The version of shared memory used
#define SHARED_MEMORY_VERSION 13

/// The name of the shared memory. Use this when connecting to the shared memory.
#define SHMEM_PATH "/dev/shm"
#define SHARED_LOCK_NAME "FTL-lock"
#define SHARED_STRINGS_NAME "FTL-strings"
#define SHARED_COUNTERS_NAME "FTL-counters"
#define SHARED_DOMAINS_NAME "FTL-domains"
#define SHARED_CLIENTS_NAME "FTL-clients"
#define SHARED_QUERIES_NAME "FTL-queries"
#define SHARED_UPSTREAMS_NAME "FTL-upstreams"
#define SHARED_OVERTIME_NAME "FTL-overTime"
#define SHARED_SETTINGS_NAME "FTL-settings"
#define SHARED_DNS_CACHE "FTL-dns-cache"
#define SHARED_PER_CLIENT_REGEX "FTL-per-client-regex"

// Limit from which on we warn users about space running out in SHMEM_PATH
// default: 90%
#define SHMEM_WARN_LIMIT 90

// Allocation step for FTL-strings bucket. This is somewhat special as we use
// this as a general-purpose storage which should always be large enough. If,
// for some reason, more data than this step has to be stored (highly unlikely,
// close to impossible), the data will be properly truncated and we try again in
// the next lock round
#define STRINGS_ALLOC_STEP (10*pagesize)

// Global counters struct
countersStruct *counters = NULL;
#define SHARED_FIFO_LOG_NAME "/FTL-fifo-log"

/// The pointer in shared memory to the shared string buffer
static SharedMemory shm_lock = { 0 };
static SharedMemory shm_strings = { 0 };
static SharedMemory shm_counters = { 0 };
static SharedMemory shm_domains = { 0 };
static SharedMemory shm_clients = { 0 };
static SharedMemory shm_queries = { 0 };
static SharedMemory shm_upstreams = { 0 };
static SharedMemory shm_overTime = { 0 };
static SharedMemory shm_settings = { 0 };
static SharedMemory shm_dns_cache = { 0 };
static SharedMemory shm_per_client_regex = { 0 };
static SharedMemory shm_fifo_log = { 0 };

static SharedMemory *sharedMemories[] = { &shm_lock,
                                          &shm_strings,
                                          &shm_counters,
                                          &shm_domains,
                                          &shm_clients,
                                          &shm_queries,
                                          &shm_upstreams,
                                          &shm_overTime,
                                          &shm_settings,
                                          &shm_dns_cache,
                                          &shm_per_client_regex,
					  &shm_fifo_log };
#define NUM_SHMEM (sizeof(sharedMemories)/sizeof(SharedMemory*))

// Variable size array structs
static queriesData *queries = NULL;
static clientsData *clients = NULL;
static domainsData *domains = NULL;
static upstreamsData *upstreams = NULL;
static DNSCacheData *dns_cache = NULL;

typedef struct {
	struct {
		pthread_mutex_t outer;
		pthread_mutex_t inner;
	} lock;
	struct {
		volatile pid_t pid;
		volatile pid_t tid;
	} owner;
} ShmLock;
static ShmLock *shmLock = NULL;
static ShmSettings *shmSettings = NULL;

static int pagesize;
static unsigned int local_shm_counter = 0;
static size_t used_shmem = 0u;
static size_t get_optimal_object_size(const size_t objsize, const size_t minsize);

// Private prototypes
static void *enlarge_shmem_struct(const char type);

static int get_dev_shm_usage(char buffer[64])
{
	// Get filesystem information about /dev/shm (typically a tmpfs)
	struct statvfs f;
	if(statvfs(SHMEM_PATH, &f) != 0)
	{
		// If statvfs() failed, we return the error instead
		strncpy(buffer, strerror(errno), 64);
		buffer[63] = '\0';
		return 0;
	}

	// Explicitly cast the block counts to unsigned long long to avoid
	// overflowing with drives larger than 4 GB on 32bit systems
	const unsigned long long size = (unsigned long long)f.f_blocks * f.f_frsize;
	const unsigned long long free = (unsigned long long)f.f_bavail * f.f_bsize;
	const unsigned long long used = size - free;

	// Create human-readable total size
	char prefix_size[2] = { 0 };
	double formated_size = 0.0;
	format_memory_size(prefix_size, size, &formated_size);

	// Generate human-readable "total used" size
	char prefix_used[2] = { 0 };
	double formated_used = 0.0;
	format_memory_size(prefix_used, used, &formated_used);

	// Generate human-readable "used by FTL" size
	char prefix_FTL[2] = { 0 };
	double formated_FTL = 0.0;
	format_memory_size(prefix_FTL, used_shmem, &formated_FTL);

	// Print result into buffer passed to this subroutine
	snprintf(buffer, 64, SHMEM_PATH": %.1f%sB used, %.1f%sB total, FTL uses %.1f%sB",
	         formated_used, prefix_used, formated_size, prefix_size, formated_FTL, prefix_FTL);

	// Return percentage of used shared memory
	// Adding 1 avoids FPE if the size turns out to be zero
	return (used*100)/(size + 1);
}

// chown_shmem() changes the file ownership of a given shared memory object
static bool chown_shmem(SharedMemory *sharedMemory, struct passwd *ent_pw)
{
	// Open shared memory object
	const int fd = shm_open(sharedMemory->name, O_RDWR, S_IRUSR | S_IWUSR);
	if(fd == -1)
	{
		logg("FATAL: chown_shmem(): Failed to open shared memory object \"%s\": %s",
			sharedMemory->name, strerror(errno));
		exit(EXIT_FAILURE);
	}
	if(fchown(fd, ent_pw->pw_uid, ent_pw->pw_gid) == -1)
	{
		logg("WARNING: chown_shmem(%d, %d, %d): failed for %s: %s (%d)",
		     fd, ent_pw->pw_uid, ent_pw->pw_gid, sharedMemory->name,
		     strerror(errno), errno);
		return false;
	}
	logg("Changing %s (%d) to %d:%d", sharedMemory->name, fd, ent_pw->pw_uid, ent_pw->pw_gid);
	// Close shared memory object file descriptor as it is no longer
	// needed after having called ftruncate()
	close(fd);
	return true;
}

// A function that duplicates a string and replaces all characters "s" by "r"
static char *__attribute__ ((malloc)) str_replace(const char *input,
                                                  const char s,
                                                  const char r,
                                                  unsigned int *N)
{
	// Duplicate string
	char *copy = strdup(input);
	if(copy == NULL)
		return NULL;

	// Woring pointer
	char *ix = copy;
	// Loop over string until there are no further "s" chars in the string
	while((ix = strchr(ix, s)) != NULL)
	{
		*ix++ = r;
		(*N)++;
	}

	return copy;
}

char *str_escape(const char *input, unsigned int *N)
{
	// If no escaping is done, this routine returns the original pointer
	// and N stays 0
	*N = 0;
	char *out = (char *)input;
	if(strchr(input, ' ') != NULL)
	{
		// Replace any spaces by ~ if we find them in the domain name
		// This is necessary as our telnet API uses space delimiters
		out = str_replace(out, ' ', '~', N);
	}
	return out;
}

bool strcmp_escaped(const char *a, const char *b)
{
	if(a == NULL || b == NULL)
		return false;

	unsigned int Na, Nb;
	char *aa = str_escape(a, &Na);
	char *bb = str_escape(b, &Nb);

	const char result = strcasecmp(aa, bb) == 0;

	if(Na > 0)
		free(aa);
	if(Nb > 0)
		free(bb);

	return result;
}


size_t addstr(const char *input)
{
	if(input == NULL)
	{
		logg("WARN: Called addstr() with NULL pointer");
		return 0;
	}

	// Get string length, add terminating character
	size_t len = strlen(input) + 1;
	const size_t avail_mem = shm_strings.size - shmSettings->next_str_pos;

	// If this is an empty string (only the terminating character is present),
	// use the shared memory string at position zero instead of creating a new
	// entry here. We also ensure that the given string is not too long to
	// prevent possible memory corruption caused by strncpy() further down
	if(len == 1)
	{
		return 0;
	}
	else if(len > (size_t)(pagesize-1))
	{
		logg("WARN: Shortening too long string (len %zu > pagesize %i)", len, pagesize);
		len = pagesize;
	}
	else if(len > (size_t)(avail_mem-1))
	{
		logg("WARN: Shortening too long string (len %zu > available memory %zu)", len, avail_mem);
		len = avail_mem;
	}

	unsigned int N = 0;
	char *str = str_escape(input, &N);

	if(N > 0)
		logg("INFO: FTL escaped %u characters in \"%s\"", N, str);

	// Debugging output
	if(config.debug & DEBUG_SHMEM)
		logg("Adding \"%s\" (len %zu) to buffer. next_str_pos is %u", str, len, shmSettings->next_str_pos);

	// Copy the C string pointed by str into the shared string buffer
	strncpy(&((char*)shm_strings.ptr)[shmSettings->next_str_pos], str, len);
	if(N > 0)
		free(str);

	// Increment string length counter
	shmSettings->next_str_pos += len;

	// Return start of stored string
	return (shmSettings->next_str_pos - len);
}

const char *getstr(const size_t pos)
{
	// Only access the string memory if this memory region has already been set
	if(pos < shmSettings->next_str_pos)
		return &((const char*)shm_strings.ptr)[pos];
	else
	{
		logg("WARN: Tried to access %zu but next_str_pos is %u", pos, shmSettings->next_str_pos);
		return "";
	}
}

/// Create a mutex for shared memory
static void create_mutex(pthread_mutex_t *lock) {
	logg("Creating SHM mutex lock");
	pthread_mutexattr_t lock_attr = {};

	// Initialize the lock attributes
	pthread_mutexattr_init(&lock_attr);

	// Allow the lock to be used by other processes
	// Mutexes created with this attributes object can be shared between any
	// threads that have access to the memory containing the object,
	// including threads in different processes.
	pthread_mutexattr_setpshared(&lock_attr, PTHREAD_PROCESS_SHARED);

	// Make the lock robust against thread death
	// If a mutex is initialized with the PTHREAD_MUTEX_ROBUST attribute and
	// its owner dies without unlocking it, any future attempts to call
	// pthread_mutex_lock(3) on this mutex will succeed and return
	// EOWNERDEAD to indicate that the original owner no longer exists and
	// the mutex is in an inconsistent state.
	pthread_mutexattr_setrobust(&lock_attr, PTHREAD_MUTEX_ROBUST);

	// Enabled pthread error checking
	// - A thread attempting to relock this mutex without first unlocking it
	//   shall return with an error (EDEADLK).
	// - A thread attempting to unlock a mutex which another thread has
	//   locked shall return with an error (EPERM).
	// - A thread attempting to unlock an unlocked mutex shall return with
	//   an error (EPERM).
	pthread_mutexattr_settype(&lock_attr, PTHREAD_MUTEX_ERRORCHECK);

	// Initialize the lock
	pthread_mutex_init(lock, &lock_attr);

	// Destroy the lock attributes since we're done with it
	pthread_mutexattr_destroy(&lock_attr);
}

static void remap_shm(void)
{
	// Remap shared object pointers which might have changed
	realloc_shm(&shm_queries, counters->queries_MAX, sizeof(queriesData), false);
	queries = (queriesData*)shm_queries.ptr;

	realloc_shm(&shm_domains, counters->domains_MAX, sizeof(domainsData), false);
	domains = (domainsData*)shm_domains.ptr;

	realloc_shm(&shm_clients, counters->clients_MAX, sizeof(clientsData), false);
	clients = (clientsData*)shm_clients.ptr;

	realloc_shm(&shm_upstreams, counters->upstreams_MAX, sizeof(upstreamsData), false);
	upstreams = (upstreamsData*)shm_upstreams.ptr;

	realloc_shm(&shm_dns_cache, counters->dns_cache_MAX, sizeof(DNSCacheData), false);
	dns_cache = (DNSCacheData*)shm_dns_cache.ptr;

	realloc_shm(&shm_per_client_regex, counters->per_client_regex_MAX, sizeof(bool), false);
	// per-client-regex bools are not exposed by a global pointer

	realloc_shm(&shm_strings, counters->strings_MAX, sizeof(char), false);
	// strings are not exposed by a global pointer

	// Update local counter to reflect that we absorbed this change
	local_shm_counter = shmSettings->global_shm_counter;
}

// Obtain SHMEM lock
void _lock_shm(const char* func, const int line, const char * file)
{
	if(config.debug & DEBUG_LOCKS)
		logg("Waiting for SHM lock in %s() (%s:%i)", func, file, line);

	int result = pthread_mutex_lock(&shmLock->lock.outer);

	if(result != 0)
		logg("Error when obtaining outer SHM lock: %s", strerror(result));

	// Store lock owner
	shmLock->owner.pid = getpid();
	shmLock->owner.tid = gettid();

	if(result == EOWNERDEAD) {
		// Try to make the lock consistent if the other process died while
		// holding the lock
		result = pthread_mutex_consistent(&shmLock->lock.inner);
		if(result != 0)
			logg("Failed to make inner SHM lock consistent: %s", strerror(result));
	}
<<<<<<< HEAD
}

// Obtain SHMEM lock
void _lock_shm(const char* func, const int line, const char * file)
{
	_lock(shmLock, func, line, file);
=======
>>>>>>> 77b578ed

	// Check if this process needs to remap the shared memory objects
	if(shmSettings != NULL &&
	   local_shm_counter != shmSettings->global_shm_counter)
	{
		if(config.debug & DEBUG_SHMEM)
			logg("Remapping shared memory for current process %u %u",
		             local_shm_counter, shmSettings->global_shm_counter);
		remap_shm();
	}

	// Ensure we have enough shared memory available for new data
	shm_ensure_size();

	result = pthread_mutex_lock(&shmLock->lock.inner);

	if(config.debug & DEBUG_LOCKS)
		logg("Obtained SHM lock for %s() (%s:%i)", func, file, line);

	if(result != 0)
		logg("Error when obtaining inner SHM lock: %s", strerror(result));

	if(result == EOWNERDEAD) {
		// Try to make the lock consistent if the other process died while
		// holding the lock
		result = pthread_mutex_consistent(&shmLock->lock.inner);
		if(result != 0)
			logg("Failed to make inner SHM lock consistent: %s", strerror(result));
	}
}

// Release SHM lock
void _unlock_shm(const char* func, const int line, const char * file)
{
	if(!is_our_lock())
	{
		logg("ERROR: Tried to unlock but lock is owned by %li/%li",
		     (long int)shmLock->owner.pid, (long int)shmLock->owner.tid);
	}

	// Unlock mutex
	int result = pthread_mutex_unlock(&shmLock->lock.inner);
	shmLock->owner.pid = 0;
	shmLock->owner.tid = 0;

	if(result != 0)
<<<<<<< HEAD
		logg("Failed to unlock SHM lock: %s in %s() (%s:%i)", strerror(result), func, file, line);
	else if(config.debug & DEBUG_LOCKS)
		logg("Removed SHM lock in %s() (%s:%i)", func, file, line);
=======
		logg("Failed to unlock inner SHM lock: %s", strerror(result));

	result = pthread_mutex_unlock(&shmLock->lock.outer);
	if(result != 0)
		logg("Failed to unlock outer SHM lock: %s", strerror(result));
>>>>>>> 77b578ed
}

// Return if we locked this mutex (PID and TID match)
bool is_our_lock(void)
{
	if(shmLock->owner.pid == getpid() &&
	   shmLock->owner.tid == gettid())
		return true;
	return false;
}

bool init_shmem(bool create_new)
{
	// Get kernel's page size
	pagesize = getpagesize();

	/****************************** shared memory lock ******************************/
	// Try to create shared memory object
	shm_lock = create_shm(SHARED_LOCK_NAME, sizeof(ShmLock), create_new);
	if(shm_lock.ptr == NULL)
		return false;
	shmLock = (ShmLock*) shm_lock.ptr;
	if(create_new)
	{
<<<<<<< HEAD
		create_mutex(&shmLock->lock);
		shmLock->waitingForLock = false;
=======
		shmLock->lock.outer = create_mutex();
		shmLock->lock.inner = create_mutex();
>>>>>>> 77b578ed
	}

	/****************************** shared counters struct ******************************/
	// Try to create shared memory object
	shm_counters = create_shm(SHARED_COUNTERS_NAME, sizeof(countersStruct), create_new);
	if(shm_counters.ptr == NULL)
		return false;
	counters = (countersStruct*)shm_counters.ptr;

	/****************************** shared settings struct ******************************/
	// Try to create shared memory object
	shm_settings = create_shm(SHARED_SETTINGS_NAME, sizeof(ShmSettings), create_new);
	if(shm_settings.ptr == NULL)
		return false;
	shmSettings = (ShmSettings*)shm_settings.ptr;
	if(create_new)
	{
		shmSettings->version = SHARED_MEMORY_VERSION;
		shmSettings->global_shm_counter = 0;
	}
	else
	{
		if(shmSettings->version != SHARED_MEMORY_VERSION)
		{
			logg("Shared memory version mismatch, found %d, expected %d!",
			     shmSettings->version, SHARED_MEMORY_VERSION);
			return false;
		}
	}

	/****************************** shared strings buffer ******************************/
	// Try to create shared memory object
	shm_strings = create_shm(SHARED_STRINGS_NAME, STRINGS_ALLOC_STEP, create_new);
	if(shm_strings.ptr == NULL)
		return false;
	if(create_new)
	{
		counters->strings_MAX = shm_strings.size;

		// Initialize shared string object with an empty string at position zero
		((char*)shm_strings.ptr)[0] = '\0';
		shmSettings->next_str_pos = 1;
	}

	/****************************** shared domains struct ******************************/
	size_t size = get_optimal_object_size(sizeof(domainsData), 1);
	// Try to create shared memory object
	shm_domains = create_shm(SHARED_DOMAINS_NAME, size*sizeof(domainsData), create_new);
	if(shm_domains.ptr == NULL)
		return false;
	domains = (domainsData*)shm_domains.ptr;
	if(create_new)
		counters->domains_MAX = size;

	/****************************** shared clients struct ******************************/
	size = get_optimal_object_size(sizeof(clientsData), 1);
	// Try to create shared memory object
	shm_clients = create_shm(SHARED_CLIENTS_NAME, size*sizeof(clientsData), create_new);
	if(shm_clients.ptr == NULL)
		return false;
	clients = (clientsData*)shm_clients.ptr;
	if(create_new)
		counters->clients_MAX = size;

	/****************************** shared upstreams struct ******************************/
	size = get_optimal_object_size(sizeof(upstreamsData), 1);
	// Try to create shared memory object
	shm_upstreams = create_shm(SHARED_UPSTREAMS_NAME, size*sizeof(upstreamsData), create_new);
	if(shm_upstreams.ptr == NULL)
		return false;
	upstreams = (upstreamsData*)shm_upstreams.ptr;
	if(create_new)
		counters->upstreams_MAX = size;

	/****************************** shared queries struct ******************************/
	// Try to create shared memory object
	shm_queries = create_shm(SHARED_QUERIES_NAME, pagesize*sizeof(queriesData), create_new);
	if(shm_queries.ptr == NULL)
		return false;
	queries = (queriesData*)shm_queries.ptr;
	if(create_new)
		counters->queries_MAX = pagesize;

	/****************************** shared overTime struct ******************************/
	size = get_optimal_object_size(sizeof(overTimeData), OVERTIME_SLOTS);
	// Try to create shared memory object
	shm_overTime = create_shm(SHARED_OVERTIME_NAME, size*sizeof(overTimeData), create_new);
	if(shm_overTime.ptr == NULL)
		return false;
	if(create_new)
	{
		overTime = (overTimeData*)shm_overTime.ptr;
		initOverTime();
	}

	/****************************** shared DNS cache struct ******************************/
	size = get_optimal_object_size(sizeof(DNSCacheData), 1);
	// Try to create shared memory object
	shm_dns_cache = create_shm(SHARED_DNS_CACHE, size*sizeof(DNSCacheData), create_new);
	if(shm_dns_cache.ptr == NULL)
		return false;
	dns_cache = (DNSCacheData*)shm_dns_cache.ptr;
	if(create_new)
		counters->dns_cache_MAX = size;

	/****************************** shared per-client regex buffer ******************************/
	size = pagesize; // Allocate one pagesize initially. This may be expanded later on
	// Try to create shared memory object
	shm_per_client_regex = create_shm(SHARED_PER_CLIENT_REGEX, size, create_new);
	if(shm_per_client_regex.ptr == NULL)
		return false;
	if(create_new)
		counters->per_client_regex_MAX = size;

	/****************************** shared fifo_buffer struct ******************************/
	// Try to create shared memory object
	shm_fifo_log = create_shm(SHARED_FIFO_LOG_NAME, sizeof(fifologData), create_new);
	if(shm_fifo_log.ptr == NULL)
		return false;
	fifo_log = (fifologData*)shm_fifo_log.ptr;

	return true;
}

// CHOWN all shared memory objects to suppplied user/group
void chown_all_shmem(struct passwd *ent_pw)
{
	for(unsigned int i = 0; i < NUM_SHMEM; i++)
		chown_shmem(sharedMemories[i], ent_pw);
}

// Destory mutex and, subsequently, delete all shared memory objects
void destroy_shmem(void)
{
	// First, we destroy the mutex
	if(shmLock != NULL)
	{
		pthread_mutex_destroy(&shmLock->lock.inner);
		pthread_mutex_destroy(&shmLock->lock.outer);
	}
	shmLock = NULL;

	// Then, we delete the shared memory objects
	for(unsigned int i = 0; i < NUM_SHMEM; i++)
		delete_shm(sharedMemories[i]);
}

/// Create shared memory
///
/// \param name the name of the shared memory
/// \param size the size to allocate
/// \param create_new true = delete old file, create new, false = connect to existing object or fail
/// \return a structure with a pointer to the mounted shared memory. The pointer
/// will always be valid, because if it failed FTL will have exited.
static SharedMemory create_shm(const char *name, const size_t size, bool create_new)
{
	char df[64] =  { 0 };
	const int percentage = get_dev_shm_usage(df);
	if(config.debug & DEBUG_SHMEM || percentage > SHMEM_WARN_LIMIT)
	{
		logg("Creating shared memory with name \"%s\" and size %zu (%s)", name, size, df);
	}
	if(percentage > SHMEM_WARN_LIMIT)
		logg("WARNING: More than %u%% of "SHMEM_PATH" is used", SHMEM_WARN_LIMIT);

	SharedMemory sharedMemory = {
		.name = name,
		.size = size,
		.ptr = NULL
	};

	// O_RDWR: Open the object for read-write access (we need to be able to modify the locks)
	// When creating a new shared memory object, we add to this
	//   - O_CREAT: Create the shared memory object if it does not exist.
	//   - O_EXCL: Return an error if a shared memory object with the given name already exists.
	const int shm_oflags = create_new ? O_RDWR | O_CREAT | O_EXCL : O_RDWR;

	// Create the shared memory file in read/write mode with 600 permissions
	errno = 0;
	const int fd = shm_open(sharedMemory.name, shm_oflags, S_IRUSR | S_IWUSR);

	// Check for `shm_open` error
	if(fd == -1)
	{
		logg("FATAL: create_shm(): Failed to %s shared memory object \"%s\": %s",
		     create_new ? "create" : "open", name, strerror(errno));
		return sharedMemory;
	}

	// Allocate shared memory object to specified size
	// Using f[tl]allocate() will ensure that there's actually space for
	// this file. Otherwise we end up with a sparse file that can give
	// SIGBUS if we run out of space while writing to it.
	const int ret = ftlallocate(fd, 0U, size);
	if(ret != 0)
	{
		logg("FATAL: create_shm(): Failed to resize \"%s\" (%i) to %zu: %s (%i)",
		     sharedMemory.name, fd, size, strerror(errno), ret);
		exit(EXIT_FAILURE);
	}

	// Update how much memory FTL uses
	// We only add here as this is a new file
	used_shmem += size;

	// Create shared memory mapping
	void *shm = mmap(NULL, size, PROT_READ | PROT_WRITE, MAP_SHARED, fd, 0);

	// Check for `mmap` error
	if(shm == MAP_FAILED)
	{
		logg("FATAL: create_shm(): Failed to map shared memory object \"%s\" (%i): %s",
		     sharedMemory.name, fd, strerror(errno));
		return sharedMemory;
	}

	// Initialize shared memory object to zero
	memset(shm, 0, size);

	// Close shared memory object file descriptor as it is no longer
	// needed after having called mmap()
	close(fd);

	sharedMemory.ptr = shm;
	return sharedMemory;
}

static void *enlarge_shmem_struct(const char type)
{
	SharedMemory *sharedMemory = NULL;
	size_t sizeofobj, allocation_step;
	int *counter = NULL;

	// Select type of struct that should be enlarged
	switch(type)
	{
		case QUERIES:
			sharedMemory = &shm_queries;
			allocation_step = pagesize;
			sizeofobj = sizeof(queriesData);
			counter = &counters->queries_MAX;
			break;
		case CLIENTS:
			sharedMemory = &shm_clients;
			allocation_step = get_optimal_object_size(sizeof(clientsData), 1);
			sizeofobj = sizeof(clientsData);
			counter = &counters->clients_MAX;
			break;
		case DOMAINS:
			sharedMemory = &shm_domains;
			allocation_step = get_optimal_object_size(sizeof(domainsData), 1);
			sizeofobj = sizeof(domainsData);
			counter = &counters->domains_MAX;
			break;
		case UPSTREAMS:
			sharedMemory = &shm_upstreams;
			allocation_step = get_optimal_object_size(sizeof(upstreamsData), 1);
			sizeofobj = sizeof(upstreamsData);
			counter = &counters->upstreams_MAX;
			break;
		case DNS_CACHE:
			sharedMemory = &shm_dns_cache;
			allocation_step = get_optimal_object_size(sizeof(DNSCacheData), 1);
			sizeofobj = sizeof(DNSCacheData);
			counter = &counters->dns_cache_MAX;
			break;
		case STRINGS:
			sharedMemory = &shm_strings;
			allocation_step = STRINGS_ALLOC_STEP;
			sizeofobj = 1;
			counter = &counters->strings_MAX;
			break;
		default:
			logg("Invalid argument in enlarge_shmem_struct(%i)", type);
			return 0;
	}

	// Reallocate enough space for requested object
	const size_t current = sharedMemory->size/sizeofobj;
	realloc_shm(sharedMemory, current + allocation_step, sizeofobj, true);

	// Add allocated memory to corresponding counter
	*counter += allocation_step;

	return sharedMemory->ptr;
}

static bool realloc_shm(SharedMemory *sharedMemory, const size_t size1, const size_t size2, const bool resize)
{
	// Absolute target size
	const size_t size = size1 * size2;

	// Log that we are doing something here
	char df[64] =  { 0 };
	const int percentage = get_dev_shm_usage(df);

	// Log output
	if(resize)
		logg("Resizing \"%s\" from %zu to (%zu * %zu) == %zu (%s)",
		     sharedMemory->name, sharedMemory->size, size1, size2, size, df);
	else
		logg("Remapping \"%s\" from %zu to (%zu * %zu) == %zu",
		     sharedMemory->name, sharedMemory->size, size1, size2, size);

	if(percentage > SHMEM_WARN_LIMIT)
		logg("WARNING: More than %u%% of "SHMEM_PATH" is used", SHMEM_WARN_LIMIT);

	// Resize shard memory object if requested
	// If not, we only remap a shared memory object which might have changed
	// in another process. This happens when pihole-FTL forks due to incoming
	// TCP requests.
	if(resize)
	{
		// Open shared memory object
		const int fd = shm_open(sharedMemory->name, O_RDWR, S_IRUSR | S_IWUSR);
		if(fd == -1)
		{
			logg("FATAL: realloc_shm(): Failed to open shared memory object \"%s\": %s",
			     sharedMemory->name, strerror(errno));
			exit(EXIT_FAILURE);
		}

		// Allocate shared memory object to specified size
		// Using f[tl]allocate() will ensure that there's actually space for
		// this file. Otherwise we end up with a sparse file that can give
		// SIGBUS if we run out of space while writing to it.
		const int ret = ftlallocate(fd, 0U, size);
		if(ret != 0)
		{
			logg("FATAL: realloc_shm(): Failed to resize \"%s\" (%i) to %zu: %s (%i)",
			     sharedMemory->name, fd, size, strerror(errno), ret);
			exit(EXIT_FAILURE);
		}

		// Close shared memory object file descriptor as it is no longer
		// needed after having called f[tl]allocate()
		close(fd);

		// Update shm counters to indicate that at least one shared memory object changed
		shmSettings->global_shm_counter++;
		local_shm_counter++;
	}

	void *new_ptr = mremap(sharedMemory->ptr, sharedMemory->size, size, MREMAP_MAYMOVE);
	if(new_ptr == MAP_FAILED)
	{
		logg("FATAL: realloc_shm(): mremap(%p, %zu, %zu, MREMAP_MAYMOVE): Failed to reallocate \"%s\": %s",
		     sharedMemory->ptr, sharedMemory->size, size, sharedMemory->name,
		     strerror(errno));
		exit(EXIT_FAILURE);
	}

	// Update how much memory FTL uses
	// We add the difference between updated and previous size
	used_shmem += (size - sharedMemory->size);

	if(config.debug & DEBUG_SHMEM)
	{
		if(sharedMemory->ptr == new_ptr)
			logg("SHMEM pointer not updated: %p (%zu %zu)",
			     sharedMemory->ptr, sharedMemory->size, size);
		else
			logg("SHMEM pointer updated: %p -> %p (%zu %zu)",
			     sharedMemory->ptr, new_ptr, sharedMemory->size, size);
	}

	sharedMemory->ptr = new_ptr;
	sharedMemory->size = size;

	return true;
}

static void delete_shm(SharedMemory *sharedMemory)
{
	// Unmap shared memory (if mmapped)
	if(sharedMemory->ptr != NULL)
	{
		if(munmap(sharedMemory->ptr, sharedMemory->size) != 0)
			logg("delete_shm(): munmap(%p, %zu) failed: %s", sharedMemory->ptr, sharedMemory->size, strerror(errno));
	}

	// Now you can no longer `shm_open` the memory, and once all others
	// unlink, it will be destroyed.
	if(shm_unlink(sharedMemory->name) != 0)
		logg("delete_shm(): shm_unlink(%s) failed: %s", sharedMemory->name, strerror(errno));
}

// Euclidean algorithm to return greatest common divisor of the numbers
static size_t __attribute__((const)) gcd(size_t a, size_t b)
{
	while(b != 0)
	{
		size_t temp = b;
		b = a % b;
		a = temp;
	}
	return a;
}

// Function to return the optimal (minimum) size for page-aligned
// shared memory objects. This routine works by computing the LCM
// of two numbers, the pagesize and the size of a single element
// in the shared memory object
static size_t get_optimal_object_size(const size_t objsize, const size_t minsize)
{
	// optsize and minsize are in units of objsize
	const size_t optsize = pagesize / gcd(pagesize, objsize);
	if(optsize < minsize)
	{
		if(config.debug & DEBUG_SHMEM)
		{
			logg("DEBUG: LCM(%i, %zu) == %zu < %zu",
			     pagesize, objsize,
			     optsize*objsize,
			     minsize*objsize);
		}

		// Upscale optimal size by a certain factor
		// Logic of this computation:
		// First part: Integer division, may cause clipping, e.g., 5/3 = 1
		// Second part: Catch a possibly happened clipping event by adding
		//              one to the number: (5 % 3 != 0) is 1
		const size_t multiplier = (minsize/optsize) + ((minsize % optsize != 0) ? 1u : 0u);
		if(config.debug & DEBUG_SHMEM)
		{
			logg("DEBUG: Using %zu*%zu == %zu >= %zu",
			     multiplier, optsize*objsize,
			     multiplier*optsize*objsize,
			     minsize*objsize);
		}
		// As optsize ensures perfect page-alignment,
		// any multiple of it will be aligned as well
		return multiplier*optsize;
	}
	else
	{
		if(config.debug & DEBUG_SHMEM)
		{
			logg("DEBUG: LCM(%i, %zu) == %zu >= %zu",
			     pagesize, objsize,
			     optsize*objsize,
			     minsize*objsize);
		}

		// Return computed optimal size
		return optsize;
	}
}

// Enlarge shared memory to be able to hold at least one new record
void shm_ensure_size(void)
{
	if(counters->queries >= counters->queries_MAX-1)
	{
		// Have to reallocate shared memory
		queries = enlarge_shmem_struct(QUERIES);
		if(queries == NULL)
		{
			logg("FATAL: Memory allocation failed! Exiting");
			exit(EXIT_FAILURE);
		}
	}
	if(counters->upstreams >= counters->upstreams_MAX-1)
	{
		// Have to reallocate shared memory
		upstreams = enlarge_shmem_struct(UPSTREAMS);
		if(upstreams == NULL)
		{
			logg("FATAL: Memory allocation failed! Exiting");
			exit(EXIT_FAILURE);
		}
	}
	if(counters->clients >= counters->clients_MAX-1)
	{
		// Have to reallocate shared memory
		clients = enlarge_shmem_struct(CLIENTS);
		if(clients == NULL)
		{
			logg("FATAL: Memory allocation failed! Exiting");
			exit(EXIT_FAILURE);
		}
	}
	if(counters->domains >= counters->domains_MAX-1)
	{
		// Have to reallocate shared memory
		domains = enlarge_shmem_struct(DOMAINS);
		if(domains == NULL)
		{
			logg("FATAL: Memory allocation failed! Exiting");
			exit(EXIT_FAILURE);
		}
	}
	if(counters->dns_cache_size >= counters->dns_cache_MAX-1)
	{
		// Have to reallocate shared memory
		dns_cache = enlarge_shmem_struct(DNS_CACHE);
		if(dns_cache == NULL)
		{
			logg("FATAL: Memory allocation failed! Exiting");
			exit(EXIT_FAILURE);
		}
	}
	if(shmSettings->next_str_pos + STRINGS_ALLOC_STEP >= shm_strings.size)
	{
		// Have to reallocate shared memory
		if(enlarge_shmem_struct(STRINGS) == NULL)
		{
			logg("FATAL: Memory allocation failed! Exiting");
			exit(EXIT_FAILURE);
		}
	}
}

void reset_per_client_regex(const int clientID)
{
	const unsigned int num_regex_tot = get_num_regex(REGEX_MAX); // total number
	for(unsigned int i = 0u; i < num_regex_tot; i++)
	{
		// Zero-initialize/reset (= false) all regex (allow + deny)
		set_per_client_regex(clientID, i, false);
	}
}

void add_per_client_regex(unsigned int clientID)
{
	const unsigned int num_regex_tot = get_num_regex(REGEX_MAX); // total number
	const size_t size = get_optimal_object_size(1, counters->clients * num_regex_tot);
	if(size > shm_per_client_regex.size &&
	   realloc_shm(&shm_per_client_regex, 1, size, true))
	{
		reset_per_client_regex(clientID);
		counters->per_client_regex_MAX = size;
	}
}

bool get_per_client_regex(const int clientID, const int regexID)
{
	const unsigned int num_regex_tot = get_num_regex(REGEX_MAX); // total number
	const unsigned int id = clientID * num_regex_tot + regexID;
	const size_t maxval = shm_per_client_regex.size / sizeof(bool);
	if(id > maxval)
	{
		logg("ERROR: get_per_client_regex(%d, %d): Out of bounds (%d > %d * %d, shm_per_client_regex.size = %zd)!",
		     clientID, regexID,
		     id, counters->clients, num_regex_tot, maxval);
		return false;
	}
	return ((bool*) shm_per_client_regex.ptr)[id];
}

void set_per_client_regex(const int clientID, const int regexID, const bool value)
{
	const unsigned int num_regex_tot = get_num_regex(REGEX_MAX); // total number
	const unsigned int id = clientID * num_regex_tot + regexID;
	const size_t maxval = shm_per_client_regex.size / sizeof(bool);
	if(id > maxval)
	{
		logg("ERROR: set_per_client_regex(%d, %d, %s): Out of bounds (%d > %d * %d, shm_per_client_regex.size = %zd)!",
		     clientID, regexID, value ? "true" : "false",
		     id, counters->clients, num_regex_tot, maxval);
		return;
	}
	((bool*) shm_per_client_regex.ptr)[id] = value;
}

static inline bool check_range(int ID, int MAXID, const char* type, int line, const char * function, const char * file)
{
	// Check bounds
	if(ID < 0 || ID > MAXID)
	{
		if(config.debug)
		{
			logg("ERROR: Trying to access %s ID %i, but maximum is %i", type, ID, MAXID);
			logg("       found in %s() (%s:%i)", function, file, line);
		}
		return false;
	}

	// Everything okay
	return true;
}

static inline bool check_magic(int ID, bool checkMagic, unsigned char magic, const char* type, int line, const char * function, const char * file)
{
	// Check magic only if requested (skipped for new entries which are uninitialized)
	if(checkMagic && magic != MAGICBYTE)
	{
		if(config.debug)
		{
			logg("ERROR: Trying to access %s ID %i, but magic byte is %x", type, ID, magic);
			logg("       found in %s() (%s:%i)", function, file, line);
		}
		return false;
	}

	// Everything okay
	return true;
}

queriesData* _getQuery(int queryID, bool checkMagic, int line, const char * function, const char * file)
{
	// This does not exist, return a NULL pointer
	if(queryID == -1)
		return NULL;

	// We are not in a locked situation, return a NULL pointer
	if(!is_our_lock())
	{
		logg("ERROR: Tried to obtain query pointer without lock in %s() (%s:%i)!",
		     function, file, line);
		generate_backtrace();
		return NULL;
	}

	if(check_range(queryID, counters->queries_MAX, "query", line, function, file) &&
	   check_magic(queryID, checkMagic, queries[queryID].magic, "query", line, function, file))
		return &queries[queryID];
	else
		return NULL;
}

clientsData* _getClient(int clientID, bool checkMagic, int line, const char * function, const char * file)
{
	// This does not exist, we return a NULL pointer
	if(clientID == -1)
		return NULL;

	// We are not in a locked situation, return a NULL pointer
	if(!is_our_lock())
	{
		logg("ERROR: Tried to obtain client pointer without lock in %s() (%s:%i)!",
		     function, file, line);
		generate_backtrace();
		return NULL;
	}

	if(check_range(clientID, counters->clients_MAX, "client", line, function, file) &&
	   check_magic(clientID, checkMagic, clients[clientID].magic, "client", line, function, file))
		return &clients[clientID];
	else
		return NULL;
}

domainsData* _getDomain(int domainID, bool checkMagic, int line, const char * function, const char * file)
{
	// This does not exist, we return a NULL pointer
	if(domainID == -1)
		return NULL;

	// We are not in a locked situation, return a NULL pointer
	if(!is_our_lock())
	{
		logg("ERROR: Tried to obtain domain pointer without lock in %s() (%s:%i)!",
		     function, file, line);
		generate_backtrace();
		return NULL;
	}

	if(check_range(domainID, counters->domains_MAX, "domain", line, function, file) &&
	   check_magic(domainID, checkMagic, domains[domainID].magic, "domain", line, function, file))
		return &domains[domainID];
	else
		return NULL;
}

upstreamsData* _getUpstream(int upstreamID, bool checkMagic, int line, const char * function, const char * file)
{
	// This does not exist, we return a NULL pointer
	if(upstreamID == -1)
		return NULL;

	// We are not in a locked situation, return a NULL pointer
	if(!is_our_lock())
	{
		logg("ERROR: Tried to obtain upstream pointer without lock in %s() (%s:%i)!",
		     function, file, line);
		generate_backtrace();
		return NULL;
	}

	if(check_range(upstreamID, counters->upstreams_MAX, "upstream", line, function, file) &&
	   check_magic(upstreamID, checkMagic, upstreams[upstreamID].magic, "upstream", line, function, file))
		return &upstreams[upstreamID];
	else
		return NULL;
}

DNSCacheData* _getDNSCache(int cacheID, bool checkMagic, int line, const char * function, const char * file)
{
	// This does not exist, we return a NULL pointer
	if(cacheID == -1)
		return NULL;

	// We are not in a locked situation, return a NULL pointer
	if(!is_our_lock())
	{
		logg("ERROR: Tried to obtain cache pointer without lock in %s() (%s:%i)!",
		     function, file, line);
		generate_backtrace();
		return NULL;
	}

	if(check_range(cacheID, counters->dns_cache_MAX, "dns_cache", line, function, file) &&
	   check_magic(cacheID, checkMagic, dns_cache[cacheID].magic, "dns_cache", line, function, file))
		return &dns_cache[cacheID];
	else
		return NULL;
}<|MERGE_RESOLUTION|>--- conflicted
+++ resolved
@@ -399,15 +399,6 @@
 		if(result != 0)
 			logg("Failed to make inner SHM lock consistent: %s", strerror(result));
 	}
-<<<<<<< HEAD
-}
-
-// Obtain SHMEM lock
-void _lock_shm(const char* func, const int line, const char * file)
-{
-	_lock(shmLock, func, line, file);
-=======
->>>>>>> 77b578ed
 
 	// Check if this process needs to remap the shared memory objects
 	if(shmSettings != NULL &&
@@ -454,17 +445,14 @@
 	shmLock->owner.tid = 0;
 
 	if(result != 0)
-<<<<<<< HEAD
 		logg("Failed to unlock SHM lock: %s in %s() (%s:%i)", strerror(result), func, file, line);
-	else if(config.debug & DEBUG_LOCKS)
-		logg("Removed SHM lock in %s() (%s:%i)", func, file, line);
-=======
-		logg("Failed to unlock inner SHM lock: %s", strerror(result));
 
 	result = pthread_mutex_unlock(&shmLock->lock.outer);
 	if(result != 0)
 		logg("Failed to unlock outer SHM lock: %s", strerror(result));
->>>>>>> 77b578ed
+
+	if(config.debug & DEBUG_LOCKS)
+		logg("Removed SHM lock in %s() (%s:%i)", func, file, line);
 }
 
 // Return if we locked this mutex (PID and TID match)
@@ -489,13 +477,8 @@
 	shmLock = (ShmLock*) shm_lock.ptr;
 	if(create_new)
 	{
-<<<<<<< HEAD
-		create_mutex(&shmLock->lock);
-		shmLock->waitingForLock = false;
-=======
-		shmLock->lock.outer = create_mutex();
-		shmLock->lock.inner = create_mutex();
->>>>>>> 77b578ed
+		create_mutex(&shmLock->lock.outer);
+		create_mutex(&shmLock->lock.inner);
 	}
 
 	/****************************** shared counters struct ******************************/
