--- conflicted
+++ resolved
@@ -639,36 +639,6 @@
 }
 
 /**
-<<<<<<< HEAD
- * @brief Escapes a binary string to be printable as a C string literal.
- *
- * This function allocates a new string and converts the input buffer into an escaped
- * C string literal, suitable for safe printing or logging. Each character in the source
- * buffer may be escaped, so the output buffer is allocated with enough space for the
- * worst-case scenario (every character is escaped as \xNN).
- *
- * @param src_buf Pointer to the source buffer to escape.
- * @param src_sz  Size of the source buffer in bytes.
- * @return Pointer to the newly allocated escaped string, or NULL on allocation or conversion failure.
- *         The returned string must be freed by the caller.
- */
-char * __attribute__((malloc)) escape_str(const char *src_buf, size_t src_sz)
-{
-	// Allocate memory for the escaped string
-	char *escaped_str = malloc(src_sz * 4 + 1); // Worst case: every char is escaped
-	if(!escaped_str)
-		return NULL;
-
-	// Convert buffer to escaped C literal
-	const int processed = binbuf_to_escaped_C_literal(src_buf, src_sz, escaped_str, src_sz * 4 + 1);
-	if(processed < 0)
-	{
-		free(escaped_str);
-		return NULL;
-	}
-
-	return escaped_str;
-=======
  * @brief Escapes a given input string into a C-style escaped string literal.
  *
  * This function takes an input string and returns a newly allocated string
@@ -684,15 +654,38 @@
  */
 char * __attribute__ ((malloc)) escape_string(const char *input)
 {
-	if(input == NULL)
+	return input == NULL ? NULL : escape_data(input, strlen(input));
+}
+
+/**
+ * @brief Escapes binary data to be printable as a C string literal.
+ *
+ * This function allocates a new string and converts the input buffer into an escaped
+ * C string literal, suitable for safe printing or logging. Each character in the source
+ * buffer may be escaped, so the output buffer is allocated with enough space for the
+ * worst-case scenario (every character is escaped as \xNN).
+ *
+ * @param src_buf Pointer to the source buffer to escape.
+ * @param src_sz  Size of the source buffer in bytes.
+ * @return Pointer to the newly allocated escaped string, or NULL on allocation or conversion failure.
+ *         The returned string must be freed by the caller.
+ */
+char * __attribute__((malloc)) escape_data(const char *src_buf, size_t src_sz)
+{
+	// Allocate memory for the escaped string
+	char *escaped_str = malloc(src_sz * 4 + 1); // Worst case: every char is escaped
+	if(!escaped_str)
 		return NULL;
-	const size_t inlen = strlen(input);
-	// Worst case: every character is escaped as "0x00" + zero-terminator
-	const size_t bufsiz = 4 * inlen + 1;
-	char *buffer = calloc(bufsiz, sizeof(char));
-	binbuf_to_escaped_C_literal(input, inlen, buffer, bufsiz);
-	return buffer;
->>>>>>> 57c2ed52
+
+	// Convert buffer to escaped C literal
+	const int processed = binbuf_to_escaped_C_literal(src_buf, src_sz, escaped_str, src_sz * 4 + 1);
+	if(processed < 0)
+	{
+		free(escaped_str);
+		return NULL;
+	}
+
+	return escaped_str;
 }
 
 const char * __attribute__ ((pure)) short_path(const char *full_path)
