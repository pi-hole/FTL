/* Pi-hole: A black hole for Internet advertisements
*  (c) 2017 Pi-hole, LLC (https://pi-hole.net)
*  Network-wide ad blocking via your own hardware.
*
*  FTL Engine
*  DNS Client Implementation
*
*  This file is copyright under the latest version of the EUPL.
*  Please see LICENSE file for your rights under this license. */

#include "FTL.h"
#include "resolve.h"
#include "shmem.h"
// struct config
#include "config/config.h"
// sleepms()
#include "timers.h"
// logging routines
#include "log.h"
// global variable killed
#include "signals.h"
// struct _res
#include <resolv.h>
// resolveNetworkTableNames()
#include "database/network-table.h"
// resolver_ready
#include "daemon.h"
// log_hostname_warning()
#include "database/message-table.h"
// Eventqueue routines
#include "events.h"
// resolve_regex_cnames()
#include "regex_r.h"
// statis_assert()
#include <assert.h>
// TCP_MAX_QUERIES
#include "dnsmasq/config.h"

// Function Prototypes
static void nameToDNS(unsigned char *dns, const size_t dnslen, const char *host, const size_t hostlen) __attribute__((nonnull(1,3)));
static unsigned char *nameFromDNS(unsigned char *reader, unsigned char *buffer, uint16_t *count) __attribute__((malloc)) __attribute__((nonnull(1,2,3)));

// Avoid "error: packed attribute causes inefficient alignment for ..." on ARM32
// builds due to the use of __attribute__((packed)) in the following structs
// Their correct size is ensured for each by check_struct_sizes() below
_Pragma("GCC diagnostic push")
_Pragma("GCC diagnostic ignored \"-Wattributes\"")

// DNS header structure
struct DNS_HEADER
{
	uint16_t id; // identification number

	bool rd :1; // recursion desired
	bool tc :1; // truncated message
	bool aa :1; // authoritative answer
	uint8_t opcode :4; // purpose of message
	bool qr :1; // query/response flag

	uint8_t rcode :4; // response code
	bool cd :1; // checking disabled
	bool ad :1; // authenticated data
	bool z :1; // its z! reserved
	bool ra :1; // recursion available

	uint16_t q_count; // number of question entries
	uint16_t ans_count; // number of answer entries
	uint16_t auth_count; // number of authority entries
	uint16_t add_count; // number of resource entries
} __attribute__((packed));

// Constant sized fields of query structure
struct QUESTION
{
	uint16_t qtype;
	uint16_t qclass;
};

// Constant sized fields of the resource record structure
struct R_DATA
{
	uint16_t type;
	uint16_t class;
	uint32_t ttl; // RFC 1035 defines the TTL field as "positive values of a signed 32bit number"
	uint16_t data_len;
} __attribute__((packed));
_Pragma("GCC diagnostic pop")

static bool check_struct_sizes(void)
{
	// Check sizes of structs
	assert(sizeof(struct DNS_HEADER) == 12);
	assert(sizeof(struct QUESTION) == 4);
	assert(sizeof(struct R_DATA) == 10);

	return true;
}

// Pointers to resource record contents
struct RES_RECORD
{
	unsigned char *name;
	struct R_DATA *resource;
	uint8_t *rdata;
};

/**
 * @brief Converts a socket error number to a human-readable string.
 *
 * This function takes an error number (errno) and returns a string
 * describing the error. It provides specific messages for common
 * socket errors such as EAGAIN and ECONNREFUSED, and falls back to
 * the standard strerror function for other error numbers.
 *
 * @param errno The error number to convert.
 * @return A string describing the error.
 */
static const char *strsockerr(const int err)
{
	if(err == EAGAIN)
		return "Timeout - no response from upstream DNS server";
	else if(err == ECONNREFUSED)
		return "Connection refused by upstream DNS server";
	else
		return strerror(err);
}

// see https://www.iana.org/assignments/dns-parameters/dns-parameters.xhtml
static const char *getDNScode(int code)
{
	switch(code)
	{
		case 0:
			return "NoError";
		case 1:
			return "FormErr (Format Error)";
		case 2:
			return "ServFail (Server Failure)";
		case 3:
			return "NXDomain (Non-Existent Domain)";
		case 4:
			return "NotImp (Not Implemented)";
		case 5:
			return "Refused (Query Refused)";
		case 6:
			return "YXDomain (Name Exists when it should not)";
		case 7:
			return "YXRRSet (RR Set Exists when it should not)";
		case 8:
			return "NXRRSet (RR Set that should exist does not)";
		case 9:
			return "NotAuth (Server Not Authoritative for zone)";
		case 10:
			return "NotZone (Name not contained in zone)";
		case 11:
			return "DSOTYPENI (DSO-TYPE Not Implemented)";
		case 16:
			return "BADVERS (Bad OPT Version) -or- BADSIG (TSIG Signature Failure)";
		case 17:
			return "BADKEY (Key not recognized)";
		case 18:
			return "BADTIME (Signature out of time window)";
		case 19:
			return "BADMODE (Bad TKEY Mode)";
		case 20:
			return "BADNAME (Duplicate key name)";
		case 21:
			return "BADALG (Algorithm not supported)";
		case 22:
			return "BADTRUNC (Bad Truncation)";
		case 23:
			return "BADCOOKIE (Bad/missing Server Cookie)";
		default:
			;
	}

	if((code >= 24 && code <= 3840) || (code >= 4096 && code <= 65535))
		return "Unassigned";
	else if(code >= 3841 && code <= 4095)
		return "Reserved for Private Use";

	// else:
	return "Unknown";
}

// Validate given hostname
static bool valid_hostname(char *name, const char *clientip)
{
	// Check for validity of input
	if(name == NULL)
		return false;

	// Check for maximum length of hostname
	// Truncate if too long (MAXHOSTNAMELEN defaults to 64, see asm-generic/param.h)
	if(strlen(name) > MAXHOSTNAMELEN)
	{
		log_warn("Hostname of client %s too long, truncating to %d chars!",
		         clientip, MAXHOSTNAMELEN);
		// We can modify the string in-place as the target is
		// shorter than the source
		name[MAXHOSTNAMELEN] = '\0';
	}

	// Iterate over characters in hostname
	// to check for legal char: A-Z a-z 0-9 - _ .
	unsigned int len = strlen(name);
	for (unsigned int i = 0; i < len; i++)
	{
		const char c = name[i];
		if ((c >= 'A' && c <= 'Z') ||
		    (c >= 'a' && c <= 'z') ||
		    (c >= '0' && c <= '9') ||
			 c == '-' ||
			 c == '_' ||
			 c == '.' )
			continue;

		// Invalid character found => return hostname being invalid
		return false;
	}

	// No invalid characters found
	return true;
}

// Return if we want to resolve address to names at all
// (may be disabled due to config settings)
bool __attribute__((pure)) resolve_names(void)
{
	if(!config.resolver.resolveIPv4.v.b && !config.resolver.resolveIPv6.v.b)
		return false;
	return true;
}

// Return if we want to resolve this type of address to a name
bool __attribute__((pure)) resolve_this_name(const char *ipaddr)
{
	if(!config.resolver.resolveIPv4.v.b ||
	  (!config.resolver.resolveIPv6.v.b && strstr(ipaddr,":") != NULL))
		return false;
	return true;
}

int create_socket(bool tcp, struct sockaddr_in *dest)
{
	// Create a UDP (datagram) or TCP (stream) socket
	const int sock = socket(AF_INET, tcp ? SOCK_STREAM : SOCK_DGRAM, tcp ? IPPROTO_TCP : IPPROTO_UDP);
	if(sock < 0)
	{
		log_err("Unable to create DNS resolver socket: %s", strerror(errno));
		return -1;
	}

	// Set timeout for socket (2 seconds)
	struct timeval tv;
	tv.tv_sec = 2;
	tv.tv_usec = 0;
	if(setsockopt(sock, SOL_SOCKET, SO_RCVTIMEO, &tv, sizeof(tv)) < 0)
	{
		log_err("Unable to set DNS resolver socket timeout: %s", strerror(errno));
		close(sock);
		return -1;
	}

	// Create socket destination structure
	memset(dest, 0, sizeof(*dest));
	dest->sin_family = AF_INET; // IPv4
	dest->sin_addr.s_addr = htonl(INADDR_LOOPBACK); // 127.0.0.1
	dest->sin_port = htons(config.dns.port.v.u16); // Configured DNS port

	// Connect to the DNS server (only done for TCP as UDP is
	// connectionless)
	if(tcp && connect(sock, (struct sockaddr*)dest, sizeof(*dest)) < 0)
	{
		log_err("Unable to connect to DNS resolver: %s", strerror(errno));
		close(sock);
		return -1;
	}

	return sock;
}

// Helper macro to reduce code duplication
#define log_resolve_info(host, port, tcp) { log_info("Tried to resolve PTR \"%s\" on 127.0.0.1#%u (%s)", host, port, tcp ? "TCP" : "UDP"); }

// Perform a name lookup by sending a packet to ourselves
static bool ngethostbyname(const int sock, const bool tcp, struct sockaddr_in *dest,
                           char hostn[MAXDOMAINLEN], const char *host, const char *ipaddr, bool *truncated)
{
	uint8_t buf[4096] = { 0 }; // buffer for DNS query
	uint8_t *qname = NULL, *reader = NULL;
	struct RES_RECORD answers[20] = { 0 }; // buffer for DNS replies
	struct DNS_HEADER *dns = NULL;
	struct QUESTION *qinfo = NULL;

	// Set the DNS structure to standard queries
	dns = (struct DNS_HEADER *)&buf;
	dns->id = (unsigned short) htons(random()); // random query ID
	dns->qr = 0; // This is a query
	dns->opcode = 0; // This is a standard query
	dns->aa = 0; // Not Authoritative
	dns->tc = 0; // This message is not truncated
	dns->rd = 1; // Recursion Desired
	dns->ra = 0; // Recursion not available!
	dns->z = 0; // Reserved
	dns->ad = 0; // This is not an authenticated answer
	dns->cd = 0; // Checking Disabled
	dns->rcode = 0; // Response code
	dns->q_count = htons(1); // 1 question
	dns->ans_count = 0; // No answers
	dns->auth_count = 0; // No authority
	dns->add_count = 0; // No additional

	// Point to the query portion
	qname = &buf[sizeof(struct DNS_HEADER)];

	// Make a copy of the hostname with two extra bytes for the length and
	// the final dot, copy the hostname into it and convert to convert to
	// DNS format
	const size_t hnamelen = strlen(host) + 2;
	char *hname = calloc(hnamelen, sizeof(char));
	if(hname == NULL)
	{
		log_err("Unable to allocate memory for hname");
		return NULL;
	}
	strncpy(hname, host, hnamelen);
	strncat(hname, ".", hnamelen - strlen(hname));
	hname[hnamelen - 1] = '\0';

	nameToDNS(qname, sizeof(buf) - sizeof(struct DNS_HEADER), hname, hnamelen);
	free(hname);
	qinfo = (void*)&buf[sizeof(struct DNS_HEADER) + (strlen((const char*)qname) + 1)];

	qinfo->qtype = htons(T_PTR); // Type of the query, A, MX, CNAME, NS etc
	qinfo->qclass = htons(1); // IN
	const size_t len = sizeof(struct DNS_HEADER) + (strlen((const char*)qname) + 1) + sizeof(struct QUESTION);

	// Log query in debug mode
	log_debug(DEBUG_RESOLVER, "Resolving PTR \"%s\" on 127.0.0.1#%u (%s)",
	          host, config.dns.port.v.u16, tcp ? "TCP" : "UDP");

	if(!tcp)
	{
		// Send the query
		socklen_t addrlen = sizeof(*dest);
		if(sendto(sock, buf, len, 0, (struct sockaddr*)dest, addrlen) < 0)
		{
			log_err("Cannot send UDP DNS query: %s", strsockerr(errno));
			log_resolve_info(host, config.dns.port.v.u16, tcp);
			return NULL;
		}

		// Receive the answer
		if(recvfrom (sock, buf, sizeof(buf), 0, (struct sockaddr*)dest, &addrlen) < 0)
		{
			log_err("Cannot receive UDP DNS reply: %s", strsockerr(errno));
			log_resolve_info(host, config.dns.port.v.u16, tcp);
			return NULL;
		}
	}
	else
	{
		// Send the query
		// For TCP streams, we first have to send the length of the data
		// we are sending. The reason for this is that with TCP, we are
		// not sending messages (datagrams) but a continuous stream of
		// bytes. We therefore need a way to tell the receiver about
		// this length of the message.
		uint16_t prefix = htons(len & 0xffffu);
		if(send(sock, &prefix, sizeof(prefix), 0) < 0 ||
		   send(sock, buf, len, 0) < 0)
		{
			log_err("Cannot send TCP DNS query: %s", strsockerr(errno));
			log_resolve_info(host, config.dns.port.v.u16, tcp);
			return NULL;
		}

		// Receive the answer, first the length of the message ...
		prefix = 0;
		if(recv(sock, &prefix, sizeof(prefix), 0) < 0)
		{
			log_err("Cannot receive TCP DNS reply (1): %s", strsockerr(errno));
			log_resolve_info(host, config.dns.port.v.u16, tcp);
			return NULL;
		}
		prefix = ntohs(prefix);

		// Sanity check the length of the message
		if(prefix > sizeof(buf))
		{
			log_err("Received TCP DNS reply is too long (%u bytes)", prefix);
			log_resolve_info(host, config.dns.port.v.u16, tcp);
			return NULL;
		}
		bzero(buf, prefix + 1);
		// ... then the message itself
		if(recv(sock, buf, sizeof(buf), 0) < 0)
		{
			log_err("Cannot receive TCP DNS reply (2): %s", strsockerr(errno));
			log_resolve_info(host, config.dns.port.v.u16, tcp);
			return NULL;
		}
	}

	// Parse the reply
	dns = (struct DNS_HEADER*) buf;
	// Move ahead of the dns header and the query field
	reader = &buf[len];

	// Log the status of the query
	log_debug(DEBUG_RESOLVER, "DNS query for PTR \"%s\" returned status %s (%i)",
	          host, getDNScode(dns->rcode), dns->rcode);

	// Abort if the query was not successful
	if(dns->tc != 0)
	{
		log_debug(DEBUG_RESOLVER, " --> DNS response truncated");
		if(truncated != NULL)
			*truncated = true;
		return NULL;
	}

	// Start reading answers
	uint16_t stop = 0;
	bool have_name = false;
	for(uint16_t i = 0; i < min(ntohs(dns->ans_count), ArraySize(answers)); i++)
	{
		answers[i].name = nameFromDNS(reader, buf, &stop);
		reader = reader + stop;

		answers[i].resource = (struct R_DATA*)(reader);
		reader = reader + sizeof(struct R_DATA);

		// Read the answer and convert from network to host representation
		answers[i].rdata = nameFromDNS(reader, buf, &stop);
		reader = reader + stop;

		// We only care about PTR answers and ignore all others
		const uint16_t rtype = ntohs(answers[i].resource->type);
		if(rtype != T_PTR)
		{
			log_debug(DEBUG_RESOLVER, "Answer %u is not of type PTR but %u (skipping)",
			          i, rtype);

			// Skip this answer
			free(answers[i].name);
			free(answers[i].rdata);
			continue;
		}

		strncpy(hostn, (const char*)answers[i].rdata, MAXDOMAINLEN - 1);
		log_debug(DEBUG_RESOLVER, "Answer %u is PTR \"%s\" => \"%s\"",
		          i, answers[i].name, name);

		// We break out of the loop if this is a valid hostname
		if(strlen(hostn) > 0 && valid_hostname(hostn, ipaddr))
		{
			free(answers[i].name);
			free(answers[i].rdata);
			have_name = true;
			break;
		}
		else
		{
			char *escaped_name = escape_str(name, strlen(name));
			log_warn("Resolved PTR \"%s\" on 127.0.0.1#%u (%s) with status %s (%i): answer %u (PTR \"%s\" => \"%s\") is invalid",
			         host, config.dns.port.v.u16, tcp ? "TCP" : "UDP",
			         getDNScode(dns->rcode), dns->rcode, i, answers[i].name, escaped_name);
			log_hostname_warning(ipaddr, escaped_name, i);

			// Discard this answer: free memory and set name to NULL
			free(answers[i].name);
			free(answers[i].rdata);
<<<<<<< HEAD
			if(escaped_name != NULL)
				free(escaped_name);

			// Set name to NULL so we can return an empty string later
			name = NULL;
=======
			hostn[0] = '\0';
>>>>>>> ce95dc11
		}
	}

	return have_name;
}

// Convert hostname from network to host representation
// This routine supports DNS compression pointers
// 3www6google3com -> www.google.com
static u_char * __attribute__((malloc)) __attribute__((nonnull(1,2,3))) nameFromDNS(unsigned char *reader, unsigned char *buffer, uint16_t *count)
{
	const size_t MAXNAMELEN = 256;
	unsigned char *name = calloc(MAXNAMELEN, sizeof(char));
	if(name == NULL)
	{
		log_err("Unable to allocate memory in nameFromDNS");
		return NULL;
	}

	unsigned int p = 0, jumped = 0;
	// Initialize count
	*count = 1;

	// Parse DNS label string encoding (e.g, 3www6google3com)
	//
	// In its text format, a domain name is a sequence of dot-separated
	// "labels". The dot separators are not used in binary DNS messages.
	// Instead, each label is preceded by a byte containing its length, and
	// the name is terminated by a zero-length label representing the root
	// zone.
	while(*reader != 0 && p < MAXNAMELEN - 2)
	{
		if(*reader >= 0xC0)
		{
			// RFC 1035, Section 4.1.4: Message compression
			//
			// A label can be up to 63 bytes long; if the length
			// byte is 64 (0x40) or greater, it has a special
			// meaning. Values between 0x40 and 0xBF have no purpose
			// except to cause painful memories for those involved
			// in DNS extensions in the late 1990s.
			//
			// However, if the length byte is 0xC0 or greater, the
			// length byte and the next byte form a "compression
			// pointer". A DNS name compression pointer allows DNS
			// messages to reuse parent domains. The lower 14 bits
			// are an offset into the DNS message where the
			// remaining suffix of the name previously occurred.
			//
			//  +--+--+--+--+--+--+--+--+--+--+--+--+--+--+--+--+
			//  | 1  1|                OFFSET                   |
			//  +--+--+--+--+--+--+--+--+--+--+--+--+--+--+--+--+
			//
			// The first two bits are ones.  This allows a pointer
			// to be distinguished from a label, since the label
			// must begin with two zero bits because labels are
			// restricted to 63 octets or less. See the referenced
			// RFC for more details.
			const unsigned int offset = ((*reader - 0xC0) << 8) + *(reader + 1);
			if(offset >= MAXNAMELEN)
			{
				log_err("DNS compression pointer out of bounds: %u", offset);
				free(name);
				return NULL;
			}
			reader = buffer + offset - 1;
			jumped = 1; // We have jumped to another location so counting won't go up
		}
		else
			// Copy character to name
			name[p++] = *reader;

		// Increment read pointer
		reader = reader + 1;

		if(jumped == 0)
			*count = *count + 1; // If we haven't jumped to another location then we can count up
	}

	// Terminate string
	name[p] = '\0';

	// Number of steps we actually moved forward in the packet
	if(jumped == 1)
		*count += 1;

	// Now convert 3www6google3com0 to www.google.com
	unsigned int i = 0;
	for(; i < strlen((const char*)name); i++)
	{
		p = name[i];
		for(unsigned j = 0; j < p; j++)
		{
			name[i] = name[i + 1];
			i = i + 1;
		}
		name[i] = '.';
	}

	// Strip off the trailing dot
	name[i > 0 ? i-1 : i] = '\0';
	return name;
}

// Convert hostname from host to network representation
// www.google.com -> 3www6google3com
// We do not use DNS compression pointers here as we do not know if the DNS
// server we are talking to supports them
static void __attribute__((nonnull(1,3))) nameToDNS(unsigned char *dns, const size_t dnslen, const char *host, const size_t hostlen)
{
	unsigned int lock = 0;
	const unsigned char *dns_start = dns;

	// Iterate over hostname characters and convert to DNS format
	// Also check for buffer overflow of the DNS buffer
	for(unsigned int i = 0; i < hostlen && (const size_t)(dns - dns_start) < dnslen; i++)
	{
		// If we encounter a dot, write the number of characters since the last dot
		// and then write the characters themselves
		if(host[i] == '.')
		{
			*dns++ = i - lock;
			for(;lock < i && (const size_t)(dns - dns_start) < dnslen; lock++)
				*dns++ = host[lock];
			lock++;
		}
	}

	// Terminate the string at the end
	*dns++ = '\0';
}

bool resolveHostname(const int sock, const bool tcp, struct sockaddr_in *dest,
                     char hostn[MAXDOMAINLEN], const char *addr, const bool force, bool *truncated)
{
	// Check if we want to resolve host names
	if(!force && !resolve_this_name(addr))
	{
		// Return an empty host name
		log_debug(DEBUG_RESOLVER, "Configured to not resolve host name for %s", addr);
		hostn[0] = '\0';
		return true;
	}

	log_debug(DEBUG_RESOLVER, "Trying to resolve %s", addr);

	// Check if this is a hidden client
	// if so, return "hidden" as hostname
	if(strcmp(addr, "0.0.0.0") == 0)
	{
		strncpy(hostn, "hidden", MAXDOMAINLEN);
		log_debug(DEBUG_RESOLVER, "---> \"%s\" (privacy settings)", hostn);
		return true;
	}

	// Check if this is the internal client
	// if so, return "pi.hole" as hostname
	if(strcmp(addr, "::") == 0)
	{
		strncpy(hostn, "pi.hole", MAXDOMAINLEN);
		log_debug(DEBUG_RESOLVER, "---> \"%s\" (special)", hostn);
		return true;
	}

	// Test if we want to resolve an IPv6 address
	bool IPv6 = false;
	if(strstr(addr,":") != NULL)
		IPv6 = true;

	// Convert address into binary form
	struct sockaddr_storage ss = { 0 };
	// This needs to hold the name to be resolved:
	// - Needs extra space for ".ip6.arpa" suffix
	// - The 1.2.3.4... string is 63 + terminating \0 = 64 bytes long
	// - This is anyway long enough to keep the much shorter IPv4 variant of
	//   this (like 78.56.34.12.in-addr.arpa)
	char inaddr[64 + 10] = { 0 };
	if(IPv6)
	{
		// Get binary form of IPv6 address
		ss.ss_family = AF_INET6;
		if(!inet_pton(ss.ss_family, addr, &(((struct sockaddr_in6 *)&ss)->sin6_addr)))
		{
			log_warn("Invalid IPv6 address when trying to resolve hostname: %s", addr);
			// Return empty hostname
			hostn[0] = '\0';
			return true;
		}

		// Convert IPv6 address to reverse lookup format
		//                       b a 9 8 7 6 5   4       |<--       ::      -->| 0       1 2 3 4
		// 4321:0::4:567:89ab -> b.a.9.8.7.6.5.0.4.0.0.0.0.0.0.0.0.0.0.0.0.0.0.0.0.0.0.0.1.2.3.4
		for(int i = 0; i < 32; i++)
		{
			// Get current nibble
			uint8_t nibble = ((uint8_t *)&(((struct sockaddr_in6 *)&ss)->sin6_addr))[i/2];

			// Get lower nibble for even i, upper nibble for odd i
			if(i % 2 == 0)
				nibble = nibble >> 4;

			// Mask out upper nibble
			nibble = nibble & 0x0F;

			// Convert to ASCII
			char c = '0' + nibble;
			if(c > '9')
				c = 'a' + nibble - 10;

			// Prepend to string
			inaddr[62-2*i] = c;

			// Add dot after (actually: before) every nibble except
			// the last one
			if(i != 31)
				inaddr[62-2*i-1] = '.';
		}

		// Add suffix
		strncat(inaddr, ".ip6.arpa", sizeof(inaddr) - strlen(inaddr) - 1);
	}
	else
	{
		// Get binary form of IPv4 address
		ss.ss_family = AF_INET;
		if(!inet_pton(ss.ss_family, addr, &(((struct sockaddr_in *)&ss)->sin_addr)))
		{
			log_warn("Invalid IPv4 address when trying to resolve hostname: %s", addr);
			hostn[0] = '\0';
			return true;
		}

		// Convert IPv4 address to reverse lookup format
		// 12.34.56.78 -> 78.56.34.12.in-addr.arpa
		snprintf(inaddr, sizeof(inaddr), "%d.%d.%d.%d.in-addr.arpa",
		        (int)((uint8_t *)&(((struct sockaddr_in *)&ss)->sin_addr))[3],
		        (int)((uint8_t *)&(((struct sockaddr_in *)&ss)->sin_addr))[2],
		        (int)((uint8_t *)&(((struct sockaddr_in *)&ss)->sin_addr))[1],
		        (int)((uint8_t *)&(((struct sockaddr_in *)&ss)->sin_addr))[0]);
	}

	// Get host name by making a reverse lookup to ourselves (server at 127.0.0.1 with port 53)
	// We implement a minimalistic resolver here as we cannot rely on the system resolver using whatever
	// nameserver we configured in /etc/resolv.conf
	return ngethostbyname(sock, tcp, dest, hostn, inaddr, addr, truncated);
}

// Resolve upstream destination host names
static size_t resolveAndAddHostname(const int udp_sock, struct sockaddr_in *dest,
                                    size_t ippos, size_t oldnamepos, bool *success)
{
	// Get IP and host name strings. They are cloned in case shared memory is
	// resized before the next lock
	lock_shm();
	char ipaddr[INET6_ADDRSTRLEN];
	strncpy(ipaddr, getstr(ippos), sizeof(ipaddr));
	ipaddr[sizeof(ipaddr) - 1] = '\0';
	char oldname[MAXDOMAINLEN];
	strncpy(oldname, getstr(oldnamepos), sizeof(oldname));
	oldname[sizeof(oldname) - 1] = '\0';
	unlock_shm();

	// Test if we want to resolve host names, otherwise all calls to resolveHostname()
	// and getNameFromIP() can be skipped as they will all return empty names (= no records)
	if(!resolve_this_name(ipaddr))
	{
		log_debug(DEBUG_RESOLVER, " ---> \"\" (configured to not resolve host name)");

		// Return fixed position of empty string
		return 0;
	}

	// Important: Don't hold a lock while resolving as the main thread
	// (dnsmasq) needs to be operable during the call to resolveHostname()
	bool truncated = false;
	char newname[MAXDOMAINLEN] = { 0 };
	bool resolved = resolveHostname(udp_sock, false, dest, newname, ipaddr, false, &truncated);
	if(!resolved && truncated)
	{
		// Retry with TCP if UDP failed due to truncation (RFC 7766)
		const int tcp_sock = create_socket(true, dest);
		if(tcp_sock > 0)
		{
			// Only attempt to resolve the hostname if we have a
			// valid socket
			resolved = resolveHostname(tcp_sock, true, dest, newname, ipaddr, false, NULL);
			close(tcp_sock);
		}
		else
			log_warn("Unable to create TCP socket for DNS resolution");
	}

	// If no hostname was found, try to obtain hostname from the network table
	// This may be disabled due to a user setting
	if(!resolved && config.resolver.networkNames.v.b)
	{
		if(getNameFromIP(NULL, newname, ipaddr))
			log_debug(DEBUG_RESOLVER, " ---> \"%s\" (provided by database)", newname);
	}

	// Only store new newname if it is valid and differs from oldname
	// We do not need to check for oldname == NULL as names are
	// always initialized with an empty string at position 0
	if(newname[0] != '\0' && strcmp(oldname, newname) != 0)
	{
		lock_shm();
		const size_t newnamepos = addstr(newname);
		unlock_shm();
		return newnamepos;
	}
	else
	{
		// Debugging output
		log_debug(DEBUG_SHMEM, "Not adding \"%s\" to buffer (unchanged)", oldname);
	}

	// Not changed, return old namepos
	return oldnamepos;
}

// Resolve client host names
static void resolveClients(const bool onlynew, const bool force_refreshing)
{
	const double now = double_time();
	// Lock counter access here, we use a copy in the following loop
	lock_shm();
	const unsigned int clientscount = counters->clients;
	unlock_shm();

	// Create DNS client socket
	struct sockaddr_in dest = { 0 };
	const int udp_sock = create_socket(false, &dest);
	if(udp_sock < 0)
	{
		log_err("Unable to create DNS resolver socket, client host name resolution failed");
		return;
	}

	unsigned int skipped = 0;
	for(unsigned int clientID = 0; clientID < clientscount; clientID++)
	{
		// Memory access needs to get locked
		lock_shm();
		// Get client pointer for the first time (reading data)
		clientsData *client = getClient(clientID, true);
		if(client == NULL)
		{
			// Client has been recycled, skip it
			unlock_shm();
			skipped++;
			continue;
		}

		// Skip alias-clients
		if(client->flags.aliasclient)
		{
			unlock_shm();
			skipped++;
			continue;
		}

		bool newflag = client->flags.new;
		size_t ippos = client->ippos;
		size_t oldnamepos = client->namepos;

		// Only try to resolve host names of clients which were recently active if we are re-resolving
		// Limit for a "recently active" client is two hours ago
		if(!force_refreshing && !onlynew && client->lastQuery < now - 2*60*60)
		{
			log_debug(DEBUG_RESOLVER, "Skipping client %s -> \"%s\" because it was inactive for %i seconds",
			          getstr(ippos), getstr(oldnamepos), (int)(now - client->lastQuery));

			unlock_shm();
			skipped++;
			continue;
		}

		// If onlynew flag is set, we will only resolve new clients
		// If not, we will try to re-resolve all known clients
		if(!force_refreshing && onlynew && !newflag)
		{
			log_debug(DEBUG_RESOLVER, "Skipping client %s -> \"%s\" because it is not new",
			          getstr(ippos), getstr(oldnamepos));

			unlock_shm();
			skipped++;
			continue;
		}

		// Get IP address of client
		const char *ipaddr = getstr(ippos);
		unlock_shm();

		// Check if we want to resolve an IPv6 address
		bool IPv6 = false;
		if(strstr(ipaddr, ":") != NULL)
			IPv6 = true;

		// If onlynew flag is set, we will only resolve new clients.
		// However, if this is a IPv6 client, we postpone the resolution
		// slightly to ensure the network table has had time to possibly
		// correlate the IPv6 address via a related other address (e.g.,
		// IPv4 address) though an identical MAC address.
		if(onlynew && newflag && IPv6 && client->firstSeen + DELAY_V6_RESOLUTION > now)
		{
			log_debug(DEBUG_RESOLVER, "Postponing resolution of new client %s (IPv6) for at least %.0f more seconds",
			          getstr(ippos), now - client->firstSeen + DELAY_V6_RESOLUTION);

			skipped++;
			continue;
		}

		// If we're in refreshing mode (onlynew == false), we skip clients if
		// 1. We should not refresh any hostnames
		// 2. We should only refresh IPv4 client, but this client is IPv6
		// 3. We should only refresh unknown hostnames, but leave
		//    existing ones as they are
		//
		// We do not skip here clients which are
		// - still new,
		// - IPv6, and
		// - need to be resolved
		const bool new_ipv6_needs_resolve = newflag && IPv6 && client->firstSeen + DELAY_V6_RESOLUTION <= now;

		if(onlynew == false && !new_ipv6_needs_resolve &&
		   (config.resolver.refreshNames.v.refresh_hostnames == REFRESH_NONE ||
		   (config.resolver.refreshNames.v.refresh_hostnames == REFRESH_IPV4_ONLY && IPv6) ||
		   (config.resolver.refreshNames.v.refresh_hostnames == REFRESH_UNKNOWN && oldnamepos != 0)))
		{
			if(config.debug.resolver.v.b)
			{
				const char *reason = "N/A";
				if(config.resolver.refreshNames.v.refresh_hostnames == REFRESH_NONE)
					reason = "Not refreshing any hostnames";
				else if(config.resolver.refreshNames.v.refresh_hostnames == REFRESH_IPV4_ONLY)
					reason = "Only refreshing IPv4 names";
				else if(config.resolver.refreshNames.v.refresh_hostnames == REFRESH_UNKNOWN)
					reason = "Looking only for unknown hostnames";

				lock_shm();
				log_debug(DEBUG_RESOLVER, "Skipping client %s -> \"%s\" because it should not be refreshed: %s",
				          getstr(ippos), getstr(oldnamepos), reason);
				unlock_shm();
			}
			skipped++;
			continue;
		}

		// Obtain/update hostname of this client
		bool success = true;
		size_t newnamepos = resolveAndAddHostname(udp_sock, &dest, ippos, oldnamepos, &success);

		lock_shm();
		// Get client pointer for the second time (writing data)
		// We cannot use the same pointer again as we released
		// the lock in between so we cannot know if something
		// happened to the shared memory object (resize event)
		client = getClient(clientID, true);
		if(client == NULL)
		{
			log_warn("Unable to get client pointer (2) with ID %u in resolveClients(), skipping...", clientID);
			skipped++;
			unlock_shm();
			continue;
		}

		if(!success)
		{
			// We could not resolve the hostname, so we keep the old one
			// and mark the entry as not new - it will be retried later
			client->flags.new = false;

			log_debug(DEBUG_RESOLVER, "Client %s -> \"%s\" could not be resolved, retrying later",
			          getstr(ippos), getstr(oldnamepos));

			unlock_shm();
			continue;
		}

		// else:
		// Store obtained host name (may be unchanged)
		client->namepos = newnamepos;
		// Mark entry as not new
		client->flags.new = false;

		log_debug(DEBUG_RESOLVER, "Client %s -> \"%s\" is new", getstr(ippos), getstr(newnamepos));

		unlock_shm();
	}

	// Close socket
	close(udp_sock);

	log_debug(DEBUG_RESOLVER, "%u / %u client host names resolved",
	          clientscount - skipped, clientscount);
}

// Resolve upstream destination host names
static void resolveUpstreams(const bool onlynew)
{
	const time_t now = time(NULL);
	// Lock counter access here, we use a copy in the following loop
	lock_shm();
	const int upstreams = counters->upstreams;
	unlock_shm();

	// Create socket
	struct sockaddr_in dest = { 0 };
	const int udp_sock = create_socket(false, &dest);
	if(udp_sock < 0)
	{
		log_err("Unable to create DNS resolver socket, client host name resolution failed");
		return;
	}

	int skipped = 0;
	for(int upstreamID = 0; upstreamID < upstreams; upstreamID++)
	{
		// Memory access needs to get locked
		lock_shm();
		// Get upstream pointer for the first time (reading data)
		upstreamsData *upstream = getUpstream(upstreamID, true);
		if(upstream == NULL)
		{
			// This is not a fatal error, as the upstream may have been recycled
			skipped++;
			unlock_shm();
			continue;
		}

		bool newflag = upstream->flags.new;
		size_t ippos = upstream->ippos;
		size_t oldnamepos = upstream->namepos;

		// Only try to resolve host names of upstream servers which were recently active
		// Limit for a "recently active" upstream server is two hours ago
		if(upstream->lastQuery < now - 2*60*60)
		{
			log_debug(DEBUG_RESOLVER, "Skipping upstream %s -> \"%s\" because it was inactive for %i seconds",
			          getstr(ippos), getstr(oldnamepos), (int)(now - upstream->lastQuery));

			unlock_shm();
			continue;
		}
		unlock_shm();

		// If onlynew flag is set, we will only resolve new upstream destinations
		// If not, we will try to re-resolve all known upstream destinations
		if(onlynew && !newflag)
		{
			skipped++;
			if(config.debug.resolver.v.b)
			{
				lock_shm();
				log_debug(DEBUG_RESOLVER, "Upstream %s -> \"%s\" already known", getstr(ippos), getstr(oldnamepos));
				unlock_shm();
			}
			continue;
		}

		// Obtain/update hostname of this client
		bool success = true;
		size_t newnamepos = resolveAndAddHostname(udp_sock, &dest, ippos, oldnamepos, &success);

		lock_shm();
		// Get upstream pointer for the second time (writing data)
		// We cannot use the same pointer again as we released
		// the lock in between so we cannot know if something
		// happened to the shared memory object (resize event)
		upstream = getUpstream(upstreamID, true);
		if(upstream == NULL)
		{
			log_warn("Unable to get upstream pointer (2) with ID %i in resolveUpstreams(), skipping...", upstreamID);
			skipped++;
			unlock_shm();
			continue;
		}

		if(!success)
		{
			// We could not resolve the hostname, so we keep the old one
			// and mark the entry as not new - it will be retried later
			upstream->flags.new = false;

			log_debug(DEBUG_RESOLVER, "Upstream %s -> \"%s\" could not be resolved, retrying later",
			          getstr(ippos), getstr(oldnamepos));

			unlock_shm();
			continue;
		}

		// Store obtained host name (may be unchanged)
		upstream->namepos = newnamepos;
		// Mark entry as not new
		upstream->flags.new = false;

		log_debug(DEBUG_RESOLVER, "Upstream %s -> \"%s\" is new", getstr(ippos), getstr(newnamepos));

		unlock_shm();
	}

	// Close socket
	close(udp_sock);

	log_debug(DEBUG_RESOLVER, "%i / %i upstream server host names resolved",
	          upstreams-skipped, upstreams);
}

void *DNSclient_thread(void *val)
{
	// Set thread name
	prctl(PR_SET_NAME, thread_names[DNSclient], 0, 0, 0);

	// Test struct sizes
	if(!check_struct_sizes())
	{
		log_err("Struct sizes do not match expected sizes, aborting resolver thread");
		return NULL;
	}

	// Initial delay until we first try to resolve anything
	thread_sleepms(DNSclient, 2000);

	// Run as long as this thread is not canceled
	while(!killed)
	{
		// Run whenever necessary to resolve only new clients and
		// upstream servers
		if(resolver_ready && get_and_clear_event(RESOLVE_NEW_HOSTNAMES))
		{
			// Try to resolve new client host names
			// (onlynew=true)
			// We're not forcing refreshing here
			resolveClients(true, false);
			// Try to resolve new upstream destination host names
			// (onlynew=true)
			resolveUpstreams(true);

			// Try to resolve regex CNAMEs (if any)
			resolve_regex_cnames();
		}

		// Intermediate cancellation-point
		if(killed)
			break;

		// Run every hour to update possibly changed client host names
		if(resolver_ready && (time(NULL) % RERESOLVE_INTERVAL == 0))
		{
			set_event(RERESOLVE_HOSTNAMES);      // done below
		}

		bool force_refreshing = false;
		if(get_and_clear_event(RERESOLVE_HOSTNAMES_FORCE))
		{
			set_event(RERESOLVE_HOSTNAMES);      // done below
			force_refreshing = true;
		}

		// Process resolver related event queue elements
		if(get_and_clear_event(RERESOLVE_HOSTNAMES))
		{
			// Try to resolve all client host names
			// (onlynew=false)
			resolveClients(false, force_refreshing);

			// Intermediate cancellation-point
			if(killed)
				break;

			// Try to resolve all upstream destination host names
			// (onlynew=false)
			resolveUpstreams(false);
		}

		// Idle for 1 sec
		thread_sleepms(DNSclient, 1000);
	}

	log_info("Terminating resolver thread");
	return NULL;
}<|MERGE_RESOLUTION|>--- conflicted
+++ resolved
@@ -451,7 +451,7 @@
 
 		strncpy(hostn, (const char*)answers[i].rdata, MAXDOMAINLEN - 1);
 		log_debug(DEBUG_RESOLVER, "Answer %u is PTR \"%s\" => \"%s\"",
-		          i, answers[i].name, name);
+		          i, answers[i].name, answers[i].rdata);
 
 		// We break out of the loop if this is a valid hostname
 		if(strlen(hostn) > 0 && valid_hostname(hostn, ipaddr))
@@ -463,7 +463,7 @@
 		}
 		else
 		{
-			char *escaped_name = escape_str(name, strlen(name));
+			char *escaped_name = escape_str((char*)answers[i].rdata, strlen((char*)answers[i].rdata));
 			log_warn("Resolved PTR \"%s\" on 127.0.0.1#%u (%s) with status %s (%i): answer %u (PTR \"%s\" => \"%s\") is invalid",
 			         host, config.dns.port.v.u16, tcp ? "TCP" : "UDP",
 			         getDNScode(dns->rcode), dns->rcode, i, answers[i].name, escaped_name);
@@ -472,15 +472,11 @@
 			// Discard this answer: free memory and set name to NULL
 			free(answers[i].name);
 			free(answers[i].rdata);
-<<<<<<< HEAD
 			if(escaped_name != NULL)
 				free(escaped_name);
 
 			// Set name to NULL so we can return an empty string later
-			name = NULL;
-=======
 			hostn[0] = '\0';
->>>>>>> ce95dc11
 		}
 	}
 
