--- conflicted
+++ resolved
@@ -438,9 +438,8 @@
 		}
 	}
 
-<<<<<<< HEAD
 	// Regex filtering?
-	const size_t regex_filters = cJSON_GetArraySize(config.webserver.api.excludeRegex.v.json);
+	const int regex_filters = cJSON_GetArraySize(config.webserver.api.excludeRegex.v.json);
 	regex_t *regex = NULL;
 	if(regex_filters > 0)
 	{
@@ -455,7 +454,7 @@
 		}
 
 		// Compile regexes
-		for(size_t i = 0; i < regex_filters; i++)
+		for(int i = 0; i < regex_filters; i++)
 		{
 			// Iterate over regexes
 			cJSON *filter = NULL;
@@ -481,11 +480,6 @@
 		}
 	}
 
-	// Get connection to in-memory database
-	sqlite3 *db = get_memdb();
-
-=======
->>>>>>> 933e6f60
 	// Finish preparing query string
 	querystr_finish(querystr, sort_col, sort_dir);
 
@@ -772,7 +766,7 @@
 		{
 			bool match = false;
 			// Iterate over all regex filters
-			for(size_t i = 0; i < regex_filters; i++)
+			for(int i = 0; i < regex_filters; i++)
 			{
 				// Check if the domain matches the regex
 				if(regexec(&regex[i], domain, 0, NULL, 0) == 0)
@@ -971,22 +965,16 @@
 	// Finalize statements
 	sqlite3_finalize(read_stmt);
 
-<<<<<<< HEAD
-	if(disk && !detach_disk_database(&message))
-	{
-		return send_json_error(api, 500,
-		                       "internal_error",
-		                       "Internal server error, cannot detach disk database",
-		                       message);
-	}
-
 	// Free regex memory if allocated
 	if(regex_filters > 0)
 	{
+		// Free individual regexes
+		for(int i = 0; i < regex_filters; i++)
+			regfree(&regex[i]);
+
+		// Free array of regex pointers
 		free(regex);
 	}
 
-=======
->>>>>>> 933e6f60
 	JSON_SEND_OBJECT(json);
 }