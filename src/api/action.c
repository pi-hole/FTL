/* Pi-hole: A black hole for Internet advertisements
*  (c) 2023 Pi-hole, LLC (https://pi-hole.net)
*  Network-wide ad blocking via your own hardware.
*
*  FTL Engine
*  API Implementation /api/action
*
*  This file is copyright under the latest version of the EUPL.
*  Please see LICENSE file for your rights under this license. */

#include "FTL.h"
#include "webserver/http-common.h"
#include "webserver/json_macros.h"
#include "api/api.h"
// wait()
#include <sys/wait.h>
// reboot()
#include <sys/reboot.h>
#include <unistd.h>
// exit_code
#include "signals.h"
// flush_network_table()
#include "database/network-table.h"
#include "config/config.h"
// gravity_running
#include "daemon.h"

static int run_and_stream_command(struct ftl_conn *api, const char *path, const char *const args[], const char *extra_env)
{
	// Create a pipe for communication with our child
	int pipefd[2];
	if(pipe(pipefd) !=0)
	{
		log_err("Cannot create pipe while running gravity action: %s", strerror(errno));
		return false;
	}

	// Fork!
	pid_t cpid = fork();
	int code = -1;
	bool crashed = false;
	if (cpid == 0)
	{
		/*** CHILD ***/
		// Close the reading end of the pipe
		close(pipefd[0]);

		// Disable logging
		log_ctrl(false, false);

		// Flush STDERR
		fflush(stderr);

		// Redirect STDERR into our pipe
		dup2(pipefd[1], STDERR_FILENO);
		dup2(pipefd[1], STDOUT_FILENO);

		// Set extra environment variable if requested
		if(extra_env != NULL)
			setenv(extra_env, "1", 1);

		// Run pihole -g
		execv(path, (char *const *)args);

		// Exit the fork
		exit(EXIT_SUCCESS);
	}
	else
	{
		/*** PARENT ***/
		// Close the writing end of the pipe
		close(pipefd[1]);

		// Send 200 OK with chunked size (-1)
		mg_send_http_ok(api->conn, "text/plain", -1);

		// Read readirected STDOUT/STDERR until EOF
		// We are only interested in the last pipe line
		char errbuf[1024] = "";
		while(read(pipefd[0], errbuf, sizeof(errbuf)) > 0)
		{
			// Send chunked data
			// The chunked size is the length of the string in hex and has to be
			// transferred in advance, followed by \r\n as line separator and
			// followed by a chunk of data (the string itself) of the specified
			// size
			mg_printf(api->conn, "%zX\r\n%s\r\n", strlen(errbuf), errbuf);

			// Reset buffer
			memset(errbuf, 0, sizeof(errbuf));
		}

		// Wait until child has exited to get its return code
		int status;
		waitpid(cpid, &status, 0);
		code = WEXITSTATUS(status);

		if(WIFSIGNALED(status))
		{
			crashed = true;
			log_err("gravity failed with signal %d %s",
			        WTERMSIG(status),
			        WCOREDUMP(status) ? "(core dumped)" : "");
		}

		log_debug(DEBUG_API, "Gravity return code: %d", code);

		// Close the reading end of the pipe
		close(pipefd[0]);
	}

	// Send final chunk of size 0 showing end of data
	mg_printf(api->conn, "0\r\n\r\n");

	if(code == EXIT_SUCCESS && !crashed)
		return send_json_success(api);
	else
		return send_json_error(api, 500,
		                       "server_error",
		                       "Gravity failed",
		                       NULL);
}

int api_action_gravity(struct ftl_conn *api)
{
<<<<<<< HEAD
	gravity_running = true;
	const int ret = run_and_stream_command(api, "/usr/local/bin/pihole", (const char *const []){ "pihole", "-g", NULL }, "FORCE_COLOR");
	gravity_running = false;
	return ret;
=======
	// Only set FORCE_COLOR if the client explicitly requests it via "color=true" query parameter
	// This prevents ANSI escape codes from being included in the output for API consumers that don't need them
	bool color = false;
	const char *query = api->request != NULL ? api->request->query_string : "";
	if(query != NULL)
		get_bool_var(query, "color", &color);

	const char *extra_env = color ? "FORCE_COLOR" : NULL;
	return run_and_stream_command(api, "/usr/local/bin/pihole", (const char *const []){ "pihole", "-g", NULL }, extra_env);
>>>>>>> 57c2ed52
}

int api_action_restartDNS(struct ftl_conn *api)
{
	if(!config.webserver.api.allow_destructive.v.b)
		return send_json_error(api, 403,
		                       "forbidden",
		                       "Restarting DNS is not allowed",
		                       "Check setting webserver.api.allow_destructive");

	restart_ftl("API action request");

	return send_json_success(api);
}

int api_action_flush_logs(struct ftl_conn *api)
{
	if(!config.webserver.api.allow_destructive.v.b)
		return send_json_error(api, 403,
		                       "forbidden",
		                       "Flushing the logs is not allowed",
		                       "Check setting webserver.api.allow_destructive");

	log_info("Received API request to flush the logs");

	// Flush the logs
	if(flush_dnsmasq_log())
		return send_json_success(api);
	else
		return send_json_error(api, 500,
		                       "server_error",
		                       "Cannot flush the logs",
		                       NULL);
}

int api_action_flush_network(struct ftl_conn *api)
{
	if(!config.webserver.api.allow_destructive.v.b)
		return send_json_error(api, 403,
		                       "forbidden",
		                       "Flushing the network tables is not allowed",
		                       "Check setting webserver.api.allow_destructive");

	log_info("Received API request to flush the network tables");

	// Flush the network tables
	if(flush_network_table())
		return send_json_success(api);
	else
		return send_json_error(api, 500,
		                       "server_error",
		                       "Cannot flush the network tables",
		                       NULL);
}<|MERGE_RESOLUTION|>--- conflicted
+++ resolved
@@ -123,12 +123,6 @@
 
 int api_action_gravity(struct ftl_conn *api)
 {
-<<<<<<< HEAD
-	gravity_running = true;
-	const int ret = run_and_stream_command(api, "/usr/local/bin/pihole", (const char *const []){ "pihole", "-g", NULL }, "FORCE_COLOR");
-	gravity_running = false;
-	return ret;
-=======
 	// Only set FORCE_COLOR if the client explicitly requests it via "color=true" query parameter
 	// This prevents ANSI escape codes from being included in the output for API consumers that don't need them
 	bool color = false;
@@ -137,8 +131,11 @@
 		get_bool_var(query, "color", &color);
 
 	const char *extra_env = color ? "FORCE_COLOR" : NULL;
-	return run_and_stream_command(api, "/usr/local/bin/pihole", (const char *const []){ "pihole", "-g", NULL }, extra_env);
->>>>>>> 57c2ed52
+
+	gravity_running = true;
+	const int ret = run_and_stream_command(api, "/usr/local/bin/pihole", (const char *const []){ "pihole", "-g", NULL }, extra_env);
+	gravity_running = false;
+	return ret;
 }
 
 int api_action_restartDNS(struct ftl_conn *api)
