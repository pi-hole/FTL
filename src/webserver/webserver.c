--- conflicted
+++ resolved
@@ -876,7 +876,9 @@
 	// Free login_uri path
 	if(login_uri != NULL)
 		free(login_uri);
-<<<<<<< HEAD
+
+	if(webheaders != NULL)
+		free(webheaders);
 }
 
 static void restart_http(void)
@@ -932,9 +934,4 @@
 
 	log_info("Terminating webserver thread");
 	return NULL;
-=======
-
-	if(webheaders != NULL)
-		free(webheaders);
->>>>>>> ce95dc11
 }