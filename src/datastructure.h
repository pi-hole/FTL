/* Pi-hole: A black hole for Internet advertisements
*  (c) 2019 Pi-hole, LLC (https://pi-hole.net)
*  Network-wide ad blocking via your own hardware.
*
*  FTL Engine
*  Datastructure prototypes
*
*  This file is copyright under the latest version of the EUPL.
*  Please see LICENSE file for your rights under this license. */
#ifndef DATASTRUCTURE_H
#define DATASTRUCTURE_H

// Definition of sqlite3_stmt
#include "database/sqlite3.h"

// enum privacy_level
#include "enums.h"

// Definitions like OVERTIME_SLOT
#include "FTL.h"

typedef struct {
	unsigned char magic;
	enum query_status status;
	enum query_type type;
	enum privacy_level privacylevel;
	enum reply_type reply;
	enum dnssec_status dnssec;
	uint16_t qtype;
	int domainID;
	int clientID;
	int upstreamID;
	int id; // the ID is a (signed) int in dnsmasq, so no need for a long int here
	int CNAME_domainID; // only valid if query has a CNAME blocking status
	int ede;
	unsigned int ttl;
	double response;
	double timestamp;
	int64_t db;
	// Adjacent bit field members in the struct flags may be packed to share
	// and straddle the individual bytes. It is useful to pack the memory as
	// tightly as possible as there may be dozens of thousands of these
	// objects in memory (one per query).
	// C99 guarantees that bit-fields will be packed as tightly as possible,
	// provided they don't cross storage unit boundaries (6.7.2.1 #10).
	struct query_flags {
		bool allowed :1;
		bool complete :1;
		bool blocked :1;
		bool response_calculated :1;
		struct database_flags {
			bool changed :1;
			bool stored :1;
		} database;
	} flags;
} queriesData;

typedef struct {
	unsigned char magic;
	struct upstream_flags {
		bool new:1;
	} flags;
	in_port_t port;
	int count;
	int failed;
	unsigned int responses;
	int overTime[OVERTIME_SLOTS];
	size_t ippos;
	size_t namepos;
	double rtime;
	double rtuncertainty;
	double lastQuery;
} upstreamsData;

typedef struct {
	unsigned char magic;
	unsigned char reread_groups;
	char hwlen;
	unsigned char hwaddr[16]; // See DHCP_CHADDR_MAX in dnsmasq/dhcp-protocol.h
	struct client_flags {
		bool new:1;
		bool found_group:1;
		bool aliasclient:1;
		bool rate_limited:1;
	} flags;
	int count;
	int blockedcount;
	int aliasclient_id;
	unsigned int id;
	unsigned int rate_limit;
	unsigned int numQueriesARP;
	int overTime[OVERTIME_SLOTS];
	size_t groupspos;
	size_t ippos;
	size_t namepos;
	size_t ifacepos;
	time_t firstSeen;
	double lastQuery;
} clientsData;

typedef struct {
	unsigned char magic;
	int count;
	int blockedcount;
	uint32_t domainhash;
	size_t domainpos;
} domainsData;

typedef struct {
	unsigned char magic;
	enum domain_client_status blocking_status;
	enum reply_type force_reply;
	enum query_type query_type;
	int domainID;
	int clientID;
<<<<<<< HEAD
	int deny_regex_id;
=======
	int domainlist_id;
>>>>>>> af4378d4
} DNSCacheData;

void strtolower(char *str);
uint32_t hashStr(const char *s) __attribute__((pure));
int findQueryID(const int id);
int findUpstreamID(const char * upstream, const in_port_t port);
int findDomainID(const char *domain, const bool count);
int findClientID(const char *client, const bool count, const bool aliasclient);
<<<<<<< HEAD
int findCacheID(int domainID, int clientID, enum query_type query_type);
=======
#define findCacheID(domainID, clientID, query_type, create_new) _findCacheID(domainID, clientID, query_type, create_new, __FUNCTION__, __LINE__, __FILE__)
int _findCacheID(const int domainID, const int clientID, const enum query_types query_type, const bool create_new, const char *func, const int line, const char *file);
>>>>>>> af4378d4
bool isValidIPv4(const char *addr);
bool isValidIPv6(const char *addr);

bool is_blocked(const enum query_status status) __attribute__ ((const));
<<<<<<< HEAD
int get_blocked_count(void) __attribute__ ((pure));
int get_forwarded_count(void) __attribute__ ((pure));
int get_cached_count(void) __attribute__ ((pure));
void query_set_status(queriesData *query, const enum query_status new_status);
#define query_set_status(query, new_status) _query_set_status(query, new_status, __FILE__, __LINE__)
void _query_set_status(queriesData *query, const enum query_status new_status, const char *file, const int line);
=======
#define query_set_status(query, new_status) _query_set_status(query, new_status, __FUNCTION__, __LINE__, __FILE__)
void _query_set_status(queriesData *query, const enum query_status new_status, const char *func, const int line, const char *file);
>>>>>>> af4378d4

void FTL_reload_all_domainlists(void);
void FTL_reset_per_client_domain_data(void);

const char *getDomainString(const queriesData* query);
const char *getCNAMEDomainString(const queriesData* query);
const char *getClientIPString(const queriesData* query);
const char *getClientNameString(const queriesData* query);

void change_clientcount(clientsData *client, int total, int blocked, int overTimeIdx, int overTimeMod);
const char *get_query_type_str(const enum query_type type, const queriesData *query, char buffer[20]);
const char *get_query_status_str(const enum query_status status) __attribute__ ((const));
const char *get_query_dnssec_str(const enum dnssec_status dnssec) __attribute__ ((const));
const char *get_query_reply_str(const enum reply_type query) __attribute__ ((const));
const char *get_refresh_hostnames_str(const enum refresh_hostnames refresh) __attribute__ ((const));
const char *get_blocking_mode_str(const enum blocking_mode mode) __attribute__ ((const));

// Pointer getter functions
#define getQuery(queryID, checkMagic) _getQuery(queryID, checkMagic, __LINE__, __FUNCTION__, __FILE__)
queriesData* _getQuery(int queryID, bool checkMagic, int line, const char *func, const char *file);
#define getClient(clientID, checkMagic) _getClient(clientID, checkMagic, __LINE__, __FUNCTION__, __FILE__)
clientsData* _getClient(int clientID, bool checkMagic, int line, const char *func, const char *file);
#define getDomain(domainID, checkMagic) _getDomain(domainID, checkMagic, __LINE__, __FUNCTION__, __FILE__)
domainsData* _getDomain(int domainID, bool checkMagic, int line, const char *func, const char *file);
#define getUpstream(upstreamID, checkMagic) _getUpstream(upstreamID, checkMagic, __LINE__, __FUNCTION__, __FILE__)
upstreamsData* _getUpstream(int upstreamID, bool checkMagic, int line, const char *func, const char *file);
#define getDNSCache(cacheID, checkMagic) _getDNSCache(cacheID, checkMagic, __LINE__, __FUNCTION__, __FILE__)
DNSCacheData* _getDNSCache(int cacheID, bool checkMagic, int line, const char *func, const char *file);

#endif //DATASTRUCTURE_H<|MERGE_RESOLUTION|>--- conflicted
+++ resolved
@@ -113,11 +113,7 @@
 	enum query_type query_type;
 	int domainID;
 	int clientID;
-<<<<<<< HEAD
-	int deny_regex_id;
-=======
 	int domainlist_id;
->>>>>>> af4378d4
 } DNSCacheData;
 
 void strtolower(char *str);
@@ -126,27 +122,17 @@
 int findUpstreamID(const char * upstream, const in_port_t port);
 int findDomainID(const char *domain, const bool count);
 int findClientID(const char *client, const bool count, const bool aliasclient);
-<<<<<<< HEAD
-int findCacheID(int domainID, int clientID, enum query_type query_type);
-=======
 #define findCacheID(domainID, clientID, query_type, create_new) _findCacheID(domainID, clientID, query_type, create_new, __FUNCTION__, __LINE__, __FILE__)
-int _findCacheID(const int domainID, const int clientID, const enum query_types query_type, const bool create_new, const char *func, const int line, const char *file);
->>>>>>> af4378d4
+int _findCacheID(const int domainID, const int clientID, const enum query_type query_type, const bool create_new, const char *func, const int line, const char *file);
 bool isValidIPv4(const char *addr);
 bool isValidIPv6(const char *addr);
 
 bool is_blocked(const enum query_status status) __attribute__ ((const));
-<<<<<<< HEAD
 int get_blocked_count(void) __attribute__ ((pure));
 int get_forwarded_count(void) __attribute__ ((pure));
 int get_cached_count(void) __attribute__ ((pure));
-void query_set_status(queriesData *query, const enum query_status new_status);
-#define query_set_status(query, new_status) _query_set_status(query, new_status, __FILE__, __LINE__)
-void _query_set_status(queriesData *query, const enum query_status new_status, const char *file, const int line);
-=======
 #define query_set_status(query, new_status) _query_set_status(query, new_status, __FUNCTION__, __LINE__, __FILE__)
 void _query_set_status(queriesData *query, const enum query_status new_status, const char *func, const int line, const char *file);
->>>>>>> af4378d4
 
 void FTL_reload_all_domainlists(void);
 void FTL_reset_per_client_domain_data(void);
