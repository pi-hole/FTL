/* Pi-hole: A black hole for Internet advertisements
*  (c) 2017 Pi-hole, LLC (https://pi-hole.net)
*  Network-wide ad blocking via your own hardware.
*
*  FTL Engine
*  Config routines
*
*  This file is copyright under the latest version of the EUPL.
*  Please see LICENSE file for your rights under this license. */

#include "FTL.h"
#include "config.h"
#include "setupVars.h"
#include "log.h"
// nice()
#include <unistd.h>

// INT_MAX
#include <limits.h>

ConfigStruct config;
FTLFileNamesStruct FTLfiles = {
	// Default path for config file (regular installations)
	"/etc/pihole/pihole-FTL.conf",
	// Alternative path for config file (snap installations)
	"/var/snap/pihole/common/etc/pihole/pihole-FTL.conf",
	NULL,
	NULL,
	NULL,
	NULL,
	NULL,
	NULL,
	NULL
};

httpsettingsStruct httpsettings;

// Private global variables
static char *conflinebuffer = NULL;
static size_t size = 0;

// Private prototypes
static char *parse_FTLconf(FILE *fp, const char * key);
static void release_config_memory(void);
static void getpath(FILE* fp, const char *option, const char *defaultloc, char **pointer);
static void set_nice(const char *buffer, int fallback);
static bool read_bool(const char *option, const bool fallback);

void getLogFilePath(void)
{
	FILE *fp;
	char * buffer;

	// Try to open default config file. Use fallback if not found
	if( ((fp = fopen(FTLfiles.conf, "r")) == NULL) &&
	    ((fp = fopen(FTLfiles.snapConf, "r")) == NULL) &&
	    ((fp = fopen("pihole-FTL.conf", "r")) == NULL))
	{
		printf("Notice: Found no readable FTL config file");
	}

	// Read LOGFILE value if available
	// defaults to: "/var/log/pihole-FTL.log"
	buffer = parse_FTLconf(fp, "LOGFILE");

	errno = 0;
	// Use sscanf() to obtain filename from config file parameter only if buffer != NULL
	if(buffer == NULL || sscanf(buffer, "%127ms", &FTLfiles.log) != 1)
	{
		// Use standard path if no custom path was obtained from the config file
		FTLfiles.log = strdup("/var/log/pihole-FTL.log");
	}

	// Test if memory allocation was successful
	if(FTLfiles.log == NULL)
	{
		printf("FATAL: Allocating memory for FTLfiles.log failed (%s, %i). Exiting.",
		       strerror(errno), errno);
		exit(EXIT_FAILURE);
	}
	else if(strlen(FTLfiles.log) == 0)
	{
		printf("Fatal: Log file location cannot be empty");
		exit(EXIT_FAILURE);
	}
	else
		logg("Using log file %s", FTLfiles.log);
}

void read_FTLconf(void)
{
	FILE *fp;
	char * buffer;

	// Try to open default config file. Use fallback if not found
	if( ((fp = fopen(FTLfiles.conf, "r")) == NULL) &&
	    ((fp = fopen(FTLfiles.snapConf, "r")) == NULL) &&
	    ((fp = fopen("pihole-FTL.conf", "r")) == NULL))
	{
		logg("Notice: Found no readable FTL config file");
		logg("        Using default settings");
	}

	// Parse lines in the config file
	logg("Starting config file parsing (%s)", FTLfiles.conf);

	// SOCKET_LISTENING
	// defaults to: listen only local
	config.socket_listenlocal = true;
	buffer = parse_FTLconf(fp, "SOCKET_LISTENING");

	if(buffer != NULL && strcasecmp(buffer, "all") == 0)
		config.socket_listenlocal = false;

	if(config.socket_listenlocal)
		logg("   SOCKET_LISTENING: only local");
	else
		logg("   SOCKET_LISTENING: all destinations");

	// AAAA_QUERY_ANALYSIS
	// defaults to: Yes
	buffer = parse_FTLconf(fp, "AAAA_QUERY_ANALYSIS");
	config.analyze_AAAA = read_bool(buffer, true);

	if(config.analyze_AAAA)
		logg("   AAAA_QUERY_ANALYSIS: Show AAAA queries");
	else
		logg("   AAAA_QUERY_ANALYSIS: Hide AAAA queries");

	// MAXDBDAYS
	// defaults to: 365 days
	config.maxDBdays = 365;
	buffer = parse_FTLconf(fp, "MAXDBDAYS");

	int value = 0;
	const int maxdbdays_max = INT_MAX / 24 / 60 / 60;
	if(buffer != NULL && sscanf(buffer, "%i", &value))
	{
		// Prevent possible overflow
		if(value > maxdbdays_max)
			value = maxdbdays_max;

		// Only use valid values
		if(value == -1 || value >= 0)
			config.maxDBdays = value;
	}

	if(config.maxDBdays == 0)
		logg("   MAXDBDAYS: --- (DB disabled)");
	else if(config.maxDBdays == -1)
		logg("   MAXDBDAYS: --- (cleaning disabled)");
	else
		logg("   MAXDBDAYS: max age for stored queries is %i days", config.maxDBdays);

	// RESOLVE_IPV6
	// defaults to: Yes
	buffer = parse_FTLconf(fp, "RESOLVE_IPV6");
	config.resolveIPv6 = read_bool(buffer, true);

	if(config.resolveIPv6)
		logg("   RESOLVE_IPV6: Resolve IPv6 addresses");
	else
		logg("   RESOLVE_IPV6: Don\'t resolve IPv6 addresses");

	// RESOLVE_IPV4
	// defaults to: Yes
	buffer = parse_FTLconf(fp, "RESOLVE_IPV4");
	config.resolveIPv4 = read_bool(buffer, true);

	if(config.resolveIPv4)
		logg("   RESOLVE_IPV4: Resolve IPv4 addresses");
	else
		logg("   RESOLVE_IPV4: Don\'t resolve IPv4 addresses");

	// DBINTERVAL
	// How often do we store queries in FTL's database [minutes]?
	// this value can be a floating point number, e.g. "DBINTERVAL=0.5"
	// defaults to: once per minute
	config.DBinterval = 60;
	buffer = parse_FTLconf(fp, "DBINTERVAL");

	float fvalue = 0;
	if(buffer != NULL && sscanf(buffer, "%f", &fvalue))
		// check if the read value is
		// - larger than 0.1min (6sec), and
		// - smaller than 1440.0min (once a day)
		if(fvalue >= 0.1f && fvalue <= 1440.0f)
			config.DBinterval = (int)(fvalue * 60);

	if(config.DBinterval == 60)
		logg("   DBINTERVAL: saving to DB file every minute");
	else
		logg("   DBINTERVAL: saving to DB file every %lli seconds", (long long)config.DBinterval);

	// DBFILE
	// defaults to: "/etc/pihole/pihole-FTL.db"
	buffer = parse_FTLconf(fp, "DBFILE");

	// Use sscanf() to obtain filename from config file parameter only if buffer != NULL
	if(!(buffer != NULL && sscanf(buffer, "%127ms", &FTLfiles.FTL_db)))
	{
		// Use standard path if no custom path was obtained from the config file
		FTLfiles.FTL_db = strdup("/etc/pihole/pihole-FTL.db");
	}

	if(FTLfiles.FTL_db != NULL && strlen(FTLfiles.FTL_db) > 0)
		logg("   DBFILE: Using %s", FTLfiles.FTL_db);
	else
	{
		// Use standard path if path was set to zero but override
		// MAXDBDAYS=0 to ensure no queries are stored in the database
		FTLfiles.FTL_db = strdup("/etc/pihole/pihole-FTL.db");
		config.maxDBdays = 0;
		logg("   DBFILE: Using %s (not storing queries)", FTLfiles.FTL_db);
	}

	// MAXLOGAGE
	// Up to how many hours in the past should queries be imported from the database?
	// defaults to: 24.0 via MAXLOGAGE defined in FTL.h
	config.maxlogage = MAXLOGAGE*3600;
	buffer = parse_FTLconf(fp, "MAXLOGAGE");

	fvalue = 0;
	if(buffer != NULL && sscanf(buffer, "%f", &fvalue))
		if(fvalue >= 0.0f && fvalue <= 1.0f*MAXLOGAGE)
			config.maxlogage = (int)(fvalue * 3600);
	logg("   MAXLOGAGE: Importing up to %.1f hours of log data", (float)config.maxlogage/3600.0f);

	// PRIVACYLEVEL
	// Specify if we want to anonymize the DNS queries somehow, available options are:
	// PRIVACY_SHOW_ALL (0) = don't hide anything
	// PRIVACY_HIDE_DOMAINS (1) = show and store all domains as "hidden", return nothing for Top Domains + Top Ads
	// PRIVACY_HIDE_DOMAINS_CLIENTS (2) = as above, show all domains as "hidden" and all clients as "127.0.0.1"
	//                                    (or "::1"), return nothing for any Top Lists
	// PRIVACY_MAXIMUM (3) = Disabled basically everything except the anonymous statistics, there will be no entries
	//                       added to the database, no entries visible in the query log and no Top Item Lists
	// PRIVACY_NOSTATS (4) = Disable any analysis on queries. No counters are available in this mode.
	// defaults to: PRIVACY_SHOW_ALL
	config.privacylevel = PRIVACY_SHOW_ALL;
	get_privacy_level(fp);
	logg("   PRIVACYLEVEL: Set to %i", config.privacylevel);

	// IGNORE_LOCALHOST
	// defaults to: false
	buffer = parse_FTLconf(fp, "IGNORE_LOCALHOST");
	config.ignore_localhost = read_bool(buffer, false);

	if(buffer != NULL && strcasecmp(buffer, "yes") == 0)
		config.ignore_localhost = true;

	if(config.ignore_localhost)
		logg("   IGNORE_LOCALHOST: Hide queries from localhost");
	else
		logg("   IGNORE_LOCALHOST: Show queries from localhost");

	// BLOCKINGMODE
	// defaults to: MODE_IP
	get_blocking_mode(fp);
	switch(config.blockingmode)
	{
		case MODE_NX:
			logg("   BLOCKINGMODE: NXDOMAIN for blocked domains");
			break;
		case MODE_NULL:
			logg("   BLOCKINGMODE: Null IPs for blocked domains");
			break;
		case MODE_IP_NODATA_AAAA:
			logg("   BLOCKINGMODE: Pi-hole's IP + NODATA-IPv6 for blocked domains");
			break;
		case MODE_NODATA:
			logg("   BLOCKINGMODE: Using NODATA for blocked domains");
			break;
		case MODE_IP:
			logg("   BLOCKINGMODE: Pi-hole's IPs for blocked domains");
			break;
	}

	// ANALYZE_ONLY_A_AND_AAAA
	// defaults to: false
	buffer = parse_FTLconf(fp, "ANALYZE_ONLY_A_AND_AAAA");
	config.analyze_only_A_AAAA = read_bool(buffer, false);

	if(buffer != NULL && strcasecmp(buffer, "true") == 0)
		config.analyze_only_A_AAAA = true;

	if(config.analyze_only_A_AAAA)
		logg("   ANALYZE_ONLY_A_AND_AAAA: Enabled. Analyzing only A and AAAA queries");
	else
		logg("   ANALYZE_ONLY_A_AND_AAAA: Disabled. Analyzing all queries");

	// DBIMPORT
	// defaults to: Yes
	buffer = parse_FTLconf(fp, "DBIMPORT");
	config.DBimport = read_bool(buffer, true);

	if(config.DBimport)
	{
		logg("   DBIMPORT: Importing history from database");
		if(config.maxDBdays == 0)
			logg("      Hint: Exporting queries has been disabled (MAXDBDAYS=0)!");
	}
	else
		logg("   DBIMPORT: Not importing history from database");

	// PIDFILE
	getpath(fp, "PIDFILE", "/run/pihole-FTL.pid", &FTLfiles.pid);

	// SETUPVARSFILE
	getpath(fp, "SETUPVARSFILE", "/etc/pihole/setupVars.conf", &FTLfiles.setupVars);

	// MACVENDORDB
	getpath(fp, "MACVENDORDB", "/etc/pihole/macvendor.db", &FTLfiles.macvendor_db);

	// GRAVITYDB
	getpath(fp, "GRAVITYDB", "/etc/pihole/gravity.db", &FTLfiles.gravity_db);

	// PARSE_ARP_CACHE
	// defaults to: true
	buffer = parse_FTLconf(fp, "PARSE_ARP_CACHE");
	config.parse_arp_cache = read_bool(buffer, true);

	if(config.parse_arp_cache)
		logg("   PARSE_ARP_CACHE: Active");
	else
		logg("   PARSE_ARP_CACHE: Inactive");

	// CNAME_DEEP_INSPECT
	// defaults to: true
	buffer = parse_FTLconf(fp, "CNAME_DEEP_INSPECT");
	config.cname_inspection = read_bool(buffer, true);

	if(config.cname_inspection)
		logg("   CNAME_DEEP_INSPECT: Active");
	else
		logg("   CNAME_DEEP_INSPECT: Inactive");

	// DELAY_STARTUP
	// defaults to: zero (seconds)
	buffer = parse_FTLconf(fp, "DELAY_STARTUP");

	config.delay_startup = 0;
	if(buffer != NULL && sscanf(buffer, "%u", &config.delay_startup) &&
	   (config.delay_startup > 0 && config.delay_startup <= 300))
		logg("   DELAY_STARTUP: Requested to wait %u seconds during startup.", config.delay_startup);
	else
		logg("   DELAY_STARTUP: No delay requested.");

	// BLOCK_ESNI
	// defaults to: true
	buffer = parse_FTLconf(fp, "BLOCK_ESNI");
	config.block_esni = read_bool(buffer, true);

	if(config.block_esni)
		logg("   BLOCK_ESNI: Enabled, blocking _esni.{blocked domain}");
	else
		logg("   BLOCK_ESNI: Disabled");

	// WEBROOT
	getpath(fp, "WEBROOT", "/var/www/html", &httpsettings.webroot);

	// WEBPORT
	// On which port should FTL's API be listening?
	// defaults to: 8080
	uint16_t port = 8080;
	buffer = parse_FTLconf(fp, "WEBPORT");

	value = 0;
	if(buffer != NULL && sscanf(buffer, "%i", &value))
		if(value > 0 && value <= __UINT16_MAX__)
			port = value;
	snprintf(httpsettings.port, sizeof(httpsettings.port), "%u,[::]:%u", port, port);
	logg("   WEBPORT: Port %s", httpsettings.port);

	// WEBHOME
	// From which sub-directory is the web interface served from?
	// Defaults to: /admin/ (both slashes are needed!)
	getpath(fp, "WEBHOME", "/admin/", &httpsettings.webhome);

	// WEBACL
	// An Access Control List (ACL) allows restrictions to be
	// put on the list of IP addresses which have access to our
	// web server.
	// The ACL is a comma separated list of IP subnets, where
	// each subnet is pre-pended by either a - or a + sign.
	// A plus sign means allow, where a minus sign means deny.
	// If a subnet mask is omitted, such as -1.2.3.4, this means
	// to deny only that single IP address.
	// Subnet masks may vary from 0 to 32, inclusive. The default
	// setting is to allow all accesses. On each request the full
	// list is traversed, and the last match wins.
	//
	// Example 1: "-0.0.0.0/0,+127.0.0.1"
	//            ---> deny all accesses, except from localhost (IPv4)
	// Example 2: "-0.0.0.0/0,+192.168/16"
	//            ---> deny all accesses, except from the
	//                 192.168/16 subnet
	//
	buffer = parse_FTLconf(fp, "WEBACL");
	if(buffer != NULL)
	{
		httpsettings.acl = strdup(buffer);
		logg("   WEBACL: Using access control list.");
	}
	else
	{
		// Default: allow all access
		httpsettings.acl = "+0.0.0.0/0";
		logg("   WEBACL: Allowing all access.");
	}

	// API_AUTH_FOR_LOCALHOST
	// defaults to: false
	buffer = parse_FTLconf(fp, "API_AUTH_FOR_LOCALHOST");
	httpsettings.api_auth_for_localhost = read_bool(buffer, true);

	if(httpsettings.api_auth_for_localhost)
		logg("   API_AUTH_FOR_LOCALHOST: Local devices need to login");
	else
		logg("   API_AUTH_FOR_LOCALHOST: Local devices do not need to login");

	// API_SESSION_TIMEOUT
	// How long should a session be considered valid after login?
	// defaults to: 300 seconds
	httpsettings.session_timeout = 300;
	buffer = parse_FTLconf(fp, "API_SESSION_TIMEOUT");

	value = 0;
	if(buffer != NULL && sscanf(buffer, "%i", &value) && value > 0)
	{
		httpsettings.session_timeout = value;
	}
	logg("   API_SESSION_TIMEOUT: %u seconds", httpsettings.session_timeout);

	// API_PRETTY_JSON
	// defaults to: false
	buffer = parse_FTLconf(fp, "API_PRETTY_JSON");
	httpsettings.prettyJSON = read_bool(buffer, false);

	if(httpsettings.prettyJSON)
		logg("   API_PRETTY_JSON: Enabled. Using additional formatting in API output.");
	else
		logg("   API_PRETTY_JSON: Disabled. Compact API output.");

	// API_ERROR_LOG
	getpath(fp, "API_ERROR_LOG", "/var/log/pihole/PH7.log", &httpsettings.log_error);

	// API_INFO_LOG
	getpath(fp, "API_INFO_LOG", "/var/log/pihole/HTTP_info.log", &httpsettings.log_info);

	// NICE
	// Shall we change the nice of the current process?
	// defaults to: -10 (can be disabled by setting value to -999)
	//
	// The nice value is an attribute that can be used to influence the CPU
	// scheduler to favor or disfavor a process in scheduling decisions.
	//
	// The range of the nice value varies across UNIX systems. On modern Linux,
	// the range is -20 (high priority) to +19 (low priority). On some other
	// systems, the range is -20..20. Very early Linux kernels (Before Linux
	// 2.0) had the range -infinity..15.
	buffer = parse_FTLconf(fp, "NICE");
	set_nice(buffer, -10);

	// MAXNETAGE
	// IP addresses (and associated host names) older than the specified number
	// of days are removed to avoid dead entries in the network overview table
	// defaults to: the same value as MAXDBDAYS
	config.network_expire = config.maxDBdays;
	buffer = parse_FTLconf(fp, "MAXNETAGE");

	int ivalue = 0;
	if(buffer != NULL &&
	    sscanf(buffer, "%i", &ivalue) &&
	    ivalue > 0 && ivalue <= 8760) // 8760 days = 24 years
			config.network_expire = ivalue;

	if(config.network_expire > 0u)
		logg("   MAXNETAGE: Removing IP addresses and host names from network table after %u days",
		     config.network_expire);
	else
		logg("   MAXNETAGE: No automated removal of IP addresses and host names from the network table");

	// NAMES_FROM_NETDB
	// Should we use the fallback option to try to obtain client names from
	// checking the network table? Assume this is an IPv6 client without a
	// host names itself but the network table tells us that this is the same
	// device where we have a host names for its IPv4 address. In this case,
	// we use the host name associated to the other address as this is the same
	// device. This behavior can be disabled using NAMES_FROM_NETDB=false
	// defaults to: true
	buffer = parse_FTLconf(fp, "NAMES_FROM_NETDB");
	config.names_from_netdb = read_bool(buffer, true);

	if(config.names_from_netdb)
		logg("   NAMES_FROM_NETDB: Enabled, trying to get names from network database");
	else
		logg("   NAMES_FROM_NETDB: Disabled");

	// EDNS0_ECS
	// Should we overwrite the query source when client information is
	// provided through EDNS0 client subnet (ECS) information?
	// defaults to: true
	buffer = parse_FTLconf(fp, "EDNS0_ECS");
	config.edns0_ecs = read_bool(buffer, true);

	if(config.edns0_ecs)
		logg("   EDNS0_ECS: Overwrite client from ECS information");
	else
		logg("   EDNS0_ECS: Don't use ECS information");

	// REFRESH_HOSTNAMES
	// defaults to: IPV4
	buffer = parse_FTLconf(fp, "REFRESH_HOSTNAMES");

	if(buffer != NULL && strcasecmp(buffer, "ALL") == 0)
	{
		config.refresh_hostnames = REFRESH_ALL;
		logg("   REFRESH_HOSTNAMES: Periodically refreshing all names");
	}
	else if(buffer != NULL && strcasecmp(buffer, "NONE") == 0)
	{
		config.refresh_hostnames = REFRESH_NONE;
		logg("   REFRESH_HOSTNAMES: Not periodically refreshing names");
	}
	else if(buffer != NULL && strcasecmp(buffer, "UNKNOWN") == 0)
	{
		config.refresh_hostnames = REFRESH_UNKNOWN;
		logg("   REFRESH_HOSTNAMES: Only refreshing recently active clients with unknown hostnames");
	}
	else
	{
		config.refresh_hostnames = REFRESH_IPV4_ONLY;
		logg("   REFRESH_HOSTNAMES: Periodically refreshing IPv4 names");
	}

<<<<<<< HEAD
	// WEBDOMAIN
	getpath(fp, "WEBDOMAIN", "pi.hole", &httpsettings.webdomain);
=======
	// RATE_LIMIT
	// defaults to: 1000 queries / 60 seconds
	config.rate_limit.count = 1000;
	config.rate_limit.interval = 60;
	buffer = parse_FTLconf(fp, "RATE_LIMIT");

	unsigned int count = 0, interval = 0;
	if(buffer != NULL && sscanf(buffer, "%u/%u", &count, &interval) == 2)
	{
		config.rate_limit.count = count;
		config.rate_limit.interval = interval;
	}

	if(config.rate_limit.count > 0)
		logg("   RATE_LIMIT: Rate-limiting client making more than %u queries in %u second%s",
		     config.rate_limit.count, config.rate_limit.interval, config.rate_limit.interval == 1 ? "" : "s");
	else
		logg("   RATE_LIMIT: Disabled");
>>>>>>> 2999e2b5

	// Read DEBUG_... setting from pihole-FTL.conf
	// This option should be the last one as it causes
	// some rather verbose output into the log when
	// listing all the enabled/disabled debugging options
	read_debuging_settings(fp);

	logg("Finished config file parsing");

	// Release memory
	release_config_memory();

	if(fp != NULL)
		fclose(fp);
}

static void getpath(FILE* fp, const char *option, const char *defaultloc, char **pointer)
{
	// This subroutine is used to read paths from pihole-FTL.conf
	// fp:         File pointer to opened and readable config file
	// option:     Option string ("key") to try to read
	// defaultloc: Value used if key is not found in file
	// pointer:    Location where read (or default) parameter is stored
	char *buffer = parse_FTLconf(fp, option);

	errno = 0;
	// Use sscanf() to obtain filename from config file parameter only if buffer != NULL
	if(buffer == NULL || sscanf(buffer, "%127ms", pointer) != 1)
	{
		// Use standard path if no custom path was obtained from the config file
		*pointer = strdup(defaultloc);
	}

	// Test if memory allocation was successful
	if(*pointer == NULL)
	{
		logg("FATAL: Allocating memory for %s failed (%s, %i). Exiting.", option, strerror(errno), errno);
		exit(EXIT_FAILURE);
	}
	else if(strlen(*pointer) == 0)
	{
		logg("   %s: Empty file name is not possible!", option);
		exit(EXIT_FAILURE);
	}
	else
	{
		logg("   %s: Using %s", option, *pointer);
	}
}

static char *parse_FTLconf(FILE *fp, const char * key)
{
	// Return NULL if fp is an invalid file pointer
	if(fp == NULL)
		return NULL;

	char *keystr = calloc(strlen(key)+2, sizeof(char));
	if(keystr == NULL)
	{
		logg("WARN: parse_FTLconf failed: could not allocate memory for keystr");
		return NULL;
	}
	sprintf(keystr, "%s=", key);

	// Go to beginning of file
	fseek(fp, 0L, SEEK_SET);

	if(config.debug & DEBUG_EXTRA)
		logg("initial: conflinebuffer = %p, keystr = %p, size = %zu", conflinebuffer, keystr, size);

	errno = 0;
	while(getline(&conflinebuffer, &size, fp) != -1)
	{
		if(config.debug & DEBUG_EXTRA)
		{
			logg("conflinebuffer = %p, keystr = %p, size = %zu", conflinebuffer, keystr, size);
			logg("  while reading line \"%s\" looking for \"%s\"", conflinebuffer, keystr);
		}
		// Check if memory allocation failed
		if(conflinebuffer == NULL)
			break;

		// Skip comment lines
		if(conflinebuffer[0] == '#' || conflinebuffer[0] == ';')
			continue;

		// Skip lines with other keys
		if((strstr(conflinebuffer, keystr)) == NULL)
			continue;

		// otherwise: key found
		free(keystr);
		// Note: value is still a pointer into the conflinebuffer
		//       its memory will get released in release_config_memory()
		char *value = find_equals(conflinebuffer) + 1;
		// Trim whitespace at beginning and end, this function
		// modifies the string inplace
		trim_whitespace(value);
		return value;
	}

	if(errno == ENOMEM)
		logg("WARN: parse_FTLconf failed: could not allocate memory for getline");

	// Key not found or memory error -> return NULL
	free(keystr);

	return NULL;
}

void release_config_memory(void)
{
	if(conflinebuffer != NULL)
	{
		free(conflinebuffer);
		conflinebuffer = NULL;
		size = 0;
	}
}

void get_privacy_level(FILE *fp)
{
	// See if we got a file handle, if not we have to open
	// the config file ourselves
	bool opened = false;
	if(fp == NULL)
	{
		if((fp = fopen(FTLfiles.conf, "r")) == NULL)
			// Return silently if there is no config file available
			return;
		opened = true;
	}

	int value = 0;
	char *buffer = parse_FTLconf(fp, "PRIVACYLEVEL");
	if(buffer != NULL && sscanf(buffer, "%i", &value) == 1)
	{
		// Check for change and validity of privacy level (set in FTL.h)
		if(value >= PRIVACY_SHOW_ALL &&
		   value <= PRIVACY_MAXIMUM &&
		   value > config.privacylevel)
		{
			logg("Notice: Increasing privacy level from %i to %i", config.privacylevel, value);
			config.privacylevel = value;
		}
	}

	// Release memory
	release_config_memory();

	// Have to close the config file if we opened it
	if(opened)
		fclose(fp);
}

void get_blocking_mode(FILE *fp)
{
	// Set default value
	config.blockingmode = MODE_NULL;

	// See if we got a file handle, if not we have to open
	// the config file ourselves
	bool opened = false;
	if(fp == NULL)
	{
		if((fp = fopen(FTLfiles.conf, "r")) == NULL)
			// Return silently if there is no config file available
			return;
		opened = true;
	}

	// Get config string (if present)
	char *buffer = parse_FTLconf(fp, "BLOCKINGMODE");
	if(buffer != NULL)
	{
		if(strcasecmp(buffer, "NXDOMAIN") == 0)
			config.blockingmode = MODE_NX;
		else if(strcasecmp(buffer, "NULL") == 0)
			config.blockingmode = MODE_NULL;
		else if(strcasecmp(buffer, "IP-NODATA-AAAA") == 0)
			config.blockingmode = MODE_IP_NODATA_AAAA;
		else if(strcasecmp(buffer, "IP") == 0)
			config.blockingmode = MODE_IP;
		else if(strcasecmp(buffer, "NODATA") == 0)
			config.blockingmode = MODE_NODATA;
		else
			logg("Ignoring unknown blocking mode, fallback is NULL blocking");
	}

	// Release memory
	release_config_memory();

	// Have to close the config file if we opened it
	if(opened)
		fclose(fp);
}

// Routine for setting the debug flags in the config struct
static void setDebugOption(FILE* fp, const char* option, enum debug_flags bitmask)
{
	const char* buffer = parse_FTLconf(fp, option);

	// Return early if the key has not been found in FTL's config file
	if(buffer == NULL)
		return;

	// Set bit if value equals "true", clear bit otherwise
	if(read_bool(buffer, false))
		config.debug |= bitmask;
	else
		config.debug &= ~bitmask;
}

void read_debuging_settings(FILE *fp)
{
	// Set default (no debug instructions set)
	config.debug = 0;

	// See if we got a file handle, if not we have to open
	// the config file ourselves
	bool opened = false;
	if(fp == NULL)
	{
		if((fp = fopen(FTLfiles.conf, "r")) == NULL)
			// Return silently if there is no config file available
			return;
		opened = true;
	}

	// DEBUG_ALL
	// defaults to: false
	// ~0 is a shortcut for "all bits set"
	setDebugOption(fp, "DEBUG_ALL", ~(int16_t)0);

	// DEBUG_DATABASE
	// defaults to: false
	setDebugOption(fp, "DEBUG_DATABASE", DEBUG_DATABASE);

	// DEBUG_NETWORKING
	// defaults to: false
	setDebugOption(fp, "DEBUG_NETWORKING", DEBUG_NETWORKING);

	// DEBUG_LOCKS
	// defaults to: false
	setDebugOption(fp, "DEBUG_LOCKS", DEBUG_LOCKS);

	// DEBUG_QUERIES
	// defaults to: false
	setDebugOption(fp, "DEBUG_QUERIES", DEBUG_QUERIES);

	// DEBUG_FLAGS
	// defaults to: false
	setDebugOption(fp, "DEBUG_FLAGS", DEBUG_FLAGS);

	// DEBUG_SHMEM
	// defaults to: false
	setDebugOption(fp, "DEBUG_SHMEM", DEBUG_SHMEM);

	// DEBUG_GC
	// defaults to: false
	setDebugOption(fp, "DEBUG_GC", DEBUG_GC);

	// DEBUG_ARP
	// defaults to: false
	setDebugOption(fp, "DEBUG_ARP", DEBUG_ARP);

	// DEBUG_REGEX or REGEX_DEBUGMODE (legacy config option)
	// defaults to: false
	setDebugOption(fp, "REGEX_DEBUGMODE", DEBUG_REGEX);
	setDebugOption(fp, "DEBUG_REGEX", DEBUG_REGEX);

	// DEBUG_API
	// defaults to: false
	setDebugOption(fp, "DEBUG_API", DEBUG_API);

	// DEBUG_OVERTIME
	// defaults to: false
	setDebugOption(fp, "DEBUG_OVERTIME", DEBUG_OVERTIME);

	// DEBUG_EXTBLOCKED
	// defaults to: false
	setDebugOption(fp, "DEBUG_EXTBLOCKED", DEBUG_EXTBLOCKED);

	// DEBUG_CAPS
	// defaults to: false
	setDebugOption(fp, "DEBUG_CAPS", DEBUG_CAPS);

	// DEBUG_DNSMASQ_LINES
	setDebugOption(fp, "DEBUG_DNSMASQ_LINES", DEBUG_DNSMASQ_LINES);
	extern char debug_dnsmasq_lines;
	debug_dnsmasq_lines = config.debug & DEBUG_DNSMASQ_LINES ? 1 : 0;

	// DEBUG_VECTORS
	// defaults to: false
	setDebugOption(fp, "DEBUG_VECTORS", DEBUG_VECTORS);

	// DEBUG_RESOLVER
	// defaults to: false
	setDebugOption(fp, "DEBUG_RESOLVER", DEBUG_RESOLVER);

	// DEBUG_EDNS0
	// defaults to: false
	setDebugOption(fp, "DEBUG_EDNS0", DEBUG_EDNS0);

	// DEBUG_CLIENTS
	// defaults to: false
	setDebugOption(fp, "DEBUG_CLIENTS", DEBUG_CLIENTS);

	// DEBUG_ALIASCLIENTS
	// defaults to: false
	setDebugOption(fp, "DEBUG_ALIASCLIENTS", DEBUG_ALIASCLIENTS);

	// DEBUG_EVENTS
	// defaults to: false
	setDebugOption(fp, "DEBUG_EVENTS", DEBUG_EVENTS);

	// DEBUG_HELPER
	// defaults to: false
	setDebugOption(fp, "DEBUG_HELPER", DEBUG_HELPER);

	// DEBUG_EXTRA
	// defaults to: false
	setDebugOption(fp, "DEBUG_EXTRA", DEBUG_EXTRA);

	if(config.debug)
	{
		logg("*****************************");
		logg("* Debugging enabled         *");
		logg("* DEBUG_DATABASE        %s *", (config.debug & DEBUG_DATABASE)? "YES":"NO ");
		logg("* DEBUG_NETWORKING      %s *", (config.debug & DEBUG_NETWORKING)? "YES":"NO ");
		logg("* DEBUG_LOCKS           %s *", (config.debug & DEBUG_LOCKS)? "YES":"NO ");
		logg("* DEBUG_QUERIES         %s *", (config.debug & DEBUG_QUERIES)? "YES":"NO ");
		logg("* DEBUG_FLAGS           %s *", (config.debug & DEBUG_FLAGS)? "YES":"NO ");
		logg("* DEBUG_SHMEM           %s *", (config.debug & DEBUG_SHMEM)? "YES":"NO ");
		logg("* DEBUG_GC              %s *", (config.debug & DEBUG_GC)? "YES":"NO ");
		logg("* DEBUG_ARP             %s *", (config.debug & DEBUG_ARP)? "YES":"NO ");
		logg("* DEBUG_REGEX           %s *", (config.debug & DEBUG_REGEX)? "YES":"NO ");
		logg("* DEBUG_API             %s *", (config.debug & DEBUG_API)? "YES":"NO ");
		logg("* DEBUG_OVERTIME        %s *", (config.debug & DEBUG_OVERTIME)? "YES":"NO ");
		logg("* DEBUG_EXTBLOCKED      %s *", (config.debug & DEBUG_EXTBLOCKED)? "YES":"NO ");
		logg("* DEBUG_CAPS            %s *", (config.debug & DEBUG_CAPS)? "YES":"NO ");
		logg("* DEBUG_DNSMASQ_LINES   %s *", (config.debug & DEBUG_DNSMASQ_LINES)? "YES":"NO ");
		logg("* DEBUG_VECTORS         %s *", (config.debug & DEBUG_VECTORS)? "YES":"NO ");
		logg("* DEBUG_RESOLVER        %s *", (config.debug & DEBUG_RESOLVER)? "YES":"NO ");
		logg("* DEBUG_EDNS0           %s *", (config.debug & DEBUG_EDNS0)? "YES":"NO ");
		logg("* DEBUG_CLIENTS         %s *", (config.debug & DEBUG_CLIENTS)? "YES":"NO ");
		logg("* DEBUG_ALIASCLIENTS    %s *", (config.debug & DEBUG_ALIASCLIENTS)? "YES":"NO ");
		logg("* DEBUG_EVENTS          %s *", (config.debug & DEBUG_EVENTS)? "YES":"NO ");
		logg("* DEBUG_HELPER          %s *", (config.debug & DEBUG_HELPER)? "YES":"NO ");
		logg("* DEBUG_EXTRA           %s *", (config.debug & DEBUG_EXTRA)? "YES":"NO ");
		logg("*****************************");
	}

	// Have to close the config file if we opened it
	if(opened)
	{
		fclose(fp);

		// Release memory only when we opened the file
		// Otherwise, it may still be needed outside of
		// this function (initial config parsing)
		release_config_memory();
	}
}


static void set_nice(const char *buffer, const int fallback)
{
	int value, nice_set, nice_target = fallback;

	// Try to read niceness value
	// Attempts to set a nice value outside the range are clamped to the range.
	if(buffer != NULL && sscanf(buffer, "%i", &value) == 1)
		nice_target = value;

	// Skip setting niceness if set to -999
	if(nice_target == -999)
	{
		logg("   NICE: Not changing nice value");
		return;
	}

	// Adjust if != -999
	errno = 0;
	if((nice_set = nice(nice_target)) == -1 &&
	   errno == EPERM)
	{
		// ERROR EPERM: The calling process attempted to increase its priority
		// by supplying a negative value but has insufficient privileges.
		// On Linux, the RLIMIT_NICE resource limit can be used to define a limit to
		// which an unprivileged process's nice value can be raised. We are not
		// affected by this limit when pihole-FTL is running with CAP_SYS_NICE
		logg("   NICE: Cannot change niceness to %d (permission denied)",
		     nice_target);
		return;
	}
	if(nice_set == nice_target)
	{
		logg("   NICE: Set process niceness to %d%s",
		     nice_set, (nice_set == fallback) ? " (default)" : "");
	}
	else
	{
		logg("   NICE: Set process niceness to %d (asked for %d)",
		     nice_set, nice_target);
	}
}

static bool read_bool(const char *option, const bool fallback)
{
	if(option == NULL)
		return fallback;

	else if(strcasecmp(option, "false") == 0 ||
	        strcasecmp(option, "no") == 0)
		return false;

	else if(strcasecmp(option, "true") == 0 ||
	        strcasecmp(option, "yes") == 0)
		return true;

	return fallback;
}<|MERGE_RESOLUTION|>--- conflicted
+++ resolved
@@ -533,10 +533,9 @@
 		logg("   REFRESH_HOSTNAMES: Periodically refreshing IPv4 names");
 	}
 
-<<<<<<< HEAD
 	// WEBDOMAIN
 	getpath(fp, "WEBDOMAIN", "pi.hole", &httpsettings.webdomain);
-=======
+
 	// RATE_LIMIT
 	// defaults to: 1000 queries / 60 seconds
 	config.rate_limit.count = 1000;
@@ -555,7 +554,6 @@
 		     config.rate_limit.count, config.rate_limit.interval, config.rate_limit.interval == 1 ? "" : "s");
 	else
 		logg("   RATE_LIMIT: Disabled");
->>>>>>> 2999e2b5
 
 	// Read DEBUG_... setting from pihole-FTL.conf
 	// This option should be the last one as it causes
