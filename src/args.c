/* Pi-hole: A black hole for Internet advertisements
*  (c) 2017 Pi-hole, LLC (https://pi-hole.net)
*  Network-wide ad blocking via your own hardware.
*
*  FTL Engine
*  Argument parsing routines
*
*  This file is copyright under the latest version of the EUPL.
*  Please see LICENSE file for your rights under this license. */

// DNSMASQ COPYRIGHT
#define FTLDNS
#include "dnsmasq/dnsmasq.h"
#undef __USE_XOPEN

#include <nettle/bignum.h>
#if !defined(NETTLE_VERSION_MAJOR)
#  define NETTLE_VERSION_MAJOR 2
#  define NETTLE_VERSION_MINOR 0
#endif

#ifdef HAVE_MBEDTLS
#include <mbedtls/version.h>
#endif

#include "FTL.h"
#include "args.h"
#include "version.h"
#include "main.h"
#include "log.h"
// global variable killed
#include "signals.h"
// regex_speedtest()
#include "regex_r.h"
// init_shmem()
#include "shmem.h"
// LUA dependencies
#include "lua/ftl_lua.h"
// gravity_parseList()
#include "tools/gravity-parseList.h"
// run_dhcp_discover()
#include "tools/dhcp-discover.h"
// mg_version()
#include "webserver/civetweb/civetweb.h"
// cJSON_Version()
#include "webserver/cJSON/cJSON.h"
#include "config/cli.h"
#include "config/config.h"
// compression functions
#include "zip/gzip.h"
// teleporter functions
#include "zip/teleporter.h"
// printTOTP()
#include "api/api.h"
// generate_certificate()
#include "webserver/x509.h"
// run_dhcp_discover()
#include "tools/dhcp-discover.h"
// run_arp_scan()
#include "tools/arp-scan.h"
// run_performance_test()
#include "config/password.h"
<<<<<<< HEAD
 // backtrace()
#include "libexecinfo/execinfo.h"
#include <dlfcn.h>
=======
// idn2_to_ascii_lz()
#include <idn2.h>
// sha256sum()
#include "files.h"
// resolveHostname()
#include "resolve.h"
// ntp_client()
#include "ntp/ntp.h"
// check_capability()
#include "capabilities.h"
>>>>>>> 848367fa

// defined in dnsmasq.c
extern void print_dnsmasq_version(const char *yellow, const char *green, const char *bold, const char *normal);

// defined in database/shell.c
extern int sqlite3_shell_main(int argc, char **argv);

// defined in database/sqlite3_rsync.c
extern int sqlite3_rsync_main(int argc, char **argv);

bool dnsmasq_debug = false;
bool daemonmode = true, cli_mode = false;
int argc_dnsmasq = 0;
const char** argv_dnsmasq = NULL;

// Extended SGR sequence:
//
// "\x1b[%dm"
//
// where %d is one of the following values for commonly supported colors:
//
// 0: reset colors/style
// 1: bold
// 4: underline
// 30 - 37: black, red, green, yellow, blue, magenta, cyan, and white text
// 40 - 47: black, red, green, yellow, blue, magenta, cyan, and white background
//
// https://en.wikipedia.org/wiki/ANSI_escape_code#SGR
//
#define COL_NC		"\x1b[0m"  // normal font
#define COL_BOLD	"\x1b[1m"  // bold font
#define COL_ITALIC	"\x1b[3m"  // italic font
#define COL_ULINE	"\x1b[4m"  // underline font
#define COL_GREEN	"\x1b[32m" // normal foreground color
#define COL_YELLOW	"\x1b[33m" // normal foreground color
#define COL_RED		"\x1b[91m" // bright foreground color
#define COL_BLUE	"\x1b[94m" // bright foreground color
#define COL_PURPLE	"\x1b[95m" // bright foreground color
#define COL_CYAN	"\x1b[96m" // bright foreground color
#define CLI_OVER	"\r\x1b[K" // go back to beginning of line and erase to end of line

static bool __attribute__ ((pure)) is_term(void)
{
	// test whether STDOUT refers to a terminal
	return isatty(fileno(stdout)) == 1;
}

// Returns green [✓]
const char __attribute__ ((pure)) *cli_tick(void)
{
	return is_term() ? "["COL_GREEN"✓"COL_NC"]" : "[✓]";
}

// Returns red [✗]
const char __attribute__ ((pure)) *cli_cross(void)
{
	return is_term() ? "["COL_RED"✗"COL_NC"]" : "[✗]";
}

// Returns [i]
const char __attribute__ ((pure)) *cli_info(void)
{
	return is_term() ? COL_BOLD"[i]"COL_NC : "[i]";
}

// Returns [?]
const char __attribute__ ((const)) *cli_qst(void)
{
	return "[?]";
}

// Returns green "done!""
const char __attribute__ ((pure)) *cli_done(void)
{
	return is_term() ? COL_GREEN"done!"COL_NC : "done!";
}

// Sets font to bold
const char __attribute__ ((pure)) *cli_bold(void)
{
	return is_term() ? COL_BOLD : "";
}

const char __attribute__ ((pure)) *cli_underline(void)
{
	return is_term() ? COL_ULINE : "";
}

const char __attribute__ ((pure)) *cli_italics(void)
{
	return is_term() ? COL_ITALIC : "";
}

// Resets font to normal
const char __attribute__ ((pure)) *cli_normal(void)
{
	return is_term() ? COL_NC : "";
}

// Set color if STDOUT is a terminal
static const char __attribute__ ((pure)) *cli_color(const char *color)
{
	return is_term() ? color : "";
}

// Go back to beginning of line and erase to end of line if STDOUT is a terminal
const char __attribute__ ((pure)) *cli_over(void)
{
	// \x1b[K is the ANSI escape sequence for "erase to end of line"
	return is_term() ? CLI_OVER : "\r";
}

static bool strEndsWith(const char *input, const char *end)
{
	return strcmp(input + strlen(input) - strlen(end), end) == 0;
}

void parse_args(int argc, char *argv[])
{
	bool quiet = false;
	// Regardless of any arguments, we always pass "-k" (nofork) to dnsmasq
	argc_dnsmasq = 3;
	argv_dnsmasq = calloc(argc_dnsmasq, sizeof(char*));
	argv_dnsmasq[0] = "";
	argv_dnsmasq[1] = "-k";
	argv_dnsmasq[2] = "";

	bool consume_for_dnsmasq = false;
	// If the binary name is "dnsmasq" (e.g., symlink /usr/bin/dnsmasq -> /usr/bin/pihole-FTL),
	// we operate in drop-in mode and consume all arguments for the embedded dnsmasq core
	if(strEndsWith(argv[0], "dnsmasq"))
		consume_for_dnsmasq = true;

	// If the binary name is "lua"  (e.g., symlink /usr/bin/lua -> /usr/bin/pihole-FTL),
	// we operate in drop-in mode and consume all arguments for the embedded lua engine
	// Also, we do this if the first argument is a file with ".lua" ending
	if(strEndsWith(argv[0], "lua") ||
	   (argc > 1 && strEndsWith(argv[1], ".lua")))
		exit(run_lua_interpreter(argc, argv, false));

	// If the binary name is "luac"  (e.g., symlink /usr/bin/luac -> /usr/bin/pihole-FTL),
	// we operate in drop-in mode and consume all arguments for the embedded luac engine
	if(strEndsWith(argv[0], "luac"))
		exit(run_luac(argc, argv));

	// Special (undocumented) mode to test kernel signal handling
	if(argc == 2 && strcmp(argv[1], "sigtest") == 0)
		exit(sigtest());

	// If the binary name is "sqlite3"  (e.g., symlink /usr/bin/sqlite3 -> /usr/bin/pihole-FTL),
	// we operate in drop-in mode and consume all arguments for the embedded SQLite3 engine
	// Also, we do this if the first argument is a file with ".db" ending
	if(strEndsWith(argv[0], "sqlite3") ||
	   (argc > 1 && strEndsWith(argv[1], ".db")))
			exit(sqlite3_shell_main(argc, argv));

	// If the binary name is "sqlite3_rsync"  (e.g., symlink /usr/bin/sqlite3_rsync -> /usr/bin/pihole-FTL),
	// we operate in drop-in mode and consume all arguments for the embedded sqlite3_rsync tool
	if(strEndsWith(argv[0], "sqlite3_rsync"))
		exit(sqlite3_rsync_main(argc, argv));

	// Compression feature
	if((argc == 3 || argc == 4) &&
	   (strcmp(argv[1], "gzip") == 0 || strcmp(argv[1], "--gzip") == 0))
	{
		// Enable stdout printing
		cli_mode = true;
		log_ctrl(false, true);

		// Get input and output file names
		const char *infile = argv[2];
		bool is_gz = strEndsWith(infile, ".gz");
		char *outfile = NULL;
		if(argc == 4)
		{
			// If an output file is given, we use it
			outfile = strdup(argv[3]);
		}
		else if(is_gz)
		{
			// If no output file is given, and this is a gzipped
			// file, we use the input file name without ".gz"
			// appended
			outfile = calloc(strlen(infile)-2, sizeof(char));
			memcpy(outfile, infile, strlen(infile)-3);
		}
		else
		{
			// If no output file is given, and this is not a gzipped
			// file, we use the input file name with ".gz" appended
			outfile = calloc(strlen(infile)+4, sizeof(char));
			strcpy(outfile, infile);
			strcat(outfile, ".gz");
		}

		bool success = false;
		if(is_gz)
		{
			// If the input file is already gzipped, we decompress it
			success = inflate_file(infile, outfile, true);
		}
		else
		{
			// If the input file is not gzipped, we compress it
			success = deflate_file(infile, outfile, true);
		}

		// Free allocated memory
		free(outfile);

		// Return exit code
		exit(success ? EXIT_SUCCESS : EXIT_FAILURE);
	}

	// Set config option through CLI
	if(argc > 1 && strcmp(argv[1], "--config") == 0)
	{
		// Enable stdout printing
		cli_mode = true;
		log_ctrl(false, false);
		readFTLconf(&config, false);
		log_ctrl(false, true);
		clear_debug_flags(); // No debug printing wanted
		if(argc == 2)
			exit(get_config_from_CLI(NULL, false));
		else if(argc == 3)
			exit(get_config_from_CLI(argv[2], false));
		else if(argc == 4 && strcmp(argv[2], "-q") == 0)
			exit(get_config_from_CLI(argv[3], true));
		else if(argc == 4)
			exit(set_config_from_CLI(argv[2], argv[3]));
		else
		{
			printf("Usage: %s --config [<config item key>] [<value>]\n", argv[0]);
			printf("Example: %s --config dns.blockESNI true\n", argv[0]);
			exit(EXIT_FAILURE);
		}
	}


	// Set config option through CLI
	if(argc == 2 && strcmp(argv[1], "--totp") == 0)
	{
		cli_mode = true;
		log_ctrl(false, false);
		readFTLconf(&config, false);
		log_ctrl(false, true);
		clear_debug_flags(); // No debug printing wanted
		exit(printTOTP());
	}


	// Create teleporter archive through CLI
	if(argc == 2 && strcmp(argv[1], "--teleporter") == 0)
	{
		// Enable stdout printing
		cli_mode = true;
		log_ctrl(false, true);
		readFTLconf(&config, false);
		exit(write_teleporter_zip_to_disk() ? EXIT_SUCCESS : EXIT_FAILURE);
	}

	// Create test NTP client
	if((argc > 1 && argc < 5) && strcmp(argv[1], "ntp") == 0)
	{
		// Parse arguments
		const bool update = (argc > 2 && strcmp(argv[2], "--update") == 0) ||
		                    (argc > 3 && strcmp(argv[3], "--update") == 0);
		const char *server = "127.0.0.1";
		if(argc > 2 && strcmp(argv[2], "--update") != 0)
			server = argv[2];

		// Ensure we have the necessary capabilities
		if(update && !check_capability(CAP_SYS_TIME))
		{
			puts("Insufficient capabilities to run NTP client");
			const char *bold = cli_bold();
			const char *normal = cli_normal();
			printf("Try: %ssudo%s ", bold, normal);
			for(int i = 0; i < argc; i++)
				printf("%s ", argv[i]);
			puts("");
			exit(EXIT_FAILURE);
		}

		printf("Using NTP server: %s\n", server);

		// Enable stdout printing
		cli_mode = true;
		log_ctrl(false, true);
		readFTLconf(&config, false);
		exit(ntp_client(server, update, true) ? EXIT_SUCCESS : EXIT_FAILURE);
	}

	// Import teleporter archive through CLI
	if(argc == 3 && strcmp(argv[1], "--teleporter") == 0)
	{
		// Enable stdout printing
		cli_mode = true;
		log_ctrl(false, true);
		readFTLconf(&config, false);
		exit(read_teleporter_zip_from_disk(argv[2]) ? EXIT_SUCCESS : EXIT_FAILURE);
	}

	// Generate X.509 certificate
	if(argc > 1 && strcmp(argv[1], "--gen-x509") == 0)
	{
		if(argc < 3 || argc > 5)
		{
			printf("Usage: %s --gen-x509 <output file> [<domain>] [rsa]\n", argv[0]);
			printf("Example:          %s --gen-x509 /etc/pihole/tls.pem\n", argv[0]);
			printf(" with domain:     %s --gen-x509 /etc/pihole/tls.pem pi.hole\n", argv[0]);
			printf(" RSA with domain: %s --gen-x509 /etc/pihole/tls.pem nanopi.lan rsa\n", argv[0]);
			exit(EXIT_FAILURE);
		}
		// Enable stdout printing
		cli_mode = true;
		log_ctrl(false, true);
		const char *domain = argc > 3 ? argv[3] : "pi.hole";
		const bool rsa = argc > 4 && strcasecmp(argv[4], "rsa") == 0;
		exit(generate_certificate(argv[2], rsa, domain) ? EXIT_SUCCESS : EXIT_FAILURE);
	}

	// Parse X.509 certificate
	if(argc > 1 &&
	  (strcmp(argv[1], "--read-x509") == 0 ||
	   strcmp(argv[1], "--read-x509-key") == 0))
	{
		if(argc > 4)
		{
			printf("Usage: %s %s [<input file>] [<domain>]\n", argv[0], argv[1]);
			printf("Example: %s %s /etc/pihole/tls.pem\n", argv[0], argv[1]);
			printf(" with domain: %s %s /etc/pihole/tls.pem pi.hole\n", argv[0], argv[1]);
			exit(EXIT_FAILURE);
		}

		// Option parsing
		// Should we report on the private key?
		const bool private_key = strcmp(argv[1], "--read-x509-key") == 0;
		// If no certificate file is given, we use the one from the config
		const char *certfile = NULL;
		if(argc == 2)
		{
			readFTLconf(&config, false);
			certfile = config.webserver.tls.cert.v.s;
		}
		else
			certfile = argv[2];

		// If no domain is given, we only check the certificate
		const char *domain = argc > 3 ? argv[3] : NULL;

		// Enable stdout printing
		cli_mode = true;
		log_ctrl(false, true);

		enum cert_check result = read_certificate(certfile, domain, private_key);

		if(argc < 4)
			exit(result == CERT_OKAY ? EXIT_SUCCESS : EXIT_FAILURE);
		else if(result == CERT_DOMAIN_MATCH)
		{
			printf("Certificate matches domain %s\n", argv[3]);
			exit(EXIT_SUCCESS);
		}
		else
		{
			printf("Certificate does not match domain %s\n", argv[3]);
			exit(EXIT_FAILURE);
		}
	}

	// If the first argument is "gravity" (e.g., /usr/bin/pihole-FTL gravity),
	// we offer some specialized gravity tools
	if(argc > 1 && (strcmp(argv[1], "gravity") == 0 || strcmp(argv[1], "antigravity") == 0))
	{
		const bool antigravity = strcmp(argv[1], "antigravity") == 0;

		// pihole-FTL gravity parseList <infile> <outfile> <adlistID>
		if(argc == 6 && strcasecmp(argv[2], "parseList") == 0)
		{
			// Parse the given list and write the result to the given file
			exit(gravity_parseList(argv[3], argv[4], argv[5], false, antigravity));
		}

		// pihole-FTL gravity checkList <infile>
		if(argc == 4 && strcasecmp(argv[2], "checkList") == 0)
		{
			// Parse the given list and write the result to the given file
			exit(gravity_parseList(argv[3], "", "-1", true, antigravity));
		}

		printf("Incorrect usage of pihole-FTL gravity subcommand\n");
		exit(EXIT_FAILURE);
	}

	// DHCP discovery mode
	if(argc > 1 && strcmp(argv[1], "dhcp-discover") == 0)
	{
		// Enable stdout printing
		cli_mode = true;
		exit(run_dhcp_discover());
	}

	// Password hashing performance test
	if(argc > 1 && (strcmp(argv[1], "--perf") == 0 || strcmp(argv[1], "performance") == 0))
	{
		// Enable stdout printing
		cli_mode = true;
		exit(run_performance_test());
	}

	// ARP scanning mode
	if(argc > 1 && strcmp(argv[1], "arp-scan") == 0)
	{
		// Enable stdout printing
		cli_mode = true;
		const bool scan_all = argc > 2 && strcmp(argv[2], "-a") == 0;
		const bool extreme_mode = argc > 2 && strcmp(argv[2], "-x") == 0;
		exit(run_arp_scan(scan_all, extreme_mode));
	}

<<<<<<< HEAD
	// Crash (auto-generated backtrace) test
	if(argc > 1 && strcmp(argv[1], "crash") == 0)
	{
		// Enable stdout printing
		cli_mode = true;
		// Force SEGV_MAPERR (Address not mapped to object)
		*((int*)0x1555) = 0x15;
		exit(EXIT_SUCCESS);
	}
	// Backtrace test
	if(argc > 1 && strcmp(argv[1], "backtrace") == 0)
	{
		// Enable stdout printing
		cli_mode = true;
		void *sym_ptr = dlsym(RTLD_DEFAULT, "parse_args");
		printf("main -> %p", sym_ptr);
		           char *error = dlerror();
           if (error != NULL) {
               fprintf(stderr, "%s\n", error);
           }
		generate_backtrace();
=======
	// IDN2 conversion mode
	if(argc > 1 && strcmp(argv[1], "idn2") == 0)
	{
		// Enable stdout printing
		cli_mode = true;
		if(argc == 3)
		{
			// Convert unicode domain to punycode
			char *punycode = NULL;
			const int rc = idn2_to_ascii_lz(argv[2], &punycode, IDN2_NFC_INPUT | IDN2_NONTRANSITIONAL);
			if (rc != IDN2_OK)
			{
				// Invalid domain name
				printf("Invalid domain name: %s\n", argv[2]);
				exit(EXIT_FAILURE);
			}

			// Convert punycode domain to lowercase
			for(unsigned int i = 0u; i < strlen(punycode); i++)
				punycode[i] = tolower(punycode[i]);

			printf("%s\n", punycode);
			exit(EXIT_SUCCESS);

		}
		else if(argc == 4 && (strcmp(argv[2], "-d") == 0 || strcmp(argv[2], "--decode") == 0))
		{
			// Convert punycode domain to unicode
			char *unicode = NULL;
			const int rc = idn2_to_unicode_lzlz(argv[3], &unicode, IDN2_NFC_INPUT | IDN2_NONTRANSITIONAL);
			if (rc != IDN2_OK)
			{
				// Invalid domain name
				printf("Invalid domain name: %s\n", argv[3]);
				exit(EXIT_FAILURE);
			}

			printf("%s\n", unicode);
			exit(EXIT_SUCCESS);
		}
		else
		{
			printf("Usage: %s idn2 [--decode] <domain>\n", argv[0]);
			exit(EXIT_FAILURE);
		}
	}

	// sha256sum mode
	if(argc == 3 && strcmp(argv[1], "sha256sum") == 0)
	{
		// Enable stdout printing
		cli_mode = true;
		uint8_t checksum[SHA256_DIGEST_SIZE];
		if(!sha256sum(argv[2], checksum, false))
			exit(EXIT_FAILURE);

		// Convert checksum to hex string
		char hex[SHA256_DIGEST_SIZE*2+1];
		sha256_raw_to_hex(checksum, hex);

		// Print result
		printf("%s  %s\n", hex, argv[2]);
		exit(EXIT_SUCCESS);
	}

	// Checksum verification mode
	if(argc == 2 && strcmp(argv[1], "verify") == 0)
	{
		// Enable stdout printing
		cli_mode = true;
		const enum verify_result match = verify_FTL(true);
		printf("%s Binary integrity check: %s\n",
		       match == VERIFY_OK ? cli_tick() :
		         match == VERIFY_NO_CHECKSUM ? cli_qst() : cli_cross(),
		       match == VERIFY_OK ? "OK" :
		         match == VERIFY_NO_CHECKSUM ? "No checksum found" :
		           match == VERIFY_ERROR ? "Error" : "Failed");
		exit(match);
	}

	// Local reverse name resolver
	if((argc == 3 || argc == 4) && strcasecmp(argv[1], "ptr") == 0)
	{
		// Enable stdout printing
		cli_mode = true;

		// Need to get dns.port and the resolver settings
		readFTLconf(&config, false);

		// TCP or UDP (default)?
		const bool tcp = argc == 4 && strcasecmp(argv[3], "tcp") == 0;

		// Create a socket
		struct sockaddr_in dest;
		const int sock = create_socket(tcp, &dest);
		char *name = resolveHostname(sock, tcp, &dest, argv[2], true, NULL);

		// Close the socket
		close(sock);

		// Exit early if no name was found
		if(name == NULL)
			exit(EXIT_FAILURE);

		// Print result
		printf("%s\n", name);
		free(name);
>>>>>>> 848367fa
		exit(EXIT_SUCCESS);
	}

	// start from 1, as argv[0] is the executable name
	for(int i = 1; i < argc; i++)
	{
		bool ok = false;

		// Expose internal lua interpreter
		if(strcmp(argv[i], "lua") == 0 ||
		   strcmp(argv[i], "--lua") == 0)
		{
			exit(run_lua_interpreter(argc - i, &argv[i], dnsmasq_debug));
		}

		// Expose internal lua compiler
		if(strcmp(argv[i], "luac") == 0 ||
		   strcmp(argv[i], "--luac") == 0)
		{
			exit(luac_main(argc - i, &argv[i]));
		}

		// Expose embedded SQLite3 engine
		if(strcmp(argv[i], "sql") == 0 ||
		   strcmp(argv[i], "sqlite3") == 0 ||
		   strcmp(argv[i], "--sqlite3") == 0)
		{
			// Human-readable table output mode
			if(i+1 < argc && strcmp(argv[i+1], "-h") == 0)
			{
				int argc2 = argc - i + 5 - 2;
				char **argv2 = calloc(argc2, sizeof(char*));
				argv2[0] = argv[0]; // Application name
				argv2[1] = (char*)"-column";
				argv2[2] = (char*)"-header";
				argv2[3] = (char*)"-nullvalue";
				argv2[4] = (char*)"(null)";
				// i = "sqlite3"
				// i+1 = "-h"
				for(int j = 0; j < argc - i - 2; j++)
					argv2[5 + j] = argv[i + 2 + j];
				exit(sqlite3_shell_main(argc2, argv2));
			}
			// Special non-interative mode
			else if(i+1 < argc && strcmp(argv[i+1], "-ni") == 0)
			{
				int argc2 = argc - i + 4 - 2;
				char **argv2 = calloc(argc2, sizeof(char*));
				argv2[0] = argv[0]; // Application name
				argv2[1] = (char*)"-batch";
				argv2[2] = (char*)"-init";
				argv2[3] = (char*)"/dev/null";
				// i = "sqlite3"
				// i+1 = "-ni"
				for(int j = 0; j < argc - i - 2; j++)
					argv2[4 + j] = argv[i + 2 + j];
				exit(sqlite3_shell_main(argc2, argv2));
			}
			else
				exit(sqlite3_shell_main(argc - i, &argv[i]));
		}

		if(strcmp(argv[i], "sqlite3_rsync") == 0 ||
		   strcmp(argv[i], "--sqlite3_rsync") == 0)
		{
			exit(sqlite3_rsync_main(argc - i, &argv[i]));
		}

		// Implement dnsmasq's test function, no need to prepare the entire FTL
		// environment (initialize shared memory, lead queries from long-term
		// database, ...) when the task is a simple (dnsmasq) syntax check
		if(strcmp(argv[i], "dnsmasq-test") == 0 ||
		   strcmp(argv[i], "--test") == 0)
		{
			const char *arg[2];
			arg[0] = "";
			arg[1] = "--test";
			log_ctrl(false, true);
			exit(main_dnsmasq(2, (char**)arg));
		}

		// Implement dnsmasq's test function, no need to prepare the entire FTL
		// environment (initialize shared memory, lead queries from long-term
		// database, ...) when the task is a simple (dnsmasq) syntax check
		if(argc == 3 && strcmp(argv[1], "dnsmasq-test-file") == 0)
		{
			const char *arg[3];
			char *filename = calloc(strlen(argv[2])+strlen("--conf-file=")+1, sizeof(char));
			arg[0] = "";
			sprintf(filename, "--conf-file=%s", argv[2]);
			arg[1] = filename;
			arg[2] = "--test";
			log_ctrl(false, true);
			exit(main_dnsmasq(3, (char**)arg));
		}

		// If we find "--" we collect everything behind that for dnsmasq
		if(strcmp(argv[i], "--") == 0)
		{
			// Remember that the rest is for dnsmasq ...
			consume_for_dnsmasq = true;

			// ... and skip the current argument ("--")
			continue;
		}

		// List available DHCPv4 config options
		if(strcmp(argv[i], "--list-dhcp") == 0 || strcmp(argv[i], "--list-dhcp4") == 0)
		{
			display_opts();
			exit(EXIT_SUCCESS);
		}
		// List available DHCPv6 config options
		if(strcmp(argv[i], "--list-dhcp6") == 0)
		{
			display_opts6();
			exit(EXIT_SUCCESS);
		}

		// If consume_for_dnsmasq is true, we collect all remaining options for
		// dnsmasq
		if(consume_for_dnsmasq)
		{
			if(argv_dnsmasq != NULL)
				free(argv_dnsmasq);

			argc_dnsmasq = argc - i + 3;
			argv_dnsmasq = calloc(argc_dnsmasq, sizeof(const char*));
			argv_dnsmasq[0] = "";

			if(dnsmasq_debug)
			{
				argv_dnsmasq[1] = "-d";
				argv_dnsmasq[2] = "--log-debug";
			}
			else
			{
				argv_dnsmasq[1] = "-k";
				argv_dnsmasq[2] = "";
			}

			if(dnsmasq_debug)
			{
				printf("dnsmasq options: [0]: %s\n", argv_dnsmasq[0]);
				printf("dnsmasq options: [1]: %s\n", argv_dnsmasq[1]);
				printf("dnsmasq options: [2]: %s\n", argv_dnsmasq[2]);
			}

			int j = 3;
			while(i < argc)
			{
				argv_dnsmasq[j++] = strdup(argv[i++]);
				if(dnsmasq_debug)
					printf("dnsmasq options: [%i]: %s\n", j-1, argv_dnsmasq[j-1]);
			}

			// Return early: We have consumes all available command line arguments
			return;
		}

		// What follows beyond this point are FTL internal command line arguments

		if(strcmp(argv[i], "d") == 0 ||
		   strcmp(argv[i], "debug") == 0)
		{
			dnsmasq_debug = true;
			daemonmode = false;
			ok = true;

			// Replace "-k" by "-d" (dnsmasq_debug mode implies nofork)
			argv_dnsmasq[1] = "-d";
		}

		// Full start FTL but shut down immediately once everything is up
		// This ensures we'd catch any dnsmasq config errors,
		// incorrect file permissions, etc.
		if(strcmp(argv[i], "test") == 0)
		{
			killed = 1;
			ok = true;
		}

		if(strcmp(argv[i], "-v") == 0 ||
		   strcmp(argv[i], "version") == 0 ||
		   strcmp(argv[i], "--version") == 0)
		{
			printf("%s\n", get_FTL_version());
			exit(EXIT_SUCCESS);
		}

		// Extended version output
		if(strcmp(argv[i], "-vv") == 0)
		{
			const char *bold = cli_bold();
			const char *normal = cli_normal();
			const char *green = cli_color(COL_GREEN);
			const char *red = cli_color(COL_RED);
			const char *yellow = cli_color(COL_YELLOW);

			// Print FTL version
			printf("****************************** %s%sFTL%s **********************************\n",
			       yellow, bold, normal);
			printf("Version:         %s%s%s%s\n",
			       green, bold, get_FTL_version(), normal);
			printf("Branch:          " GIT_BRANCH "\n");
			printf("Commit:          " GIT_HASH " (" GIT_DATE ")\n");
			printf("Architecture:    " FTL_ARCH "\n");
			printf("Compiler:        " FTL_CC "\n");
#if defined(__GLIBC__) && defined(__GLIBC_MINOR__)
			printf("GLIBC version:   %d.%d\n\n", __GLIBC__, __GLIBC_MINOR__);
#else
			printf("GLIBC version:   -\n\n");
#endif

			// Print dnsmasq version and compile time options
			print_dnsmasq_version(yellow, green, bold, normal);

			// Print SQLite3 version and compile time options
			printf("****************************** %s%sSQLite3%s ******************************\n",
			       yellow, bold, normal);
			printf("Version:         %s%s%s%s\n",
			       green, bold, sqlite3_libversion(), normal);
			printf("Features:        ");
			unsigned int o = 0;
			const char *opt = NULL;
			while((opt = sqlite3_compileoption_get(o++)) != NULL)
			{
				if(o != 1)
					printf(" ");
				printf("%s", opt);
			}
			printf("\n\n");
			printf("******************************** %s%sLUA%s ********************************\n",
			       yellow, bold, normal);
			printf("Version:         %s%s" LUA_VERSION_MAJOR "." LUA_VERSION_MINOR"%s\n",
			       green, bold, normal);
			printf("Libraries:       ");
			print_embedded_scripts();
			printf("\n\n");
			printf("***************************** %s%sLIBNETTLE%s *****************************\n",
			       yellow, bold, normal);
			printf("Version:         %s%s" xstr(NETTLE_VERSION_MAJOR) "." xstr(NETTLE_VERSION_MINOR) "%s\n",
			       green, bold, normal);
			printf("GMP:             %s\n", NETTLE_USE_MINI_GMP ? "Mini" : "Full");
			printf("\n");
			printf("****************************** %s%sCivetWeb%s *****************************\n",
			       yellow, bold, normal);
#ifdef HAVE_MBEDTLS
			printf("Version:         %s%s%s%s (modified by Pi-hole) with %smbed TLS %s%s"MBEDTLS_VERSION_STRING"%s\n",
			       green, bold, mg_version(), normal, yellow, green, bold, normal);
#else
			printf("Version:         %s%s%s%s%s (modified by Pi-hole) without %smbed TLS%s\n",
			       green, bold, mg_version(), normal, red, yellow, normal);
#endif
			printf("Features:        ");
			if(mg_check_feature(MG_FEATURES_FILES))
				printf("Files: %sYes%s, ", green, normal);
			else
				printf("Files: %sNo%s, ", red, normal);
			if(mg_check_feature(MG_FEATURES_TLS))
				printf("TLS: %sYes%s, ", green, normal);
			else
				printf("TLS: %sNo%s, ", red, normal);
			if(mg_check_feature(MG_FEATURES_CGI))
				printf("CGI: %sYes%s, ", green, normal);
			else
				printf("CGI: %sNo%s, ", red, normal);
			if(mg_check_feature(MG_FEATURES_IPV6))
				printf("IPv6: %sYes%s, \n", green, normal);
			else
				printf("IPv6: %sNo%s, \n", red, normal);
			if(mg_check_feature(MG_FEATURES_WEBSOCKET))
				printf("                 WebSockets: %sYes%s, ", green, normal);
			else
				printf("                 WebSockets: %sNo%s, ", red, normal);
			if(mg_check_feature(MG_FEATURES_SSJS))
				printf("Server-side JavaScript: %sYes%s\n", green, normal);
			else
				printf("Server-side JavaScript: %sNo%s\n", red, normal);
			if(mg_check_feature(MG_FEATURES_LUA))
				printf("                 Lua: %sYes%s, ", green, normal);
			else
				printf("                 Lua: %sNo%s, ", red, normal);
			if(mg_check_feature(MG_FEATURES_CACHE))
				printf("Cache: %sYes%s, ", green, normal);
			else
				printf("Cache: %sNo%s, ", red, normal);
			if(mg_check_feature(MG_FEATURES_STATS))
				printf("Stats: %sYes%s, ", green, normal);
			else
				printf("Stats: %sNo%s, ", red, normal);
			if(mg_check_feature(MG_FEATURES_COMPRESSION))
				printf("Compression: %sYes%s\n", green, normal);
			else
				printf("Compression: %sNo%s\n", red, normal);
			if(mg_check_feature(MG_FEATURES_HTTP2))
				printf("                 HTTP2: %sYes%s, ", green, normal);
			else
				printf("                 HTTP2: %sNo%s, ", red, normal);
			if(mg_check_feature(MG_FEATURES_X_DOMAIN_SOCKET))
				printf("Unix domain sockets: %sYes%s\n", green, normal);
			else
				printf("Unix domain sockets: %sNo%s\n", red, normal);
			printf("\n");
			printf("****************************** %s%scJSON%s ********************************\n",
			       yellow, bold, normal);
			printf("Version:         %s%s%s%s\n", green, bold, cJSON_Version(), normal);
			printf("\n");
			exit(EXIT_SUCCESS);
		}

		if(strcmp(argv[i], "-t") == 0 ||
		   strcmp(argv[i], "tag") == 0)
		{
			printf("%s\n",GIT_TAG);
			exit(EXIT_SUCCESS);
		}

		if(strcmp(argv[i], "-b") == 0 ||
		   strcmp(argv[i], "branch") == 0)
		{
			printf("%s\n",GIT_BRANCH);
			exit(EXIT_SUCCESS);
		}

		if(strcmp(argv[i], "--hash") == 0)
		{
			printf("%s\n",GIT_HASH);
			exit(EXIT_SUCCESS);
		}

		// Don't go into background
		if(strcmp(argv[i], "-f") == 0 ||
		   strcmp(argv[i], "no-daemon") == 0)
		{
			daemonmode = false;
			ok = true;
		}

		// Quiet mode
		if(strcmp(argv[i], "-q") == 0)
		{
			quiet = true;
			ok = true;
		}

		// Regex test mode
		if(strcmp(argv[i], "regex-test") == 0)
		{
			// Enable stdout printing
			cli_mode = true;
			if(argc == i + 2)
				exit(regex_test(dnsmasq_debug, quiet, argv[i + 1], NULL));
			else if(argc == i + 3)
				exit(regex_test(dnsmasq_debug, quiet, argv[i + 1], argv[i + 2]));
			else
			{
				printf("pihole-FTL: invalid option -- '%s' need either one or two parameters\nTry '%s --help' for more information\n", argv[i], argv[0]);
				exit(EXIT_FAILURE);
			}
		}

		// List of implemented arguments
		if(strcmp(argv[i], "-h") == 0 || strcmp(argv[i], "help") == 0 || strcmp(argv[i], "--help") == 0)
		{
			const char *bold = cli_bold();
			const char *uline = cli_underline();
			const char *normal = cli_normal();
			const char *blue = cli_color(COL_BLUE);
			const char *cyan = cli_color(COL_CYAN);
			const char *green = cli_color(COL_GREEN);
			const char *yellow = cli_color(COL_YELLOW);
			const char *purple = cli_color(COL_PURPLE);

			printf("%sThe Pi-hole FTL engine - %s%s\n\n", bold, get_FTL_version(), normal);
			printf("Typically, pihole-FTL runs as a system service and is controlled\n");
			printf("by %ssudo service pihole-FTL %s<action>%s where %s<action>%s is one out\n", green, purple, normal, purple, normal);
			printf("of %sstart%s, %sstop%s, or %srestart%s.\n\n", green, normal, green, normal, green, normal);
			printf("pihole-FTL exposes some features going beyond the standard\n");
			printf("%sservice pihole-FTL%s command. These are:\n\n", green, normal);

			printf("%sVersion information:%s\n", yellow, normal);
			printf("\t%s-v%s, %sversion%s         Return FTL version\n", green, normal, green, normal);
			printf("\t%s-vv%s                 Return verbose version information\n", green, normal);
			printf("\t%s-t%s, %stag%s             Return git tag\n", green, normal, green, normal);
			printf("\t%s-b%s, %sbranch%s          Return git branch\n", green, normal, green, normal);
			printf("\t%s--hash%s              Return git commit hash\n\n", green, normal);

			printf("%sRegular expression testing:%s\n", yellow, normal);
			printf("\t%sregex-test %sstr%s      Test %sstr%s against all regular\n", green, blue, normal, blue, normal);
			printf("\t                    expressions in the database\n");
			printf("\t%sregex-test %sstr %srgx%s  Test %sstr%s against regular expression\n", green, blue, cyan, normal, blue, normal);
			printf("\t                    given by regular expression %srgx%s\n\n", cyan, normal);

			printf("    Example: %s%s regex-test %ssomebad.domain %sbad%s\n", green, argv[0], blue, cyan, normal);
			printf("    to test %ssomebad.domain%s against %sbad%s\n\n", blue, normal, cyan, normal);
			printf("    An optional %s-q%s prevents any output (exit code testing):\n", purple, normal);
			printf("    %s%s %s-q%s regex-test %ssomebad.domain %sbad%s\n\n", green, argv[0], purple, green, blue, cyan, normal);

			printf("%sEmbedded Lua engine:%s\n", yellow, normal);
			printf("\t%s--lua%s, %slua%s          FTL's lua interpreter\n", green, normal, green, normal);
			printf("\t%s--luac%s, %sluac%s        FTL's lua compiler\n\n", green, normal, green, normal);

			printf("    Usage: %s%s lua %s[OPTIONS] [SCRIPT [ARGS]]%s\n\n", green, argv[0], cyan, normal);
			printf("    Options:\n\n");
			printf("    - %s[OPTIONS]%s is an optional set of options. All available\n", cyan, normal);
			printf("      options can be seen by running %s%s lua --help%s\n", green, argv[0], normal);
			printf("    - %s[SCRIPT]%s is the optional name of a Lua script.\n", cyan, normal);
			printf("      If this script does not exist, an interactive shell is\n");
			printf("      started instead.\n");
			printf("    - %s[SCRIPT [ARGS]]%s can be used to pass optional args to\n", cyan, normal);
			printf("      the script.\n\n");

			printf("%sEmbedded SQLite3 shell:%s\n", yellow, normal);
			printf("\t%ssql%s, %ssqlite3%s                      FTL's SQLite3 shell\n", green, normal, green, normal);
			printf("    Usage: %s sqlite3 %s[OPTIONS] [FILENAME] [SQL]%s\n\n", green, cyan, normal);
			printf("    Options:\n\n");
			printf("    - %s[OPTIONS]%s is an optional set of options. All available\n", cyan, normal);
			printf("      options can be found in %s%s sqlite3 --help%s.\n", green, argv[0], normal);
			printf("      The first option can be either %s-h%s or %s-ni%s, see below.\n", purple, normal, purple, normal);
			printf("    - %s[FILENAME]%s is the optional name of an SQLite database.\n", cyan, normal);
			printf("      A new database is created if the file does not previously\n");
			printf("      exist. If this argument is omitted, SQLite3 will use a\n");
			printf("      transient in-memory database instead.\n");
			printf("    - %s[SQL]%s is an optional SQL statement to be executed. If\n", cyan, normal);
			printf("      omitted, an interactive shell is started instead.\n\n");
			printf("    There are two special %s%s sqlite3%s mode switches:\n", green, argv[0], normal);
			printf("    %s-h%s  %shuman-readable%s mode:\n", purple, normal, bold, normal);
			printf("        In this mode, the output of the shell is formatted in\n");
			printf("        a human-readable way. This is especially useful for\n");
			printf("        debugging purposes. %s-h%s is a shortcut for\n", purple, normal);
			printf("        %s%s sqlite3 %s-column -header -nullvalue '(null)'%s\n\n", green, argv[0], purple, normal);
			printf("    %s-ni%s %snon-interative%s mode\n", purple, normal, bold, normal);
			printf("        In this mode, batch mode is enforced and any possibly\n");
			printf("        existing .sqliterc file is ignored. %s-ni%s is a shortcut\n", purple, normal);
			printf("        for %s%s sqlite3 %s-batch -init /dev/null%s\n\n", green, argv[0], purple, normal);
			printf("    Usage: %s%s sqlite3 %s-ni %s[OPTIONS] [FILENAME] [SQL]%s\n\n", green, argv[0], purple, cyan, normal);

			printf("%ssqlite3_rsync%s tool:\n", yellow, normal);
			printf("\t%ssqlite3_rsync%s           Synchronize SQLite3 databases\n", green, normal);
			printf("    Usage: %s%s sqlite3_rsync %sORIGIN REPLICA [OPTIONS]%s\n\n", green, argv[0], cyan, normal);
			printf("    This tool is used to synchronize a local database with a\n");
			printf("    remote one. The remote database is accessed via an SSH\n");
			printf("    connection. The main difference to rsync is that this\n");
			printf("    tool using SQLite3 transactions and, hence, can\n");
			printf("    synchronize the local database with the remote one in a\n");
			printf("    safe way, preventing data corruption. Both databases must\n");
			printf("    be using WAL mode.\n\n");
			printf("    For more information, see %s%s sqlite3_rsync --help%s\n\n", green, argv[0], normal);

			printf("%sEmbedded dnsmasq options:%s\n", yellow, normal);
			printf("\t%sdnsmasq-test%s        Test syntax of dnsmasq's config\n", green, normal);
			printf("\t%s--list-dhcp4%s        List known DHCPv4 config options\n", green, normal);
			printf("\t%s--list-dhcp6%s        List known DHCPv6 config options\n\n", green, normal);

			printf("%sDebugging and special use:%s\n", yellow, normal);
			printf("\t%sd%s, %sdebug%s            Enter debugging mode: Don't go into \n", green, normal, green, normal);
			printf("\t                    daemon mode and verbose logging\n");
			printf("\t%stest%s                Don't start pihole-FTL but instead\n", green, normal);
			printf("\t                    process everything and quit immediately\n");
			printf("\t%s-f%s, %sno-daemon%s       Don't go into daemon mode\n\n", green, normal, green, normal);

			printf("%sConfig options:%s\n", yellow, normal);
			printf("\t%s--config %skey%s        Get current value of config item %skey%s\n", green, blue, normal, blue, normal);
			printf("\t%s--config %skey %svalue%s  Set new %svalue%s of config item %skey%s\n\n", green, blue, cyan, normal, cyan, normal, blue, normal);

			printf("%sEmbedded GZIP un-/compressor:%s\n", yellow, normal);
			printf("    A simple but fast in-memory gzip compressor\n\n");
			printf("    Usage: %s%s --gzip %sinfile %s[outfile]%s\n\n", green, argv[0], cyan, purple, normal);
			printf("    - %sinfile%s is the file to be processed. If the filename ends\n", cyan, normal);
			printf("      in %s.gz%s, FTL will uncompress, otherwise it will compress\n\n", yellow, normal);
			printf("    - %s[outfile]%s is the optional target file.\n", purple, normal);
			printf("      If omitted, FTL will try to derive the target file from\n");
			printf("      the source file.\n\n");
			printf("    Examples:\n");
			printf("      - %s%s --gzip %sfile.txt%s\n", green, argv[0], cyan, normal);
			printf("        compresses %sfile.txt%s to %sfile.txt%s.gz%s\n\n", cyan, normal, cyan, yellow, normal);
			printf("      - %s%s --gzip %sfile.txt%s.gz%s\n", green, cyan, argv[0], yellow, normal);
			printf("        %sun%scompresses %sfile.txt%s.gz%s to %sfile.txt%s\n\n", uline, normal, cyan, yellow, normal, cyan, normal);

			printf("%sTeleporter:%s\n", yellow, normal);
			printf("\t%s--teleporter%s        Create a Teleporter archive in the\n", green, normal);
			printf("\t                    current directory and print its name\n");
			printf("\t%s--teleporter%s file%s   Import the Teleporter archive %sfile%s\n\n", green, cyan, normal, cyan, normal);

			printf("%sTLS X.509 certificate generator:%s\n", yellow, normal);
			printf("    Generate a self-signed certificate suitable for SSL/TLS\n");
			printf("    and store it in %soutfile%s.\n\n", cyan, normal);
			printf("    By default, this new certificate is based on the elliptic\n");
			printf("    curve secp521r1. If the optional flag %s[rsa]%s is specified,\n", purple, normal);
			printf("    an RSA (4096 bit) key will be generated instead.\n\n");
			printf("    An optional %s[domain]%s can be given to specify the domain\n", blue, normal);
			printf("    for which the certificate is valid. If omitted, the domain\n");
			printf("    is set to %spi.hole%s.\n\n", blue, normal);
			printf("    Usage: %s%s --gen-x509 %soutfile %s[domain] %s[rsa]%s\n\n", green, argv[0], cyan, blue, purple, normal);

			printf("%sTLS X.509 certificate parser:%s\n", yellow, normal);
			printf("    Parse the given X.509 certificate and optionally check if\n");
			printf("    it matches a given domain. If no domain is given, only a\n");
			printf("    human-readable output string is printed.\n\n");
			printf("    If no certificate file is given, the one from the config\n");
			printf("    is used (if applicable). If --read-x509-key is used, details\n");
			printf("    about the private key are printed as well.\n\n");
			printf("    Usage: %s%s --read-x509 %s[certfile] %s[domain]%s\n", green, argv[0], cyan, purple, normal);
			printf("    Usage: %s%s --read-x509-key %s[certfile] %s[domain]%s\n\n", green, argv[0], cyan, purple, normal);

			printf("%sGravity tools:%s\n", yellow, normal);
			printf("    Check domains in a given file for validity using Pi-hole's\n");
			printf("    gravity filters. The expected input format is one domain\n");
			printf("    per line (no HOSTS lists, etc.)\n\n");
			printf("    Usage: %s%s gravity checkList %sinfile%s\n\n", green, argv[0], cyan, normal);

			printf("%sIDN2 conversion:%s\n", yellow, normal);
			printf("    Convert a given internationalized domain name (IDN) to\n");
			printf("    punycode or vice versa.\n\n");
			printf("    Encoding: %s%s idn2 %sdomain%s\n", green, argv[0], cyan, normal);
			printf("    Decoding: %s%s idn2 -d %spunycode%s\n\n", green, argv[0], cyan, normal);

			printf("%sNTP client:%s\n", yellow, normal);
			printf("    Query an NTP server for the current time and print the\n");
			printf("    result in human-readable format. An optional %sserver%s may be\n", cyan, normal);
			printf("    as argument. If the server is omitted, 127.0.0.1 is used.\n\n");
			printf("    The system time is updated on the system when the optional\n");
			printf("    %s--update%s flag is given.\n\n", purple, normal);
			printf("    Usage: %s%s ntp %s[server]%s %s[--update]%s\n\n", green, argv[0], cyan, normal, purple, normal);

			printf("%sSHA256 checksum tools:%s\n", yellow, normal);
			printf("    Calculates the SHA256 checksum of a file. The checksum is\n");
			printf("    computed as described in FIPS-180-2 and uses streaming\n");
			printf("    to allow processing arbitrary large files with a small\n");
			printf("    memory footprint.\n\n");
			printf("    Usage: %s%s sha256sum %sfile%s\n\n", green, argv[0], cyan, normal);

			printf("%sOther:%s\n", yellow, normal);
			printf("\t%sverify%s              Verify the integrity of the FTL binary\n", green, normal);
			printf("\t%sptr %sIP%s %s[tcp]%s        Resolve IP address to hostname\n", green, cyan, normal, purple, normal);
			printf("\t                    Append %stcp%s to use TCP instead of UDP\n", purple, normal);
			printf("\t%sdhcp-discover%s       Discover DHCP servers in the local\n", green, normal);
			printf("\t                    network\n");
			printf("\t%sarp-scan %s[-a/-x]%s    Use ARP to scan local network for\n", green, cyan, normal);
			printf("\t                    possible IP conflicts\n");
			printf("\t                    Append %s-a%s to force scan on all\n", cyan, normal);
			printf("\t                    interfaces\n");
			printf("\t                    Append %s-x%s to force scan on all\n", cyan, normal);
			printf("\t                    interfaces and scan 10x more often\n");
			printf("\t%s--totp%s              Generate valid TOTP token for 2FA\n", green, normal);
			printf("\t                    authentication (if enabled)\n");
			printf("\t%s--perf%s              Run performance-tests based on the\n", green, normal);
			printf("\t                    BALLOON password-hashing algorithm\n");
			printf("\t%s--%s [OPTIONS]%s        Pass OPTIONS to internal dnsmasq resolver\n", green, cyan, normal);
			printf("\t%s-h%s, %shelp%s            Display this help and exit\n\n", green, normal, green, normal);
			exit(EXIT_SUCCESS);
		}

		// Return success error code on this undocumented flag
		if(strcmp(argv[i], "--resolver") == 0)
		{
			printf("True\n");
			exit(EXIT_SUCCESS);
		}

		// Complain if invalid options have been found
		if(!ok)
		{
			printf("pihole-FTL: invalid option -- '%s'\n", argv[i]);
			printf("Command: '");
			for(int j = 0; j < argc; j++)
			{
				printf("%s", argv[j]);
				if(j < argc - 1)
					printf(" ");
			}
			printf("'\nTry '%s --help' for more information\n", argv[0]);
			exit(EXIT_FAILURE);
		}
	}
}

// defined in src/dnsmasq/option.c
extern void reset_usage_indicator(void);
// defined in src/log.h
bool only_testing = false;
void test_dnsmasq_options(int argc, const char *argv[])
{
	// Reset getopt before calling read_opts
	optind = 0;

	// Signal we don't want to jump back to FTL's main()
	// but die after configuration parsing
	only_testing = true;

	// Call dnsmasq's option parser
	reset_usage_indicator();
	read_opts(argc, (char**)argv, NULL);
}<|MERGE_RESOLUTION|>--- conflicted
+++ resolved
@@ -60,11 +60,9 @@
 #include "tools/arp-scan.h"
 // run_performance_test()
 #include "config/password.h"
-<<<<<<< HEAD
  // backtrace()
 #include "libexecinfo/execinfo.h"
 #include <dlfcn.h>
-=======
 // idn2_to_ascii_lz()
 #include <idn2.h>
 // sha256sum()
@@ -75,7 +73,6 @@
 #include "ntp/ntp.h"
 // check_capability()
 #include "capabilities.h"
->>>>>>> 848367fa
 
 // defined in dnsmasq.c
 extern void print_dnsmasq_version(const char *yellow, const char *green, const char *bold, const char *normal);
@@ -498,7 +495,6 @@
 		exit(run_arp_scan(scan_all, extreme_mode));
 	}
 
-<<<<<<< HEAD
 	// Crash (auto-generated backtrace) test
 	if(argc > 1 && strcmp(argv[1], "crash") == 0)
 	{
@@ -515,12 +511,15 @@
 		cli_mode = true;
 		void *sym_ptr = dlsym(RTLD_DEFAULT, "parse_args");
 		printf("main -> %p", sym_ptr);
-		           char *error = dlerror();
-           if (error != NULL) {
-               fprintf(stderr, "%s\n", error);
-           }
+		char *error = dlerror();
+		if (error != NULL) {
+			fprintf(stderr, "%s\n", error);
+		}
 		generate_backtrace();
-=======
+
+		exit(EXIT_SUCCESS);
+	}
+
 	// IDN2 conversion mode
 	if(argc > 1 && strcmp(argv[1], "idn2") == 0)
 	{
@@ -628,7 +627,6 @@
 		// Print result
 		printf("%s\n", name);
 		free(name);
->>>>>>> 848367fa
 		exit(EXIT_SUCCESS);
 	}
 
