/* Pi-hole: A black hole for Internet advertisements
*  (c) 2017 Pi-hole, LLC (https://pi-hole.net)
*  Network-wide ad blocking via your own hardware.
*
*  FTL Engine
*  Argument parsing routines
*
*  This file is copyright under the latest version of the EUPL.
*  Please see LICENSE file for your rights under this license. */

// DNSMASQ COPYRIGHT
#define FTLDNS
#include "dnsmasq/dnsmasq.h"
#undef __USE_XOPEN

#include <nettle/bignum.h>
#if !defined(NETTLE_VERSION_MAJOR)
#  define NETTLE_VERSION_MAJOR 2
#  define NETTLE_VERSION_MINOR 0
#endif

#ifdef HAVE_MBEDTLS
#include <mbedtls/version.h>
#endif

#include "FTL.h"
#include "args.h"
#include "version.h"
#include "main.h"
#include "log.h"
// global variable killed
#include "signals.h"
// regex_speedtest()
#include "regex_r.h"
// init_shmem()
#include "shmem.h"
// LUA dependencies
#include "lua/ftl_lua.h"
// gravity_parseList()
#include "tools/gravity-parseList.h"
// run_dhcp_discover()
#include "tools/dhcp-discover.h"
// mg_version()
#include "webserver/civetweb/civetweb.h"
// cJSON_Version()
#include "webserver/cJSON/cJSON.h"
#include "config/cli.h"
#include "config/config.h"
// compression functions
#include "zip/gzip.h"
// teleporter functions
#include "zip/teleporter.h"
// printTOTP()
#include "api/api.h"
// generate_certificate()
#include "webserver/x509.h"
// run_dhcp_discover()
#include "tools/dhcp-discover.h"
// run_arp_scan()
#include "tools/arp-scan.h"
// run_performance_test()
#include "config/password.h"
// idn2_to_ascii_lz()
#include <idn2.h>
// sha256sum()
#include "files.h"
// resolveHostname()
#include "resolve.h"
// ntp_client()
#include "ntp/ntp.h"
// check_capability()
#include "capabilities.h"
// get_gateway_name()
#include "tools/netlink.h"

// defined in dnsmasq.c
extern void print_dnsmasq_version(const char *yellow, const char *green, const char *bold, const char *normal);

// defined in database/shell.c
extern int sqlite3_shell_main(int argc, char **argv);

// defined in database/sqlite3_rsync.c
extern int sqlite3_rsync_main(int argc, char **argv);

bool debug_mode = false;
bool daemonmode = true, cli_mode = false;
int argc_dnsmasq = 0;
const char** argv_dnsmasq = NULL;

// Extended SGR sequence:
//
// "\x1b[%dm"
//
// where %d is one of the following values for commonly supported colors:
//
// 0: reset colors/style
// 1: bold
// 4: underline
// 30 - 37: black, red, green, yellow, blue, magenta, cyan, and white text
// 40 - 47: black, red, green, yellow, blue, magenta, cyan, and white background
//
// https://en.wikipedia.org/wiki/ANSI_escape_code#SGR
//
#define COL_NC		"\x1b[0m"  // normal font
#define COL_BOLD	"\x1b[1m"  // bold font
#define COL_ITALIC	"\x1b[3m"  // italic font
#define COL_ULINE	"\x1b[4m"  // underline font
#define COL_GREEN	"\x1b[32m" // normal foreground color
#define COL_YELLOW	"\x1b[33m" // normal foreground color
#define COL_RED		"\x1b[91m" // bright foreground color
#define COL_BLUE	"\x1b[94m" // bright foreground color
#define COL_PURPLE	"\x1b[95m" // bright foreground color
#define COL_CYAN	"\x1b[96m" // bright foreground color
#define CLI_OVER	"\r\x1b[K" // go back to beginning of line and erase to end of line

static bool __attribute__ ((pure)) is_term(void)
{
	// test whether STDOUT refers to a terminal or if env variable
	// FORCE_COLOR is set
	return getenv("FORCE_COLOR") != NULL || isatty(fileno(stdout)) == 1;
}

// Returns green [✓]
const char __attribute__ ((pure)) *cli_tick(void)
{
	return is_term() ? "["COL_GREEN"✓"COL_NC"]" : "[✓]";
}

// Returns red [✗]
const char __attribute__ ((pure)) *cli_cross(void)
{
	return is_term() ? "["COL_RED"✗"COL_NC"]" : "[✗]";
}

// Returns [i]
const char __attribute__ ((pure)) *cli_info(void)
{
	return is_term() ? COL_BOLD"[i]"COL_NC : "[i]";
}

// Returns [?]
const char __attribute__ ((const)) *cli_qst(void)
{
	return "[?]";
}

// Returns green "done!""
const char __attribute__ ((pure)) *cli_done(void)
{
	return is_term() ? COL_GREEN"done!"COL_NC : "done!";
}

// Sets font to bold
const char __attribute__ ((pure)) *cli_bold(void)
{
	return is_term() ? COL_BOLD : "";
}

const char __attribute__ ((pure)) *cli_underline(void)
{
	return is_term() ? COL_ULINE : "";
}

const char __attribute__ ((pure)) *cli_italics(void)
{
	return is_term() ? COL_ITALIC : "";
}

// Resets font to normal
const char __attribute__ ((pure)) *cli_normal(void)
{
	return is_term() ? COL_NC : "";
}

// Set color if STDOUT is a terminal
static const char __attribute__ ((pure)) *cli_color(const char *color)
{
	return is_term() ? color : "";
}

// Go back to beginning of line and erase to end of line if STDOUT is a terminal
const char __attribute__ ((pure)) *cli_over(void)
{
	// \x1b[K is the ANSI escape sequence for "erase to end of line"
	return is_term() ? CLI_OVER : "\r";
}

static bool strEndsWith(const char *input, const char *end)
{
	return strcmp(input + strlen(input) - strlen(end), end) == 0;
}

void parse_args(int argc, char *argv[])
{
	bool quiet = false;
	// Regardless of any arguments, we always pass "-k" (nofork) to dnsmasq
	argc_dnsmasq = 3;
	argv_dnsmasq = calloc(argc_dnsmasq, sizeof(char*));
	argv_dnsmasq[0] = "";
	argv_dnsmasq[1] = "-k";
	argv_dnsmasq[2] = "";

	bool consume_for_dnsmasq = false;
	// If the binary name is "dnsmasq" (e.g., symlink /usr/bin/dnsmasq -> /usr/bin/pihole-FTL),
	// we operate in drop-in mode and consume all arguments for the embedded dnsmasq core
	if(strEndsWith(argv[0], "dnsmasq"))
		consume_for_dnsmasq = true;

	// If the binary name is "lua"  (e.g., symlink /usr/bin/lua -> /usr/bin/pihole-FTL),
	// we operate in drop-in mode and consume all arguments for the embedded lua engine
	// Also, we do this if the first argument is a file with ".lua" ending
	if(strEndsWith(argv[0], "lua") ||
	   (argc > 1 && strEndsWith(argv[1], ".lua")))
		exit(run_lua_interpreter(argc, argv, false));

	// If the binary name is "luac"  (e.g., symlink /usr/bin/luac -> /usr/bin/pihole-FTL),
	// we operate in drop-in mode and consume all arguments for the embedded luac engine
	if(strEndsWith(argv[0], "luac"))
		exit(run_luac(argc, argv));

	// Special (undocumented) mode to test kernel signal handling
	if(argc == 2 && strcmp(argv[1], "sigtest") == 0)
		exit(sigtest());

	// If the binary name is "sqlite3"  (e.g., symlink /usr/bin/sqlite3 -> /usr/bin/pihole-FTL),
	// we operate in drop-in mode and consume all arguments for the embedded SQLite3 engine
	// Also, we do this if the first argument is a file with ".db" ending
	if(strEndsWith(argv[0], "sqlite3") ||
	   (argc > 1 && strEndsWith(argv[1], ".db")))
			exit(sqlite3_shell_main(argc, argv));

	// If the binary name is "sqlite3_rsync"  (e.g., symlink /usr/bin/sqlite3_rsync -> /usr/bin/pihole-FTL),
	// we operate in drop-in mode and consume all arguments for the embedded sqlite3_rsync tool
	if(strEndsWith(argv[0], "sqlite3_rsync"))
		exit(sqlite3_rsync_main(argc, argv));

	// Compression feature
	if((argc == 3 || argc == 4) &&
	   (strcmp(argv[1], "gzip") == 0 || strcmp(argv[1], "--gzip") == 0))
	{
		// Enable stdout printing
		cli_mode = true;
		log_ctrl(false, true);

		// Get input and output file names
		const char *infile = argv[2];
		bool is_gz = strEndsWith(infile, ".gz");
		char *outfile = NULL;
		if(argc == 4)
		{
			// If an output file is given, we use it
			outfile = strdup(argv[3]);
		}
		else if(is_gz)
		{
			// If no output file is given, and this is a gzipped
			// file, we use the input file name without ".gz"
			// appended
			outfile = calloc(strlen(infile)-2, sizeof(char));
			memcpy(outfile, infile, strlen(infile)-3);
		}
		else
		{
			// If no output file is given, and this is not a gzipped
			// file, we use the input file name with ".gz" appended
			outfile = calloc(strlen(infile)+4, sizeof(char));
			strcpy(outfile, infile);
			strcat(outfile, ".gz");
		}

		bool success = false;
		if(is_gz)
		{
			// If the input file is already gzipped, we decompress it
			success = inflate_file(infile, outfile, true);
		}
		else
		{
			// If the input file is not gzipped, we compress it
			success = deflate_file(infile, outfile, true);
		}

		// Free allocated memory
		free(outfile);

		// Return exit code
		exit(success ? EXIT_SUCCESS : EXIT_FAILURE);
	}

	// Set config option through CLI
	if(argc > 1 && strcmp(argv[1], "--config") == 0)
	{
		// Enable stdout printing
		cli_mode = true;
		log_ctrl(false, false);
		readFTLconf(&config, false);
		log_ctrl(false, true);
		clear_debug_flags(); // No debug printing wanted
		if(argc == 2)
			exit(get_config_from_CLI(NULL, false));
		else if(argc == 3)
			exit(get_config_from_CLI(argv[2], false));
		else if(argc == 4 && strcmp(argv[2], "-q") == 0)
			exit(get_config_from_CLI(argv[3], true));
		else if(argc == 4)
			exit(set_config_from_CLI(argv[2], argv[3]));
		else
		{
			printf("Usage: %s --config [<config item key>] [<value>]\n", argv[0]);
			printf("Example: %s --config dns.blockESNI true\n", argv[0]);
			exit(EXIT_FAILURE);
		}
	}

	// Set config option through CLI
	if(argc == 2 && strcmp(argv[1], "--totp") == 0)
	{
		cli_mode = true;
		log_ctrl(false, false);
		readFTLconf(&config, false);
		log_ctrl(false, true);
		clear_debug_flags(); // No debug printing wanted
		exit(printTOTP());
	}

	// Create teleporter archive through CLI
	if(argc == 2 && strcmp(argv[1], "--teleporter") == 0)
	{
		// Enable stdout printing
		cli_mode = true;
		log_ctrl(false, true);
		readFTLconf(&config, false);
		exit(write_teleporter_zip_to_disk() ? EXIT_SUCCESS : EXIT_FAILURE);
	}

	// Create test NTP client
	if((argc > 1 && argc < 5) && strcmp(argv[1], "ntp") == 0)
	{
		// Parse arguments
		const bool update = (argc > 2 && strcmp(argv[2], "--update") == 0) ||
		                    (argc > 3 && strcmp(argv[3], "--update") == 0);
		const char *server = "127.0.0.1";
		if(argc > 2 && strcmp(argv[2], "--update") != 0)
			server = argv[2];

		// Ensure we have the necessary capabilities
		if(update && !check_capability(CAP_SYS_TIME))
		{
			puts("Insufficient capabilities to run NTP client");
			const char *bold = cli_bold();
			const char *normal = cli_normal();
			printf("Try: %ssudo%s ", bold, normal);
			for(int i = 0; i < argc; i++)
				printf("%s ", argv[i]);
			puts("");
			exit(EXIT_FAILURE);
		}

		printf("Using NTP server: %s\n", server);

		// Enable stdout printing
		cli_mode = true;
		log_ctrl(false, true);
		readFTLconf(&config, false);
		exit(ntp_client(server, update, true) ? EXIT_SUCCESS : EXIT_FAILURE);
	}

	// Import teleporter archive through CLI
	if(argc == 3 && strcmp(argv[1], "--teleporter") == 0)
	{
		// Enable stdout printing
		cli_mode = true;
		log_ctrl(false, true);
		readFTLconf(&config, false);
		exit(read_teleporter_zip_from_disk(argv[2]) ? EXIT_SUCCESS : EXIT_FAILURE);
	}

	// Generate X.509 certificate
	if(argc > 1 && strcmp(argv[1], "--gen-x509") == 0)
	{
		if(argc < 3 || argc > 5)
		{
			printf("Usage: %s --gen-x509 <output file> [<domain>] [rsa]\n", argv[0]);
			printf("Example:          %s --gen-x509 /etc/pihole/tls.pem\n", argv[0]);
			printf(" with domain:     %s --gen-x509 /etc/pihole/tls.pem pi.hole\n", argv[0]);
			printf(" RSA with domain: %s --gen-x509 /etc/pihole/tls.pem nanopi.lan rsa\n", argv[0]);
			exit(EXIT_FAILURE);
		}
		// Enable stdout printing
		cli_mode = true;
		log_ctrl(false, true);
		const char *domain = argc > 3 ? argv[3] : "pi.hole";
		const bool rsa = argc > 4 && strcasecmp(argv[4], "rsa") == 0;
		exit(generate_certificate(argv[2], rsa, domain) ? EXIT_SUCCESS : EXIT_FAILURE);
	}

	// Parse X.509 certificate
	if(argc > 1 &&
	  (strcmp(argv[1], "--read-x509") == 0 ||
	   strcmp(argv[1], "--read-x509-key") == 0))
	{
		if(argc > 4)
		{
			printf("Usage: %s %s [<input file>] [<domain>]\n", argv[0], argv[1]);
			printf("Example: %s %s /etc/pihole/tls.pem\n", argv[0], argv[1]);
			printf(" with domain: %s %s /etc/pihole/tls.pem pi.hole\n", argv[0], argv[1]);
			exit(EXIT_FAILURE);
		}

		// Option parsing
		// Should we report on the private key?
		const bool private_key = strcmp(argv[1], "--read-x509-key") == 0;
		// If no certificate file is given, we use the one from the config
		const char *certfile = NULL;
		if(argc == 2)
		{
			readFTLconf(&config, false);
			certfile = config.webserver.tls.cert.v.s;
		}
		else
			certfile = argv[2];

		// If no domain is given, we only check the certificate
		const char *domain = argc > 3 ? argv[3] : NULL;

		// Enable stdout printing
		cli_mode = true;
		log_ctrl(false, true);

		enum cert_check result = read_certificate(certfile, domain, private_key);

		if(argc < 4)
			exit(result == CERT_OKAY ? EXIT_SUCCESS : EXIT_FAILURE);
		else if(result == CERT_DOMAIN_MATCH)
		{
			printf("Certificate matches domain %s\n", argv[3]);
			exit(EXIT_SUCCESS);
		}
		else
		{
			printf("Certificate does not match domain %s\n", argv[3]);
			exit(EXIT_FAILURE);
		}
	}

	// If the first argument is "gravity" (e.g., /usr/bin/pihole-FTL gravity),
	// we offer some specialized gravity tools
	if(argc > 1 && (strcmp(argv[1], "gravity") == 0 || strcmp(argv[1], "antigravity") == 0))
	{
		const bool antigravity = strcmp(argv[1], "antigravity") == 0;

		// pihole-FTL gravity parseList <infile> <outfile> <adlistID>
		if(argc == 6 && strcasecmp(argv[2], "parseList") == 0)
		{
			// Parse the given list and write the result to the given file
			exit(gravity_parseList(argv[3], argv[4], argv[5], false, antigravity));
		}

		// pihole-FTL gravity checkList <infile>
		if(argc == 4 && strcasecmp(argv[2], "checkList") == 0)
		{
			// Parse the given list and write the result to the given file
			exit(gravity_parseList(argv[3], "", "-1", true, antigravity));
		}

		printf("Incorrect usage of pihole-FTL gravity subcommand\n");
		exit(EXIT_FAILURE);
	}

	// DHCP discovery mode
	if(argc > 1 && strcmp(argv[1], "dhcp-discover") == 0)
	{
		// Enable stdout printing
		cli_mode = true;
		exit(run_dhcp_discover());
	}

	// Password hashing performance test
	if(argc > 1 && (strcmp(argv[1], "--perf") == 0 || strcmp(argv[1], "performance") == 0))
	{
		// Enable stdout printing
		cli_mode = true;
		exit(run_performance_test());
	}

	// ARP scanning mode
	if(argc > 1 && strcmp(argv[1], "arp-scan") == 0)
	{
		// Enable stdout printing
		cli_mode = true;
		const bool scan_all = argc > 2 && strcmp(argv[2], "-a") == 0;
		const bool extreme_mode = argc > 2 && strcmp(argv[2], "-x") == 0;
		exit(run_arp_scan(scan_all, extreme_mode));
	}

	// IDN2 conversion mode
	if(argc > 1 && strcmp(argv[1], "idn2") == 0)
	{
		// Enable stdout printing
		cli_mode = true;
		if(argc == 3)
		{
			// Convert unicode domain to punycode
			char *punycode = NULL;
			const int rc = idn2_to_ascii_lz(argv[2], &punycode, IDN2_NFC_INPUT | IDN2_NONTRANSITIONAL);
			if (rc != IDN2_OK)
			{
				// Invalid domain name
				printf("Invalid domain name: %s\n", argv[2]);
				exit(EXIT_FAILURE);
			}

			// Convert punycode domain to lowercase
			for(unsigned int i = 0u; i < strlen(punycode); i++)
				punycode[i] = tolower(punycode[i]);

			printf("%s\n", punycode);
			exit(EXIT_SUCCESS);

		}
		else if(argc == 4 && (strcmp(argv[2], "-d") == 0 || strcmp(argv[2], "--decode") == 0))
		{
			// Convert punycode domain to unicode
			char *unicode = NULL;
			const int rc = idn2_to_unicode_lzlz(argv[3], &unicode, IDN2_NFC_INPUT | IDN2_NONTRANSITIONAL);
			if (rc != IDN2_OK)
			{
				// Invalid domain name
				printf("Invalid domain name: %s\n", argv[3]);
				exit(EXIT_FAILURE);
			}

			printf("%s\n", unicode);
			exit(EXIT_SUCCESS);
		}
		else
		{
			printf("Usage: %s idn2 [--decode] <domain>\n", argv[0]);
			exit(EXIT_FAILURE);
		}
	}

	// sha256sum mode
	if(argc == 3 && strcmp(argv[1], "sha256sum") == 0)
	{
		// Enable stdout printing
		cli_mode = true;
		uint8_t checksum[SHA256_DIGEST_SIZE];
		if(!sha256sum(argv[2], checksum, false))
			exit(EXIT_FAILURE);

		// Convert checksum to hex string
		char hex[SHA256_DIGEST_SIZE*2+1];
		sha256_raw_to_hex(checksum, hex);

		// Print result
		printf("%s  %s\n", hex, argv[2]);
		exit(EXIT_SUCCESS);
	}

	// Checksum verification mode
	if(argc == 2 && strcmp(argv[1], "verify") == 0)
	{
		// Enable stdout printing
		cli_mode = true;
		const enum verify_result match = verify_FTL(true);
		printf("%s Binary integrity check: %s\n",
		       match == VERIFY_OK ? cli_tick() :
		         match == VERIFY_NO_CHECKSUM ? cli_qst() : cli_cross(),
		       match == VERIFY_OK ? "OK" :
		         match == VERIFY_NO_CHECKSUM ? "No checksum found" :
		           match == VERIFY_ERROR ? "Error" : "Failed");
		exit(match);
	}

	// Local reverse name resolver
	if((argc == 3 || argc == 4) && strcasecmp(argv[1], "ptr") == 0)
	{
		// Enable stdout printing
		cli_mode = true;

		// Need to get dns.port and the resolver settings
		readFTLconf(&config, false);

		// TCP or UDP (default)?
		const bool tcp = argc == 4 && strcasecmp(argv[3], "tcp") == 0;

		// Create a socket
		struct sockaddr_in dest;
		const int sock = create_socket(tcp, &dest);
		char *name = resolveHostname(sock, tcp, &dest, argv[2], true, NULL);

		// Close the socket
		close(sock);

		// Exit early if no name was found
		if(name == NULL)
			exit(EXIT_FAILURE);

		// Print result
		printf("%s\n", name);
		free(name);
		exit(EXIT_SUCCESS);
	}

	// Set config option through CLI
	if(argc == 3 && strcmp(argv[1], "migrate") == 0 && strcmp(argv[2], "v6") == 0)
	{
		cli_mode = true;
		log_ctrl(false, true);
		exit(migrate_config_v6() ? EXIT_SUCCESS : EXIT_FAILURE);
	}

<<<<<<< HEAD
	// Get name of the default gateway
	if(argc == 2 && strcmp(argv[1], "--default-gateway") == 0)
	{
		cli_mode = true;
		char *name = get_gateway_name();
		printf("%s\n", name);
		exit(EXIT_SUCCESS);
=======
	// Undocumented option to create an all-default dummy config file
	if(argc == 3 && strcmp(argv[1], "create-default-config") == 0)
	{
		// Enable stdout printing
		cli_mode = true;
		log_ctrl(false, true);

		// Validate the output filename
		if(strstr(argv[2], "..") || strchr(argv[2], '/') || strchr(argv[2], '\\'))
		{
			fprintf(stderr, "Error: Invalid filename. Path traversal or special characters are not allowed.\n");
			exit(EXIT_FAILURE);
		}

		// Create the default config file
		if(create_default_config(argv[2]))
			exit(EXIT_SUCCESS);
		else
			exit(EXIT_FAILURE);
>>>>>>> 25cf845b
	}

	// start from 1, as argv[0] is the executable name
	for(int i = 1; i < argc; i++)
	{
		bool ok = false;

		// Expose internal lua interpreter
		if(strcmp(argv[i], "lua") == 0 ||
		   strcmp(argv[i], "--lua") == 0)
		{
			exit(run_lua_interpreter(argc - i, &argv[i], debug_mode));
		}

		// Expose internal lua compiler
		if(strcmp(argv[i], "luac") == 0 ||
		   strcmp(argv[i], "--luac") == 0)
		{
			exit(luac_main(argc - i, &argv[i]));
		}

		// Expose embedded SQLite3 engine
		if(strcmp(argv[i], "sql") == 0 ||
		   strcmp(argv[i], "sqlite3") == 0 ||
		   strcmp(argv[i], "--sqlite3") == 0)
		{
			// Human-readable table output mode
			if(i+1 < argc && strcmp(argv[i+1], "-h") == 0)
			{
				int argc2 = argc - i + 5 - 2;
				char **argv2 = calloc(argc2, sizeof(char*));
				argv2[0] = argv[0]; // Application name
				argv2[1] = (char*)"-column";
				argv2[2] = (char*)"-header";
				argv2[3] = (char*)"-nullvalue";
				argv2[4] = (char*)"(null)";
				// i = "sqlite3"
				// i+1 = "-h"
				for(int j = 0; j < argc - i - 2; j++)
					argv2[5 + j] = argv[i + 2 + j];
				exit(sqlite3_shell_main(argc2, argv2));
			}
			// Special non-interative mode
			else if(i+1 < argc && strcmp(argv[i+1], "-ni") == 0)
			{
				int argc2 = argc - i + 4 - 2;
				char **argv2 = calloc(argc2, sizeof(char*));
				argv2[0] = argv[0]; // Application name
				argv2[1] = (char*)"-batch";
				argv2[2] = (char*)"-init";
				argv2[3] = (char*)"/dev/null";
				// i = "sqlite3"
				// i+1 = "-ni"
				for(int j = 0; j < argc - i - 2; j++)
					argv2[4 + j] = argv[i + 2 + j];
				exit(sqlite3_shell_main(argc2, argv2));
			}
			else
				exit(sqlite3_shell_main(argc - i, &argv[i]));
		}

		if(strcmp(argv[i], "sqlite3_rsync") == 0 ||
		   strcmp(argv[i], "--sqlite3_rsync") == 0)
		{
			exit(sqlite3_rsync_main(argc - i, &argv[i]));
		}

		// Implement dnsmasq's test function, no need to prepare the entire FTL
		// environment (initialize shared memory, load queries from long-term
		// database, ...) when the task is a simple (dnsmasq) syntax check
		if(strcmp(argv[i], "dnsmasq-test") == 0 ||
		   strcmp(argv[i], "--test") == 0)
		{
			const char *arg[2];
			arg[0] = "";
			arg[1] = "--test";
			log_ctrl(false, true);
			exit(main_dnsmasq(2, (char**)arg));
		}

		// Implement dnsmasq's test function, no need to prepare the entire FTL
		// environment (initialize shared memory, lead queries from long-term
		// database, ...) when the task is a simple (dnsmasq) syntax check
		if(argc == 3 && strcmp(argv[1], "dnsmasq-test-file") == 0)
		{
			const char *arg[3];
			char *filename = calloc(strlen(argv[2])+strlen("--conf-file=")+1, sizeof(char));
			arg[0] = "";
			sprintf(filename, "--conf-file=%s", argv[2]);
			arg[1] = filename;
			arg[2] = "--test";
			log_ctrl(false, true);
			exit(main_dnsmasq(3, (char**)arg));
		}

		// If we find "--" we collect everything behind that for dnsmasq
		if(strcmp(argv[i], "--") == 0)
		{
			// Remember that the rest is for dnsmasq ...
			consume_for_dnsmasq = true;

			// ... and skip the current argument ("--")
			continue;
		}

		// List available DHCPv4 config options
		if(strcmp(argv[i], "--list-dhcp") == 0 || strcmp(argv[i], "--list-dhcp4") == 0)
		{
			display_opts();
			exit(EXIT_SUCCESS);
		}
		// List available DHCPv6 config options
		if(strcmp(argv[i], "--list-dhcp6") == 0)
		{
			display_opts6();
			exit(EXIT_SUCCESS);
		}

		// If consume_for_dnsmasq is true, we collect all remaining options for
		// dnsmasq
		if(consume_for_dnsmasq)
		{
			if(argv_dnsmasq != NULL)
				free(argv_dnsmasq);

			argc_dnsmasq = argc - i + 3;
			argv_dnsmasq = calloc(argc_dnsmasq, sizeof(const char*));
			argv_dnsmasq[0] = "";

			if(debug_mode)
			{
				argv_dnsmasq[1] = "-d";
				argv_dnsmasq[2] = "--log-debug";
			}
			else
			{
				argv_dnsmasq[1] = "-k";
				argv_dnsmasq[2] = "";
			}

			if(debug_mode)
			{
				printf("dnsmasq options: [0]: %s\n", argv_dnsmasq[0]);
				printf("dnsmasq options: [1]: %s\n", argv_dnsmasq[1]);
				printf("dnsmasq options: [2]: %s\n", argv_dnsmasq[2]);
			}

			int j = 3;
			while(i < argc)
			{
				argv_dnsmasq[j++] = strdup(argv[i++]);
				if(debug_mode)
					printf("dnsmasq options: [%i]: %s\n", j-1, argv_dnsmasq[j-1]);
			}

			// Return early: We have consumes all available command line arguments
			return;
		}

		// What follows beyond this point are FTL internal command line arguments

		if(strcmp(argv[i], "d") == 0 ||
		   strcmp(argv[i], "debug") == 0)
		{
			debug_mode = true;
			daemonmode = false;
			ok = true;

			// Replace "-k" by "-d" (debug_mode mode implies nofork)
			argv_dnsmasq[1] = "-d";
		}

		// Full start FTL but shut down immediately once everything is up
		// This ensures we'd catch any dnsmasq config errors,
		// incorrect file permissions, etc.
		if(strcmp(argv[i], "test") == 0)
		{
			killed = 1;
			ok = true;
		}

		if(strcmp(argv[i], "-v") == 0 ||
		   strcmp(argv[i], "version") == 0 ||
		   strcmp(argv[i], "--version") == 0)
		{
			printf("%s\n", get_FTL_version());
			exit(EXIT_SUCCESS);
		}

		// Extended version output
		if(strcmp(argv[i], "-vv") == 0)
		{
			const char *bold = cli_bold();
			const char *normal = cli_normal();
			const char *green = cli_color(COL_GREEN);
			const char *red = cli_color(COL_RED);
			const char *yellow = cli_color(COL_YELLOW);

			// Print FTL version
			printf("****************************** %s%sFTL%s **********************************\n",
			       yellow, bold, normal);
			printf("Version:         %s%s%s%s\n",
			       green, bold, get_FTL_version(), normal);
			printf("Branch:          %s\n", git_branch());
			printf("Commit:          %s (%s)\n",git_hash(), git_date());
			printf("Architecture:    %s\n", ftl_arch());
			printf("Compiler:        %s\n", ftl_cc());
#if defined(__GLIBC__) && defined(__GLIBC_MINOR__)
			printf("GLIBC version:   %d.%d\n\n", __GLIBC__, __GLIBC_MINOR__);
#else
			printf("GLIBC version:   -\n\n");
#endif

			// Print dnsmasq version and compile time options
			print_dnsmasq_version(yellow, green, bold, normal);

			// Print SQLite3 version and compile time options
			printf("****************************** %s%sSQLite3%s ******************************\n",
			       yellow, bold, normal);
			printf("Version:         %s%s%s%s\n",
			       green, bold, sqlite3_libversion(), normal);
			printf("Features:        ");
			unsigned int o = 0;
			const char *opt = NULL;
			while((opt = sqlite3_compileoption_get(o++)) != NULL)
			{
				if(o != 1)
					printf(" ");
				printf("%s", opt);
			}
			printf("\n\n");
			printf("******************************** %s%sLUA%s ********************************\n",
			       yellow, bold, normal);
			printf("Version:         %s%s" LUA_RELEASE"%s\n",
			       green, bold, normal);
			printf("Libraries:       ");
			print_embedded_scripts();
			printf("\n\n");
			printf("***************************** %s%sLIBNETTLE%s *****************************\n",
			       yellow, bold, normal);
			printf("Version:         %s%s" xstr(NETTLE_VERSION_MAJOR) "." xstr(NETTLE_VERSION_MINOR) "%s\n",
			       green, bold, normal);
			printf("GMP:             %s\n", NETTLE_USE_MINI_GMP ? "Mini" : "Full");
			printf("\n");
			printf("****************************** %s%sCivetWeb%s *****************************\n",
			       yellow, bold, normal);
#ifdef HAVE_MBEDTLS
			printf("Version:         %s%s%s%s (modified by Pi-hole) with %smbed TLS %s%s"MBEDTLS_VERSION_STRING"%s\n",
			       green, bold, mg_version(), normal, yellow, green, bold, normal);
#else
			printf("Version:         %s%s%s%s%s (modified by Pi-hole) without %smbed TLS%s\n",
			       green, bold, mg_version(), normal, red, yellow, normal);
#endif
			printf("Features:        ");
			if(mg_check_feature(MG_FEATURES_FILES))
				printf("Files: %sYes%s, ", green, normal);
			else
				printf("Files: %sNo%s, ", red, normal);
			if(mg_check_feature(MG_FEATURES_TLS))
				printf("TLS: %sYes%s, ", green, normal);
			else
				printf("TLS: %sNo%s, ", red, normal);
			if(mg_check_feature(MG_FEATURES_CGI))
				printf("CGI: %sYes%s, ", green, normal);
			else
				printf("CGI: %sNo%s, ", red, normal);
			if(mg_check_feature(MG_FEATURES_IPV6))
				printf("IPv6: %sYes%s, \n", green, normal);
			else
				printf("IPv6: %sNo%s, \n", red, normal);
			if(mg_check_feature(MG_FEATURES_WEBSOCKET))
				printf("                 WebSockets: %sYes%s, ", green, normal);
			else
				printf("                 WebSockets: %sNo%s, ", red, normal);
			if(mg_check_feature(MG_FEATURES_SSJS))
				printf("Server-side JavaScript: %sYes%s\n", green, normal);
			else
				printf("Server-side JavaScript: %sNo%s\n", red, normal);
			if(mg_check_feature(MG_FEATURES_LUA))
				printf("                 Lua: %sYes%s, ", green, normal);
			else
				printf("                 Lua: %sNo%s, ", red, normal);
			if(mg_check_feature(MG_FEATURES_CACHE))
				printf("Cache: %sYes%s, ", green, normal);
			else
				printf("Cache: %sNo%s, ", red, normal);
			if(mg_check_feature(MG_FEATURES_STATS))
				printf("Stats: %sYes%s, ", green, normal);
			else
				printf("Stats: %sNo%s, ", red, normal);
			if(mg_check_feature(MG_FEATURES_COMPRESSION))
				printf("Compression: %sYes%s\n", green, normal);
			else
				printf("Compression: %sNo%s\n", red, normal);
			if(mg_check_feature(MG_FEATURES_HTTP2))
				printf("                 HTTP2: %sYes%s, ", green, normal);
			else
				printf("                 HTTP2: %sNo%s, ", red, normal);
			if(mg_check_feature(MG_FEATURES_X_DOMAIN_SOCKET))
				printf("Unix domain sockets: %sYes%s\n", green, normal);
			else
				printf("Unix domain sockets: %sNo%s\n", red, normal);
			printf("\n");
			printf("****************************** %s%scJSON%s ********************************\n",
			       yellow, bold, normal);
			printf("Version:         %s%s%s%s\n", green, bold, cJSON_Version(), normal);
			printf("\n");
			exit(EXIT_SUCCESS);
		}

		if(strcmp(argv[i], "-t") == 0 ||
		   strcmp(argv[i], "tag") == 0)
		{
			printf("%s\n", git_tag());
			exit(EXIT_SUCCESS);
		}

		if(strcmp(argv[i], "-b") == 0 ||
		   strcmp(argv[i], "branch") == 0)
		{
			printf("%s\n", git_branch());
			exit(EXIT_SUCCESS);
		}

		if(strcmp(argv[i], "--hash") == 0)
		{
			printf("%s\n", git_hash());
			exit(EXIT_SUCCESS);
		}

		// Don't go into background
		if(strcmp(argv[i], "-f") == 0 ||
		   strcmp(argv[i], "no-daemon") == 0)
		{
			daemonmode = false;
			ok = true;
		}

		// Quiet mode
		if(strcmp(argv[i], "-q") == 0)
		{
			quiet = true;
			ok = true;
		}

		// Regex test mode
		if(strcmp(argv[i], "regex-test") == 0)
		{
			// Enable stdout printing
			cli_mode = true;
			if(argc == i + 2)
				exit(regex_test(debug_mode, quiet, argv[i + 1], NULL));
			else if(argc == i + 3)
				exit(regex_test(debug_mode, quiet, argv[i + 1], argv[i + 2]));
			else
			{
				printf("pihole-FTL: invalid option -- '%s' need either one or two parameters\nTry '%s --help' for more information\n", argv[i], argv[0]);
				exit(EXIT_FAILURE);
			}
		}

		// List of implemented arguments
		if(strcmp(argv[i], "-h") == 0 || strcmp(argv[i], "help") == 0 || strcmp(argv[i], "--help") == 0)
		{
			const char *bold = cli_bold();
			const char *uline = cli_underline();
			const char *normal = cli_normal();
			const char *blue = cli_color(COL_BLUE);
			const char *cyan = cli_color(COL_CYAN);
			const char *green = cli_color(COL_GREEN);
			const char *yellow = cli_color(COL_YELLOW);
			const char *purple = cli_color(COL_PURPLE);

			printf("%sThe Pi-hole FTL engine - %s%s\n\n", bold, get_FTL_version(), normal);
			printf("Typically, pihole-FTL runs as a system service and is controlled\n");
			printf("by %ssudo service pihole-FTL %s<action>%s where %s<action>%s is one out\n", green, purple, normal, purple, normal);
			printf("of %sstart%s, %sstop%s, or %srestart%s.\n\n", green, normal, green, normal, green, normal);
			printf("pihole-FTL exposes some features going beyond the standard\n");
			printf("%sservice pihole-FTL%s command. These are:\n\n", green, normal);

			printf("%sVersion information:%s\n", yellow, normal);
			printf("\t%s-v%s, %sversion%s         Return FTL version\n", green, normal, green, normal);
			printf("\t%s-vv%s                 Return verbose version information\n", green, normal);
			printf("\t%s-t%s, %stag%s             Return git tag\n", green, normal, green, normal);
			printf("\t%s-b%s, %sbranch%s          Return git branch\n", green, normal, green, normal);
			printf("\t%s--hash%s              Return git commit hash\n\n", green, normal);

			printf("%sRegular expression testing:%s\n", yellow, normal);
			printf("\t%sregex-test %sstr%s      Test %sstr%s against all regular\n", green, blue, normal, blue, normal);
			printf("\t                    expressions in the database\n");
			printf("\t%sregex-test %sstr %srgx%s  Test %sstr%s against regular expression\n", green, blue, cyan, normal, blue, normal);
			printf("\t                    given by regular expression %srgx%s\n\n", cyan, normal);

			printf("    Example: %s%s regex-test %ssomebad.domain %sbad%s\n", green, argv[0], blue, cyan, normal);
			printf("    to test %ssomebad.domain%s against %sbad%s\n\n", blue, normal, cyan, normal);
			printf("    An optional %s-q%s prevents any output (exit code testing):\n", purple, normal);
			printf("    %s%s %s-q%s regex-test %ssomebad.domain %sbad%s\n\n", green, argv[0], purple, green, blue, cyan, normal);

			printf("%sEmbedded Lua engine:%s\n", yellow, normal);
			printf("\t%s--lua%s, %slua%s          FTL's lua interpreter\n", green, normal, green, normal);
			printf("\t%s--luac%s, %sluac%s        FTL's lua compiler\n\n", green, normal, green, normal);

			printf("    Usage: %s%s lua %s[OPTIONS] [SCRIPT [ARGS]]%s\n\n", green, argv[0], cyan, normal);
			printf("    Options:\n\n");
			printf("    - %s[OPTIONS]%s is an optional set of options. All available\n", cyan, normal);
			printf("      options can be seen by running %s%s lua --help%s\n", green, argv[0], normal);
			printf("    - %s[SCRIPT]%s is the optional name of a Lua script.\n", cyan, normal);
			printf("      If this script does not exist, an interactive shell is\n");
			printf("      started instead.\n");
			printf("    - %s[SCRIPT [ARGS]]%s can be used to pass optional args to\n", cyan, normal);
			printf("      the script.\n\n");

			printf("%sEmbedded SQLite3 shell:%s\n", yellow, normal);
			printf("\t%ssql%s, %ssqlite3%s                      FTL's SQLite3 shell\n", green, normal, green, normal);
			printf("    Usage: %s sqlite3 %s[OPTIONS] [FILENAME [SQL...]]%s\n\n", green, cyan, normal);
			printf("    Options:\n\n");
			printf("    - %s[OPTIONS]%s is an optional set of options. All available\n", cyan, normal);
			printf("      options can be found in %s%s sqlite3 --help%s.\n", green, argv[0], normal);
			printf("      The first option can be either %s-h%s or %s-ni%s, see below.\n", purple, normal, purple, normal);
			printf("    - %s[FILENAME]%s is the optional name of an SQLite database.\n", cyan, normal);
			printf("      A new database is created if the file does not previously\n");
			printf("      exist. If this argument is omitted, SQLite3 will use a\n");
			printf("      transient in-memory database instead.\n");
			printf("    - %s[SQL...]%s is an optional SQL statement to be executed. If\n", cyan, normal);
			printf("      omitted, an interactive shell is started instead.\n\n");
			printf("    There are two special %s%s sqlite3%s mode switches:\n", green, argv[0], normal);
			printf("    %s-h%s  %shuman-readable%s mode:\n", purple, normal, bold, normal);
			printf("        In this mode, the output of the shell is formatted in\n");
			printf("        a human-readable way. This is especially useful for\n");
			printf("        debugging purposes. %s-h%s is a shortcut for\n", purple, normal);
			printf("        %s%s sqlite3 %s-column -header -nullvalue '(null)'%s\n\n", green, argv[0], purple, normal);
			printf("    %s-ni%s %snon-interative%s mode\n", purple, normal, bold, normal);
			printf("        In this mode, batch mode is enforced and any possibly\n");
			printf("        existing .sqliterc file is ignored. %s-ni%s is a shortcut\n", purple, normal);
			printf("        for %s%s sqlite3 %s-batch -init /dev/null%s\n\n", green, argv[0], purple, normal);
			printf("    Usage: %s%s sqlite3 %s-ni %s[OPTIONS] [FILENAME [SQL...]]%s\n\n", green, argv[0], purple, cyan, normal);

			printf("%ssqlite3_rsync%s tool:\n", yellow, normal);
			printf("\t%ssqlite3_rsync%s           Synchronize SQLite3 databases\n", green, normal);
			printf("    Usage: %s%s sqlite3_rsync %sORIGIN REPLICA [OPTIONS]%s\n\n", green, argv[0], cyan, normal);
			printf("    This tool is used to synchronize a local database with a\n");
			printf("    remote one. The remote database is accessed via an SSH\n");
			printf("    connection. The main difference to rsync is that this\n");
			printf("    tool using SQLite3 transactions and, hence, can\n");
			printf("    synchronize the local database with the remote one in a\n");
			printf("    safe way, preventing data corruption. Both databases must\n");
			printf("    be using WAL mode.\n\n");
			printf("    For more information, see %s%s sqlite3_rsync --help%s\n\n", green, argv[0], normal);

			printf("%sEmbedded dnsmasq options:%s\n", yellow, normal);
			printf("\t%sdnsmasq-test%s        Test syntax of dnsmasq's config\n", green, normal);
			printf("\t%s--list-dhcp4%s        List known DHCPv4 config options\n", green, normal);
			printf("\t%s--list-dhcp6%s        List known DHCPv6 config options\n\n", green, normal);

			printf("%sDebugging and special use:%s\n", yellow, normal);
			printf("\t%sd%s, %sdebug%s            Enter debugging mode: Don't go into \n", green, normal, green, normal);
			printf("\t                    daemon mode and verbose logging\n");
			printf("\t%stest%s                Don't start pihole-FTL but instead\n", green, normal);
			printf("\t                    process everything and quit immediately\n");
			printf("\t%s-f%s, %sno-daemon%s       Don't go into daemon mode\n\n", green, normal, green, normal);

			printf("%sConfig options:%s\n", yellow, normal);
			printf("\t%s--config %skey%s        Get current value of config item %skey%s\n", green, blue, normal, blue, normal);
			printf("\t%s--config %skey %svalue%s  Set new %svalue%s of config item %skey%s\n\n", green, blue, cyan, normal, cyan, normal, blue, normal);

			printf("%sEmbedded GZIP un-/compressor:%s\n", yellow, normal);
			printf("    A simple but fast in-memory gzip compressor\n\n");
			printf("    Usage: %s%s --gzip %sinfile %s[outfile]%s\n\n", green, argv[0], cyan, purple, normal);
			printf("    - %sinfile%s is the file to be processed. If the filename ends\n", cyan, normal);
			printf("      in %s.gz%s, FTL will uncompress, otherwise it will compress\n\n", yellow, normal);
			printf("    - %s[outfile]%s is the optional target file.\n", purple, normal);
			printf("      If omitted, FTL will try to derive the target file from\n");
			printf("      the source file.\n\n");
			printf("    Examples:\n");
			printf("      - %s%s --gzip %sfile.txt%s\n", green, argv[0], cyan, normal);
			printf("        compresses %sfile.txt%s to %sfile.txt%s.gz%s\n\n", cyan, normal, cyan, yellow, normal);
			printf("      - %s%s --gzip %sfile.txt%s.gz%s\n", green, cyan, argv[0], yellow, normal);
			printf("        %sun%scompresses %sfile.txt%s.gz%s to %sfile.txt%s\n\n", uline, normal, cyan, yellow, normal, cyan, normal);

			printf("%sTeleporter:%s\n", yellow, normal);
			printf("\t%s--teleporter%s        Create a Teleporter archive in the\n", green, normal);
			printf("\t                    current directory and print its name\n");
			printf("\t%s--teleporter%s file%s   Import the Teleporter archive %sfile%s\n\n", green, cyan, normal, cyan, normal);

			printf("%sTLS X.509 certificate generator:%s\n", yellow, normal);
			printf("    Generate a self-signed certificate suitable for SSL/TLS\n");
			printf("    and store it in %soutfile%s.\n\n", cyan, normal);
			printf("    By default, this new certificate is based on the elliptic\n");
			printf("    curve secp521r1. If the optional flag %s[rsa]%s is specified,\n", purple, normal);
			printf("    an RSA (4096 bit) key will be generated instead.\n\n");
			printf("    An optional %s[domain]%s can be given to specify the domain\n", blue, normal);
			printf("    for which the certificate is valid. If omitted, the domain\n");
			printf("    is set to %spi.hole%s.\n\n", blue, normal);
			printf("    Usage: %s%s --gen-x509 %soutfile %s[domain] %s[rsa]%s\n\n", green, argv[0], cyan, blue, purple, normal);

			printf("%sTLS X.509 certificate parser:%s\n", yellow, normal);
			printf("    Parse the given X.509 certificate and optionally check if\n");
			printf("    it matches a given domain. If no domain is given, only a\n");
			printf("    human-readable output string is printed.\n\n");
			printf("    If no certificate file is given, the one from the config\n");
			printf("    is used (if applicable). If --read-x509-key is used, details\n");
			printf("    about the private key are printed as well.\n\n");
			printf("    Usage: %s%s --read-x509 %s[certfile] %s[domain]%s\n", green, argv[0], cyan, purple, normal);
			printf("    Usage: %s%s --read-x509-key %s[certfile] %s[domain]%s\n\n", green, argv[0], cyan, purple, normal);

			printf("%sGravity tools:%s\n", yellow, normal);
			printf("    Check domains in a given file for validity using Pi-hole's\n");
			printf("    gravity filters. The expected input format is one domain\n");
			printf("    per line (no HOSTS lists, etc.)\n\n");
			printf("    Usage: %s%s gravity checkList %sinfile%s\n\n", green, argv[0], cyan, normal);

			printf("%sIDN2 conversion:%s\n", yellow, normal);
			printf("    Convert a given internationalized domain name (IDN) to\n");
			printf("    punycode or vice versa.\n\n");
			printf("    Encoding: %s%s idn2 %sdomain%s\n", green, argv[0], cyan, normal);
			printf("    Decoding: %s%s idn2 -d %spunycode%s\n\n", green, argv[0], cyan, normal);

			printf("%sNTP client:%s\n", yellow, normal);
			printf("    Query an NTP server for the current time and print the\n");
			printf("    result in human-readable format. An optional %sserver%s may be\n", cyan, normal);
			printf("    as argument. If the server is omitted, 127.0.0.1 is used.\n\n");
			printf("    The system time is updated on the system when the optional\n");
			printf("    %s--update%s flag is given.\n\n", purple, normal);
			printf("    Usage: %s%s ntp %s[server]%s %s[--update]%s\n\n", green, argv[0], cyan, normal, purple, normal);

			printf("%sSHA256 checksum tools:%s\n", yellow, normal);
			printf("    Calculates the SHA256 checksum of a file. The checksum is\n");
			printf("    computed as described in FIPS-180-2 and uses streaming\n");
			printf("    to allow processing arbitrary large files with a small\n");
			printf("    memory footprint.\n\n");
			printf("    Usage: %s%s sha256sum %sfile%s\n\n", green, argv[0], cyan, normal);

			printf("%sOther:%s\n", yellow, normal);
			printf("\t%sverify%s              Verify the integrity of the FTL binary\n", green, normal);
			printf("\t%sptr %sIP%s %s[tcp]%s        Resolve IP address to hostname\n", green, cyan, normal, purple, normal);
			printf("\t                    Append %stcp%s to use TCP instead of UDP\n", purple, normal);
			printf("\t%sdhcp-discover%s       Discover DHCP servers in the local\n", green, normal);
			printf("\t                    network\n");
			printf("\t%sarp-scan %s[-a/-x]%s    Use ARP to scan local network for\n", green, cyan, normal);
			printf("\t                    possible IP conflicts\n");
			printf("\t                    Append %s-a%s to force scan on all\n", cyan, normal);
			printf("\t                    interfaces\n");
			printf("\t                    Append %s-x%s to force scan on all\n", cyan, normal);
			printf("\t                    interfaces and scan 10x more often\n");
			printf("\t%s--totp%s              Generate valid TOTP token for 2FA\n", green, normal);
			printf("\t                    authentication (if enabled)\n");
			printf("\t%s--perf%s              Run performance-tests based on the\n", green, normal);
			printf("\t                    BALLOON password-hashing algorithm\n");
			printf("\t%s--default-gateway%s   Get default network interface's name\n", green, normal);
			printf("\t%s--%s [OPTIONS]%s        Pass OPTIONS to internal dnsmasq resolver\n", green, cyan, normal);
			printf("\t%s-h%s, %shelp%s            Display this help and exit\n\n", green, normal, green, normal);
			exit(EXIT_SUCCESS);
		}

		// Return success error code on this undocumented flag
		if(strcmp(argv[i], "--resolver") == 0)
		{
			printf("True\n");
			exit(EXIT_SUCCESS);
		}

		// Complain if invalid options have been found
		if(!ok)
		{
			printf("pihole-FTL: invalid option -- '%s'\n", argv[i]);
			printf("Command: '");
			for(int j = 0; j < argc; j++)
			{
				printf("%s", argv[j]);
				if(j < argc - 1)
					printf(" ");
			}
			printf("'\nTry '%s --help' for more information\n", argv[0]);
			exit(EXIT_FAILURE);
		}
	}
}

// defined in src/dnsmasq/option.c
extern void reset_usage_indicator(void);
// defined in src/log.h
bool only_testing = false;
void test_dnsmasq_options(int argc, const char *argv[])
{
	// Reset getopt before calling read_opts
	optind = 0;

	// Signal we don't want to jump back to FTL's main()
	// but die after configuration parsing
	only_testing = true;

	// Call dnsmasq's option parser
	reset_usage_indicator();
	read_opts(argc, (char**)argv, NULL);
}<|MERGE_RESOLUTION|>--- conflicted
+++ resolved
@@ -611,7 +611,6 @@
 		exit(migrate_config_v6() ? EXIT_SUCCESS : EXIT_FAILURE);
 	}
 
-<<<<<<< HEAD
 	// Get name of the default gateway
 	if(argc == 2 && strcmp(argv[1], "--default-gateway") == 0)
 	{
@@ -619,7 +618,8 @@
 		char *name = get_gateway_name();
 		printf("%s\n", name);
 		exit(EXIT_SUCCESS);
-=======
+	}
+
 	// Undocumented option to create an all-default dummy config file
 	if(argc == 3 && strcmp(argv[1], "create-default-config") == 0)
 	{
@@ -639,7 +639,6 @@
 			exit(EXIT_SUCCESS);
 		else
 			exit(EXIT_FAILURE);
->>>>>>> 25cf845b
 	}
 
 	// start from 1, as argv[0] is the executable name
