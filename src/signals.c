/* Pi-hole: A black hole for Internet advertisements
*  (c) 2017 Pi-hole, LLC (https://pi-hole.net)
*  Network-wide ad blocking via your own hardware.
*
*  FTL Engine
*  Signal processing routines
*
*  This file is copyright under the latest version of the EUPL.
*  Please see LICENSE file for your rights under this license. */

#include "FTL.h"
#include "signals.h"
// logging routines
#include "log.h"
// ls_dir()
#include "files.h"
// gettid()
#include "daemon.h"
// Eventqueue routines
#include "events.h"
// sleepms()
#include "timers.h"
// struct config
#include "config/config.h"

// For backtrace
#if defined(USE_UNWIND)
#define UNW_LOCAL_ONLY
#include <libunwind.h>
#include <dlfcn.h>
#elif defined(__GLIBC__)
#include <execinfo.h>
#endif
#include <link.h>

#define BINARY_NAME "pihole-FTL"

volatile sig_atomic_t killed = 0;
static volatile pid_t mpid = 0;
static time_t FTLstarttime = 0;
static char bin_name[256] = { 0 };
volatile int exit_code = EXIT_SUCCESS;

volatile sig_atomic_t thread_cancellable[THREADS_MAX] = { false };
const char * const thread_names[THREADS_MAX] = {
	"database",
	"housekeeper",
	"dns-client",
	"timer",
	"ntp-client",
	"ntp-server4",
	"ntp-server6",
 };

void set_bin_name(const char *name)
{
	strncpy(bin_name, name, sizeof(bin_name)-1);
	bin_name[sizeof(bin_name)-1] = '\0';
}

// Return the (null-terminated) name of the calling thread
// The name is stored in the buffer as well as returned for convenience
static char * __attribute__ ((nonnull (1))) getthread_name(char buffer[16])
{
	prctl(PR_GET_NAME, buffer, 0, 0, 0);
	return buffer;
}

#if defined(USE_UNWIND) || defined(__GLIBC__)
static void print_addr2line(const char *symbol, const void *addr)
{
	// Only do this analysis for our own binary (skip trying to analyse libc.so, etc.)
	if(strstr(symbol, BINARY_NAME) == NULL)
		return;

	// Find first occurrence of '(' or ' ' in the obtaned symbol string and
	// assume everything before that is the file name. (Don't go beyond the
	// string terminator \0)
	int p = 0;
	while(symbol[p] != '(' && symbol[p] != ' ' && symbol[p] != '\0')
		p++;

	// Invoke addr2line command and get result through pipe
	char addr2line_cmd[256];
	snprintf(addr2line_cmd, sizeof(addr2line_cmd), "addr2line %p -e %.*s", addr, p, symbol);
	FILE *addr2line = NULL;
	char linebuffer[512];
	if((addr2line = popen(addr2line_cmd, "r")) != NULL &&
	   fgets(linebuffer, sizeof(linebuffer), addr2line) != NULL)
	{
		char *pos;
		// Strip possible newline at the end of the addr2line output
		if ((pos=strchr(linebuffer, '\n')) != NULL)
			*pos = '\0';
	}
	else
	{
		snprintf(linebuffer, sizeof(linebuffer), "N/A (%p -> %s)", addr, addr2line_cmd);
	}
	// Log result
	log_info("      %s", linebuffer);

	// Close pipe
	if(addr2line != NULL)
		pclose(addr2line);
}

// Inspired by https://stackoverflow.com/a/8876887
void *base_addr = NULL;
static int phdr_callback(struct dl_phdr_info *info, size_t size, void *data)
{
	static int once = 0;

	if (once) return 0;
	once = 1;

	for (int j = 0; j < info->dlpi_phnum; j++)
	{
		if (info->dlpi_phdr[j].p_type == PT_LOAD)
		{
			base_addr = (void*)(info->dlpi_addr + info->dlpi_phdr[j].p_vaddr);
			break;
		}
	}
	return 0;
}
#endif

void generate_backtrace(void) {
#ifdef USE_UNWIND
	unw_cursor_t cursor; unw_context_t uc;
	unw_word_t ip, sp;

	log_info(" ");

	// Get the base address of the main executable
	dl_iterate_phdr(phdr_callback, NULL);
	log_info("Generating backtrace (unwinding, base address: %p)...", base_addr);

	// Get unwind context
	unw_getcontext(&uc);
	unw_init_local(&cursor, &uc);

	// Skip the first frame (this function)
	unw_step(&cursor);

	// Iterate over the stack frames
	unsigned int i = 1;
	do
	{
		// Get the program counter
		unw_get_reg(&cursor, UNW_REG_IP, &ip);
		// Get the stack pointer
		unw_get_reg(&cursor, UNW_REG_SP, &sp);

		// Get the name of the shared object
		char sname[256];
		unw_word_t offset;
		int ret = unw_get_proc_name(&cursor, sname, sizeof(sname), &offset);
		if (ret && ret != -UNW_ENOMEM)
		{
			if (ret != -UNW_EUNSPEC)
				log_err("unw_get_proc_name: %s [%d]", unw_strerror(ret), ret);
			strcpy(sname, "?");
		}

		// Get the procedure information
		unw_proc_info_t pip;
		ret = unw_get_proc_info(&cursor, &pip);
		if (ret)
		{
			log_err("unw_get_proc_info: %s [%d]", unw_strerror(ret), ret);
			continue;
		}

		// Get the file name of defining object (binary/library name,
		// fname_dl) and the name of the nearest symbol (sname_dl)
		void *ptr = (void *)(pip.start_ip + offset);
		Dl_info dlinfo;
		const char *fname_dl = bin_name, *sname_dl = sname;
		if (dladdr(ptr, &dlinfo))
		{
			if(dlinfo.dli_fname && *dlinfo.dli_fname)
				fname_dl = dlinfo.dli_fname;
			if(dlinfo.dli_sname && *dlinfo.dli_sname)
				sname_dl = dlinfo.dli_sname;
		}

		// Compute the offset of the address from the base address to get
		// the offset within the PIE binary/library (needed for addr2line)
		// Note: We only do this for the main binary, not for libraries
		void *ptr_off = strstr(fname_dl, BINARY_NAME) != NULL ? (void*)(ptr-base_addr) : ptr;

		// Print this stack frame's details
		log_info("  %02u: %s(%s+0x%p) [%p -> %p]", i++, fname_dl, sname_dl, (void*)offset, ptr, ptr_off);
		print_addr2line(fname_dl, ptr_off);
		print_addr2line(fname_dl, (void*)ip);
		log_info(" ");
	} while(unw_step(&cursor) > 0);
#elif defined(__GLIBC__)
	// Try to obtain backtrace. This may not always be helpful, but it is better than nothing
	void *buffer[255];
	const int calls = backtrace(buffer, sizeof(buffer)/sizeof(void *));
	log_info("Generating backtrace (glibc, base address: %p)...", base_addr);

	char ** bcktrace = backtrace_symbols(buffer, calls);
	if(bcktrace == NULL)
	{
		log_warn("Unable to obtain backtrace symbols!");
		return;
	}

	dl_iterate_phdr(phdr_callback, NULL);

	// Print backtrace
	for(int j = 0; j < calls; j++)
	{
		log_info("  %02i: %s", j, bcktrace != NULL ? bcktrace[j] : "---");

		if(bcktrace != NULL)
		{
			// Compute the offset of the address from the base address to get
			// the offset within the PIE binary/library (needed for addr2line)
			// Note: We only do this for the main binary, not for libraries
			void *ptr_off = strstr(bcktrace[j], BINARY_NAME) != NULL ? (void*)(buffer[j]-base_addr) : buffer[j];
			print_addr2line(bcktrace[j], ptr_off);
			print_addr2line(bcktrace[j], buffer[j]);
		}
	}
	free(bcktrace);
#else
	log_info("!!! INFO: pihole-FTL has not been compiled with glibc/backtrace/unwinding support, not generating one !!!");
#endif
}

static void __attribute__((noreturn)) signal_handler(int sig, siginfo_t *si, void *unused)
{
	log_info("!!!!!!!!!!!!!!!!!!!!!!!!!!!!!!!!!!!!!!!!!!!!!!!!!!!!!!!!!!!!!!!!!!!!!!!!!!");
	log_info("---------------------------->  FTL crashed!  <----------------------------");
	log_info("!!!!!!!!!!!!!!!!!!!!!!!!!!!!!!!!!!!!!!!!!!!!!!!!!!!!!!!!!!!!!!!!!!!!!!!!!!");
	log_info("Please report a bug at https://github.com/pi-hole/FTL/issues");
	log_info("and include in your report already the following details:");

	if(FTLstarttime != 0)
	{
		log_info("FTL has been running for %lli seconds", (long long)time(NULL) - FTLstarttime);
	}
	log_FTL_version(true);
	char namebuf[16];
	log_info("Process details: MID: %i", mpid);
	log_info("                 PID: %i", getpid());
	log_info("                 TID: %i", gettid());
	log_info("                 Name: %s", getthread_name(namebuf));

	log_info("Received signal: %s", strsignal(sig));
	log_info("     at address: %p", si->si_addr);

	// Segmentation fault - program crashed
	if(sig == SIGSEGV)
	{
		switch (si->si_code)
		{
			case SEGV_MAPERR:  log_info("     with code:  SEGV_MAPERR (Address not mapped to object)"); break;
			case SEGV_ACCERR:  log_info("     with code:  SEGV_ACCERR (Invalid permissions for mapped object)"); break;
#ifdef SEGV_BNDERR
			case SEGV_BNDERR:  log_info("     with code:  SEGV_BNDERR (Failed address bound checks)"); break;
#endif
#ifdef SEGV_PKUERR
			case SEGV_PKUERR:  log_info("     with code:  SEGV_PKUERR (Protection key checking failure)"); break;
#endif
#ifdef SEGV_ACCADI
			case SEGV_ACCADI:  log_info("     with code:  SEGV_ACCADI (ADI not enabled for mapped object)"); break;
#endif
#ifdef SEGV_ADIDERR
			case SEGV_ADIDERR: log_info("     with code:  SEGV_ADIDERR (Disrupting MCD error)"); break;
#endif
#ifdef SEGV_ADIPERR
			case SEGV_ADIPERR: log_info("     with code:  SEGV_ADIPERR (Precise MCD exception)"); break;
#endif
			default:           log_info("     with code:  Unknown (%i)", si->si_code); break;
		}
	}

	// Bus error - memory manager problem
	else if(sig == SIGBUS)
	{
		switch (si->si_code)
		{
			case BUS_ADRALN:    log_info("     with code:  BUS_ADRALN (Invalid address alignment)"); break;
			case BUS_ADRERR:    log_info("     with code:  BUS_ADRERR (Non-existent physical address)"); break;
			case BUS_OBJERR:    log_info("     with code:  BUS_OBJERR (Object specific hardware error)"); break;
			case BUS_MCEERR_AR: log_info("     with code:  BUS_MCEERR_AR (Hardware memory error: action required)"); break;
			case BUS_MCEERR_AO: log_info("     with code:  BUS_MCEERR_AO (Hardware memory error: action optional)"); break;
			default:            log_info("     with code:  Unknown (%i)", si->si_code); break;
		}
	}

	// Illegal error - Illegal instruction detected
	else if(sig == SIGILL)
	{
		switch (si->si_code)
		{
			case ILL_ILLOPC:   log_info("     with code:  ILL_ILLOPC (Illegal opcode)"); break;
			case ILL_ILLOPN:   log_info("     with code:  ILL_ILLOPN (Illegal operand)"); break;
			case ILL_ILLADR:   log_info("     with code:  ILL_ILLADR (Illegal addressing mode)"); break;
			case ILL_ILLTRP:   log_info("     with code:  ILL_ILLTRP (Illegal trap)"); break;
			case ILL_PRVOPC:   log_info("     with code:  ILL_PRVOPC (Privileged opcode)"); break;
			case ILL_PRVREG:   log_info("     with code:  ILL_PRVREG (Privileged register)"); break;
			case ILL_COPROC:   log_info("     with code:  ILL_COPROC (Coprocessor error)"); break;
			case ILL_BADSTK:   log_info("     with code:  ILL_BADSTK (Internal stack error)"); break;
#ifdef ILL_BADIADDR
			case ILL_BADIADDR: log_info("     with code:  ILL_BADIADDR (Unimplemented instruction address)"); break;
#endif
			default:           log_info("     with code:  Unknown (%i)", si->si_code); break;
		}
	}

	// Floating point exception error
	else if(sig == SIGFPE)
	{
		switch (si->si_code)
		{
			case FPE_INTDIV:   log_info("     with code:  FPE_INTDIV (Integer divide by zero)"); break;
			case FPE_INTOVF:   log_info("     with code:  FPE_INTOVF (Integer overflow)"); break;
			case FPE_FLTDIV:   log_info("     with code:  FPE_FLTDIV (Floating point divide by zero)"); break;
			case FPE_FLTOVF:   log_info("     with code:  FPE_FLTOVF (Floating point overflow)"); break;
			case FPE_FLTUND:   log_info("     with code:  FPE_FLTUND (Floating point underflow)"); break;
			case FPE_FLTRES:   log_info("     with code:  FPE_FLTRES (Floating point inexact result)"); break;
			case FPE_FLTINV:   log_info("     with code:  FPE_FLTINV (Floating point invalid operation)"); break;
			case FPE_FLTSUB:   log_info("     with code:  FPE_FLTSUB (Subscript out of range)"); break;
#ifdef FPE_FLTUNK
			case FPE_FLTUNK:   log_info("     with code:  FPE_FLTUNK (Undiagnosed floating-point exception)"); break;
#endif
#ifdef FPE_CONDTRAP
			case FPE_CONDTRAP: log_info("     with code:  FPE_CONDTRAP (Trap on condition)"); break;
#endif
			default:           log_info("     with code:  Unknown (%i)", si->si_code); break;
		}
	}

	generate_backtrace();

	// Print content of /dev/shm
	ls_dir("/dev/shm");

	log_info("Please also include some lines from above the !!!!!!!!! header.");
	log_info("Thank you for helping us to improve our FTL engine!");

	// Terminate main process if crash happened in a TCP worker
<<<<<<< HEAD
	if(mpid != getpid() && mpid != -1)
=======
	if(main_pid() != getpid())
>>>>>>> 848367fa
	{
		// This is a forked process
		log_info("Asking parent pihole-FTL (PID %i) to shut down", (int)mpid);
		kill(mpid, SIGRTMIN+2);
		log_info("FTL fork terminated!");
	}
	else
	{
		// This is the main process
		cleanup(EXIT_FAILURE);
	}

	// Terminate process indicating failure
	exit(EXIT_FAILURE);
}

static void SIGRT_handler(int signum, siginfo_t *si, void *unused)
{
	// Backup errno
	const int _errno = errno;

	// Ignore real-time signals outside of the main process (TCP forks)
	if(mpid != getpid())
	{
		// Restore errno before returning
		errno = _errno;
		return;
	}

	int rtsig = signum - SIGRTMIN;
	log_info("Received: %s (%d -> %d)", strsignal(signum), signum, rtsig);

	if(rtsig == 0)
	{
		// Reload
		// - gravity
		// - allowed domains and regex
		// - denied domains and regex
		// WITHOUT wiping the DNS cache itself
		set_event(RELOAD_GRAVITY);
	}
	else if(rtsig == 2)
	{
		// Terminate FTL indicating failure
		exit_code = EXIT_FAILURE;
		raise(SIGTERM);
	}
	else if(rtsig == 3)
	{
		// Reimport alias-clients from database
		set_event(REIMPORT_ALIASCLIENTS);
	}
	else if(rtsig == 4)
	{
		// Re-resolve all clients and forward destinations
		// Force refreshing hostnames according to
		// REFRESH_HOSTNAMES config option
		set_event(RERESOLVE_HOSTNAMES_FORCE);
	}
	else if(rtsig == 5)
	{
		// Parse neighbor cache
		set_event(PARSE_NEIGHBOR_CACHE);
	}
	// else if(rtsig == 6)
	// {
	// 	// Signal internally used to signal dnsmasq it has to stop
	// }
	else if(rtsig == 7)
	{
		// Search for hash collisions in the lookup tables
		set_event(SEARCH_LOOKUP_HASH_COLLISIONS);
	}

	// SIGRT32: Used internally by valgrind, do not use

	// Restore errno before returning back to previous context
	errno = _errno;
}

static void SIGTERM_handler(int signum, siginfo_t *si, void *unused)
{
	// Ignore SIGTERM outside of the main process (TCP forks)
	if(mpid != getpid())
	{
		log_debug(DEBUG_ANY, "Ignoring SIGTERM in TCP worker");
		return;
	}
	log_debug(DEBUG_ANY, "Received SIGTERM");

	// Get PID and UID of the process that sent the terminating signal
	const pid_t kill_pid = si->si_pid;
	const uid_t kill_uid = si->si_uid;

	// Get name of the process that sent the terminating signal
	char kill_name[256] = { 0 };
	char kill_exe [256] = { 0 };
	snprintf(kill_exe, sizeof(kill_exe), "/proc/%ld/cmdline", (long int)kill_pid);
	FILE *fp = fopen(kill_exe, "r");
	if(fp != NULL)
	{
		// Successfully opened file
		size_t read = 0;
		// Read line from file
		if((read = fread(kill_name, sizeof(char), sizeof(kill_name), fp)) > 0)
		{
			// Successfully read line

			// cmdline contains the command-line arguments as a set
			// of strings separated by null bytes ('\0'), with a
			// further null byte after the last string. Hence, we
			// need to replace all null bytes with spaces for
			// displaying it below
			for(unsigned int i = 0; i < min((size_t)read, sizeof(kill_name)); i++)
			{
				if(kill_name[i] == '\0')
					kill_name[i] = ' ';
			}

			// Remove any trailing spaces
			for(unsigned int i = read - 1; i > 0; i--)
			{
				if(kill_name[i] == ' ')
					kill_name[i] = '\0';
				else
					break;
			}
		}
		else
		{
			// Failed to read line
			strcpy(kill_name, "N/A");
		}
	}
	else
	{
		// Failed to open file
		strcpy(kill_name, "N/A");
	}

	// Get username of the process that sent the terminating signal
	char kill_user[256] = { 0 };
	struct passwd *pwd = getpwuid(kill_uid);
	if(pwd != NULL)
	{
		// Successfully obtained username
		strncpy(kill_user, pwd->pw_name, sizeof(kill_user));
	}
	else
	{
		// Failed to obtain username
		strcpy(kill_user, "N/A");
	}

	// Log who sent the signal
	log_info("Asked to terminate by \"%s\" (PID %ld, user %s UID %ld)",
	         kill_name, (long int)kill_pid, kill_user, (long int)kill_uid);

	// Terminate dnsmasq to stop DNS service
	if(!dnsmasq_failed)
	{
		log_debug(DEBUG_ANY, "Sending SIGUSR6 to dnsmasq to stop DNS service");
		raise(SIGUSR6);
	}
	else
	{
		log_debug(DEBUG_ANY, "Embedded dnsmasq failed, exiting on request");
		killed = true;
	}
}

// Register ordinary signals handler
void handle_signals(void)
{
	struct sigaction old_action;

	const int signals[] = { SIGSEGV, SIGBUS, SIGILL, SIGFPE, SIGTERM };
	for(unsigned int i = 0; i < ArraySize(signals); i++)
	{
		// Catch this signal
		sigaction (signals[i], NULL, &old_action);
		if(old_action.sa_handler != SIG_IGN)
		{
			struct sigaction SIGaction = { 0 };
			SIGaction.sa_flags = SA_SIGINFO;
			sigemptyset(&SIGaction.sa_mask);
			SIGaction.sa_sigaction = signals[i] != SIGTERM ? &signal_handler : &SIGTERM_handler;
			sigaction(signals[i], &SIGaction, NULL);
		}
	}

	// Log start time of FTL
	FTLstarttime = time(NULL);
}

// Register real-time signal handler
void handle_realtime_signals(void)
{
	// This function is only called once (after forking), store the PID of
	// the main process
	mpid = getpid();

	// Catch all real-time signals
	for(int signum = SIGRTMIN; signum <= SIGRTMAX; signum++)
	{
		if(signum == SIGUSR6)
			// Skip SIGUSR6 as it is used internally to signify
			// dnsmasq to stop
			continue;
		if(signum == SIGUSR32)
			// Skip SIGUSR32 as it is used internally by valgrind
			// and should not be used
			continue;

		struct sigaction SIGACTION = { 0 };
		SIGACTION.sa_flags = SA_SIGINFO;
		sigemptyset(&SIGACTION.sa_mask);
		SIGACTION.sa_sigaction = &SIGRT_handler;
		sigaction(signum, &SIGACTION, NULL);
	}
}

// Return PID of the main FTL process
pid_t main_pid(void)
{
	if(mpid > 0)
		// Has already been set
		return mpid;
	else
		// Has not been set so far
		return getpid();
}

void thread_sleepms(const enum thread_types thread, const int milliseconds)
{
	if(killed)
		return;

	thread_cancellable[thread] = true;
	sleepms(milliseconds);
	thread_cancellable[thread] = false;
}

static void print_signal(int signum, siginfo_t *si, void *unused)
{
	printf("Received signal %d: \"%s\"\n", signum, strsignal(signum));
	fflush(stdin);
	if(signum == SIGTERM)
		exit(EXIT_SUCCESS);
}

// Register handler that catches *all* signals and displays them
int sigtest(void)
{
	printf("PID: %d\n", getpid());
	// Catch all real-time signals
	for(int signum = 0; signum <= SIGRTMAX; signum++)
	{
		struct sigaction SIGACTION = { 0 };
		SIGACTION.sa_flags = SA_SIGINFO;
		sigemptyset(&SIGACTION.sa_mask);
		SIGACTION.sa_sigaction = &print_signal;
		sigaction(signum, &SIGACTION, NULL);
	}

	printf("Waiting (30sec)...\n");
	fflush(stdin);

	// Sleep here for 30 seconds
	sleepms(30000);

	// Exit successfully
	return EXIT_SUCCESS;
}

void restart_ftl(const char *reason)
{
	log_info("Restarting FTL: %s", reason);
	exit_code = RESTART_FTL_CODE;
	// Send SIGTERM to FTL
	kill(main_pid(), SIGTERM);
}<|MERGE_RESOLUTION|>--- conflicted
+++ resolved
@@ -347,11 +347,7 @@
 	log_info("Thank you for helping us to improve our FTL engine!");
 
 	// Terminate main process if crash happened in a TCP worker
-<<<<<<< HEAD
-	if(mpid != getpid() && mpid != -1)
-=======
 	if(main_pid() != getpid())
->>>>>>> 848367fa
 	{
 		// This is a forked process
 		log_info("Asking parent pihole-FTL (PID %i) to shut down", (int)mpid);
