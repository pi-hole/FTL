--- conflicted
+++ resolved
@@ -90,21 +90,12 @@
 #define MAX_CONFIG_PATH_DEPTH 6
 
 #define FLAG_RESTART_FTL           (1 << 0)
-<<<<<<< HEAD
-#define FLAG_ADVANCED_SETTING      (1 << 1)
-#define FLAG_PSEUDO_ITEM           (1 << 2)
-#define FLAG_INVALIDATE_SESSIONS   (1 << 3)
-#define FLAG_WRITE_ONLY            (1 << 4)
-#define FLAG_ENV_VAR               (1 << 5)
-#define FLAG_CONF_IMPORTED         (1 << 6)
-#define FLAG_READ_ONLY             (1 << 7)
-=======
 #define FLAG_PSEUDO_ITEM           (1 << 1)
 #define FLAG_INVALIDATE_SESSIONS   (1 << 2)
 #define FLAG_WRITE_ONLY            (1 << 3)
 #define FLAG_ENV_VAR               (1 << 4)
 #define FLAG_CONF_IMPORTED         (1 << 5)
->>>>>>> 61826a41
+#define FLAG_READ_ONLY             (1 << 6)
 
 struct conf_item {
 	const char *k;        // item Key
