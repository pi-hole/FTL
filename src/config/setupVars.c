/* Pi-hole: A black hole for Internet advertisements
*  (c) 2017 Pi-hole, LLC (https://pi-hole.net)
*  Network-wide ad blocking via your own hardware.
*
*  FTL Engine
*  Configuration interpreting routines
*
*  This file is copyright under the latest version of the EUPL.
*  Please see LICENSE file for your rights under this license. */

#include "FTL.h"
#include "log.h"
#include "config/config.h"
#include "config/setupVars.h"
#include "datastructure.h"

unsigned int setupVarsElements = 0;
char ** setupVarsArray = NULL;

static void get_conf_string_from_setupVars(const char *key, struct conf_item *conf_item)
{
	// Verify we are allowed to use this function
	if(conf_item->t != CONF_STRING && conf_item->t != CONF_STRING_ALLOCATED)
	{
		log_err("get_conf_string_from_setupVars(%s) failed: conf_item->t is neither CONF_STRING nor CONF_STRING_ALLOCATED", key);
		return;
	}

	const char *setupVarsValue = read_setupVarsconf(key);
	if(setupVarsValue == NULL)
	{
		// Do not change default value, this value is not set in setupVars.conf
		log_debug(DEBUG_CONFIG, "setupVars.conf:%s -> Not set", key);

		// Free memory, harmless to call if read_setupVarsconf() didn't return a result
		clearSetupVarsArray();
		return;
	}

	// Free previously allocated memory (if applicable)
	if(conf_item->t == CONF_STRING_ALLOCATED)
		free(conf_item->v.s);
	conf_item->v.s = strdup(setupVarsValue);
	conf_item->t = CONF_STRING_ALLOCATED;
	conf_item->f |= FLAG_CONF_IMPORTED;

	// Free memory, harmless to call if read_setupVarsconf() didn't return a result
	clearSetupVarsArray();

	// Parameter present in setupVars.conf
	log_debug(DEBUG_CONFIG, "setupVars.conf:%s -> Setting %s to %s", key, conf_item->k, conf_item->v.s);
}

static void get_conf_ipv4_from_setupVars(const char *key, struct conf_item *conf_item)
{
	// Verify we are allowed to use this function
	if(conf_item->t != CONF_STRUCT_IN_ADDR)
	{
		log_err("get_conf_ipv4_from_setupVars(%s) failed: conf_item->t != CONF_STRUCT_IN_ADDR", key);
		return;
	}

	const char *setupVarsValue = read_setupVarsconf(key);
	if(setupVarsValue == NULL)
	{
		// Do not change default value, this value is not set in setupVars.conf
		log_debug(DEBUG_CONFIG, "setupVars.conf:%s -> Not set", key);

		// Free memory, harmless to call if read_setupVarsconf() didn't return a result
		clearSetupVarsArray();
		return;
	}

	if(strlen(setupVarsValue) == 0)
		memset(&conf_item->v.in_addr, 0, sizeof(struct in_addr));
	else if(inet_pton(AF_INET, setupVarsValue, &conf_item->v.in_addr) != 1)
	{
		log_debug(DEBUG_CONFIG, "setupVars.conf:%s -> Invalid IPv4 address: %s", key, setupVarsValue);
		memset(&conf_item->v.in_addr, 0, sizeof(struct in_addr));
	}

	// Free memory, harmless to call if read_setupVarsconf() didn't return a result
	clearSetupVarsArray();

	// Parameter present in setupVars.conf
	log_debug(DEBUG_CONFIG, "setupVars.conf:%s -> Setting %s to %s", key, conf_item->k, inet_ntoa(conf_item->v.in_addr));
}

static void get_conf_bool_from_setupVars(const char *key, struct conf_item *conf_item)
{
	// Verify we are allowed to use this function
	if(conf_item->t != CONF_BOOL)
	{
		log_err("get_conf_bool_from_setupVars(%s) failed: conf_item->t != CONF_BOOL", key);
		return;
	}

	const char *boolean = read_setupVarsconf(key);

	if(boolean == NULL)
	{
		// Do not change default value, this value is not set in setupVars.conf
		log_debug(DEBUG_CONFIG, "setupVars.conf:%s -> Not set", key);

		// Free memory, harmless to call if read_setupVarsconf() didn't return a result
		clearSetupVarsArray();
		return;
	}
	else
	{
		// Parameter present in setupVars.conf
		conf_item->v.b = getSetupVarsBool(boolean);
	}

	// Free memory, harmless to call if read_setupVarsconf() didn't return a result
	clearSetupVarsArray();

	// Parameter present in setupVars.conf
	log_debug(DEBUG_CONFIG, "setupVars.conf:%s -> Setting %s to %s",
	          key, conf_item->k, conf_item->v.b ? "true" : "false");
}

<<<<<<< HEAD
static void get_revServer_from_setupVars(void)
{
	bool active = false;
	char *cidr = NULL;
	char *target = NULL;
	char *domain = NULL;
	const char *active_str = read_setupVarsconf("REV_SERVER");
	if(active_str == NULL)
	{
		// Do not change default value, this value is not set in setupVars.conf
		log_debug(DEBUG_CONFIG, "setupVars.conf:REV_SERVER -> Not set");

		// Free memory, harmless to call if read_setupVarsconf() didn't return a result
		clearSetupVarsArray();
		return;
	}
	else
	{
		// Parameter present in setupVars.conf
		active = getSetupVarsBool(active_str);
	}

	// Free memory, harmless to call if read_setupVarsconf() didn't return a result
	clearSetupVarsArray();

	char *cidr_str = read_setupVarsconf("REV_SERVER_CIDR");
	if(cidr_str != NULL)
	{
		cidr = strdup(cidr_str);
		trim_whitespace(cidr);
	}

	// Free memory, harmless to call if read_setupVarsconf() didn't return a result
	clearSetupVarsArray();

	char *target_str = read_setupVarsconf("REV_SERVER_TARGET");
	if(target_str != NULL)
	{
		target = strdup(target_str);
		trim_whitespace(target);
	}

	// Free memory, harmless to call if read_setupVarsconf() didn't return a result
	clearSetupVarsArray();

	char *domain_str = read_setupVarsconf("REV_SERVER_DOMAIN");
	if(domain_str != NULL)
	{
		domain = strdup(domain_str);
		trim_whitespace(domain);
	}

	// Free memory, harmless to call if read_setupVarsconf() didn't return a result
	clearSetupVarsArray();

	if(active && cidr != NULL && target != NULL && domain != NULL)
	{
		// Build comma-separated string of all values
		char *old = calloc(strlen(active_str) + strlen(cidr) + strlen(target) + strlen(domain) + 4, sizeof(char));
		if(old)
		{
			// Add to new config
			sprintf(old, "%s,%s,%s,%s", active_str, cidr, target, domain);
			cJSON_AddItemToArray(config.dns.revServers.v.json, cJSON_CreateString(old));
			free(old);
		}
	}

	// Free memory
	if(cidr != NULL)
		free(cidr);
	if(target != NULL)
		free(target);
	if(domain != NULL)
		free(domain);
}

static void get_conf_string_array_from_setupVars(const char *key, struct conf_item *conf_item)
=======
static void get_conf_string_array_from_setupVars_regex(const char *key, struct conf_item *conf_item)
>>>>>>> 8f4272b6
{
	// Verify we are allowed to use this function
	if(conf_item->t != CONF_JSON_STRING_ARRAY)
	{
		log_err("get_conf_string_array_from_setupVars(%s) failed: conf_item->t != CONF_JSON_STRING_ARRAY", key);
		return;
	}

	// Get clients which the user doesn't want to see
	const char *array = read_setupVarsconf(key);

	if(array != NULL)
	{
		getSetupVarsArray(array);
		for (unsigned int i = 0; i < setupVarsElements; ++i)
		{
			// Convert to regex by adding ^ and $ to the string and replacing . with \.
			// We need to allocate memory for this
			char *regex = calloc(2*strlen(setupVarsArray[i]), sizeof(char));
			if(regex == NULL)
			{
				log_warn("get_conf_string_array_from_setupVars(%s) failed: Could not allocate memory for regex", key);
				continue;
			}

			// Copy string
			strcpy(regex, setupVarsArray[i]);

			// Replace . with \.
			char *p = regex;
			while(*p)
			{
				if(*p == '.')
				{
					// Move the rest of the string one character to the right
					memmove(p + 1, p, strlen(p) + 1);
					// Insert the escape character
					*p = '\\';
					// Skip the escape character
					p++;
				}
				p++;
			}

			// Add ^ and $ to the string
			char *regex2 = calloc(strlen(regex) + 3, sizeof(char));
			if(regex2 == NULL)
			{
				log_warn("get_conf_string_array_from_setupVars(%s) failed: Could not allocate memory for regex2", key);
				free(regex);
				continue;
			}
			sprintf(regex2, "^%s$", regex);

			// Free memory
			free(regex);

			// Add string to our JSON array
			cJSON *item = cJSON_CreateString(regex2);
			cJSON_AddItemToArray(conf_item->v.json, item);

			log_debug(DEBUG_CONFIG, "setupVars.conf:%s -> Setting %s[%u] = %s\n",
					key, conf_item->k, i, item->valuestring);

			// Free memory
			free(regex2);
		}
	}

	// Free memory, harmless to call if read_setupVarsconf() didn't return a result
	clearSetupVarsArray();
}

static void get_conf_upstream_servers_from_setupVars(struct conf_item *conf_item)
{
	// Verify we are allowed to use this function
	if(conf_item->t != CONF_JSON_STRING_ARRAY)
	{
		log_err("get_conf_upstream_servers_from_setupVars() failed: conf_item->t != CONF_JSON_STRING_ARRAY");
		return;
	}

	// Try to import up to 50 servers...
	#define MAX_SERVERS 50
	for(unsigned int j = 0; j < MAX_SERVERS; j++)
	{
		// Get clients which the user doesn't want to see
		char server_key[sizeof("PIHOLE_DNS_XX") + 1];
		sprintf(server_key, "PIHOLE_DNS_%u", j);
		// Get value from setupVars.conf (if present)
		const char *value = read_setupVarsconf(server_key);

		if(value != NULL)
		{
			log_debug(DEBUG_CONFIG, "%s = %s\n", server_key, value);
			// Add string to our JSON array
			cJSON *item = cJSON_CreateString(value);
			cJSON_AddItemToArray(conf_item->v.json, item);

			log_debug(DEBUG_CONFIG, "setupVars.conf:PIHOLE_DNS_%u -> Setting %s[%u] = %s\n",
			          j, conf_item->k, j, item->valuestring);
		}

		// Free memory, harmless to call if read_setupVarsconf() didn't return a result
		clearSetupVarsArray();
	}
}

static void get_conf_temp_limit_from_setupVars(void)
{
	// Try to obtain temperature hot value
	const char *temp_limit = read_setupVarsconf("TEMPERATURE_LIMIT");

	if(temp_limit == NULL)
	{
		// Do not change default value, this value is not set in setupVars.conf
		log_debug(DEBUG_CONFIG, "setupVars.conf:TEMPERATURE_LIMIT -> Not set");

		// Free memory, harmless to call if read_setupVarsconf() didn't return a result
		clearSetupVarsArray();
		return;
	}

	double lim;
	bool set = false;
	if(sscanf(temp_limit, "%lf", &lim) == 1)
	{
		// Parameter present in setupVars.conf
		config.webserver.api.temp.limit.v.d = lim;
		set = true;
	}

	// Free memory, harmless to call if read_setupVarsconf() didn't return a result
	clearSetupVarsArray();

	if(set)
	{
		// Parameter present in setupVars.conf
		log_debug(DEBUG_CONFIG, "setupVars.conf:TEMPERATURE_LIMIT -> Setting %s to %f",
		          config.webserver.api.temp.limit.k, config.webserver.api.temp.limit.v.d);
	}
	else
	{
		// Parameter not present in setupVars.conf
		log_debug(DEBUG_CONFIG, "setupVars.conf:TEMPERATURE_LIMIT -> Not set (found invalid value)");
	}
}

static void get_conf_weblayout_from_setupVars(void)
{
	// Try to obtain web layout
	const char *web_layout = read_setupVarsconf("WEBUIBOXEDLAYOUT");

	if(web_layout == NULL)
	{
		// Do not change default value, this value is not set in setupVars.conf
		log_debug(DEBUG_CONFIG, "setupVars.conf:WEBUIBOXEDLAYOUT -> Not set");

		// Free memory, harmless to call if read_setupVarsconf() didn't return a result
		clearSetupVarsArray();
		return;
	}

	// If the property is set to false and different than "boxed", the property
	// is disabled. This is consistent with the code in AdminLTE when writing
	// this code
	if(strcasecmp(web_layout, "boxed") != 0)
		config.webserver.interface.boxed.v.b = false;

	// Free memory, harmless to call if read_setupVarsconf() didn't return a result
	clearSetupVarsArray();

	// Parameter present in setupVars.conf
	log_debug(DEBUG_CONFIG, "setupVars.conf:WEBUIBOXEDLAYOUT -> Setting %s to %s",
	         config.webserver.interface.boxed.k,config.webserver.interface.boxed.v.b ? "true" : "false");
}

static void get_conf_webtheme_from_setupVars(void)
{
	// Try to obtain listening mode
	const char *webTheme = read_setupVarsconf("WEBTHEME");

	if(webTheme == NULL)
	{
		// Do not change default value, this value is not set in setupVars.conf
		log_debug(DEBUG_CONFIG, "setupVars.conf:WEBTHEME -> Not set");

		// Free memory, harmless to call if read_setupVarsconf() didn't return a result
		clearSetupVarsArray();
		return;
	}

	bool set = false;
	int web_theme_enum = get_web_theme_val(webTheme);
	if(web_theme_enum != -1)
	{
		set = true;
		config.webserver.interface.theme.v.web_theme = web_theme_enum;
	}

	// Free memory, harmless to call if read_setupVarsconf() didn't return a result
	clearSetupVarsArray();

	if(set)
	{
		// Parameter present in setupVars.conf
		log_debug(DEBUG_CONFIG, "setupVars.conf:WEBTHEME -> Setting %s to %s",
		          config.webserver.interface.theme.k,
		          get_web_theme_str(config.webserver.interface.theme.v.web_theme));
	}
	else
	{
		// Parameter not present in setupVars.conf
		log_debug(DEBUG_CONFIG, "setupVars.conf:WEBTHEME -> Not set (found invalid value)");
	}
}

static void get_conf_temp_unit_from_setupVars(void)
{
	// Try to obtain listening mode
	const char *temp_unit = read_setupVarsconf("TEMPERATURE_UNIT");

	if(temp_unit == NULL)
	{
		// Do not change default value, this value is not set in setupVars.conf
		log_debug(DEBUG_CONFIG, "setupVars.conf:TEMPERATURE_UNIT -> Not set");

		// Free memory, harmless to call if read_setupVarsconf() didn't return a result
		clearSetupVarsArray();
		return;
	}

	bool set = false;
	int temp_unit_enum = get_temp_unit_val(temp_unit);
	if(temp_unit_enum != -1)
	{
		set = true;
		config.webserver.api.temp.unit.v.temp_unit = temp_unit_enum;
	}

	// Free memory, harmless to call if read_setupVarsconf() didn't return a result
	clearSetupVarsArray();

	if(set)
	{
		// Parameter present in setupVars.conf
		log_debug(DEBUG_CONFIG, "setupVars.conf:TEMPERATURE_UNIT -> Setting %s to %s",
		          config.webserver.interface.theme.k,
		          get_temp_unit_str(config.webserver.api.temp.unit.v.temp_unit));
	}
	else
	{
		// Parameter not present in setupVars.conf
		log_debug(DEBUG_CONFIG, "setupVars.conf:TEMPERATURE_UNIT -> Not set (found invalid value)");
	}
}

static void get_conf_listeningMode_from_setupVars(void)
{
	// Try to obtain listening mode
	const char *listeningMode = read_setupVarsconf("DNSMASQ_LISTENING");

	if(listeningMode == NULL)
	{
		// Do not change default value, this value is not set in setupVars.conf
		log_debug(DEBUG_CONFIG, "setupVars.conf:DNSMASQ_LISTENING -> Not set");

		// Free memory, harmless to call if read_setupVarsconf() didn't return a result
		clearSetupVarsArray();
		return;
	}

	bool set = false;
	int listeningMode_enum = get_listeningMode_val(listeningMode);
	if(listeningMode_enum != -1)
	{
		set = true;
		config.dns.listeningMode.v.listeningMode = listeningMode_enum;
	}

	// Free memory, harmless to call if read_setupVarsconf() didn't return a result
	clearSetupVarsArray();

	if(set)
	{
		// Parameter present in setupVars.conf
		log_debug(DEBUG_CONFIG, "setupVars.conf:DNSMASQ_LISTENING -> Setting %s to %s",
		          config.dns.listeningMode.k, get_listeningMode_str(config.dns.listeningMode.v.listeningMode));
	}
	else
	{
		// Parameter not present in setupVars.conf
		log_debug(DEBUG_CONFIG, "setupVars.conf:DNSMASQ_LISTENING -> Not set (found invalid value)");
	}
}

void importsetupVarsConf(void)
{
	log_info("Migrating config from %s", config.files.setupVars.v.s);

	// Try to obtain password hash from setupVars.conf
	get_conf_string_from_setupVars("WEBPASSWORD", &config.webserver.api.pwhash);

	// Try to obtain blocking active boolean
	get_conf_bool_from_setupVars("BLOCKING_ENABLED", &config.dns.blocking.active);

	// Get clients which the user doesn't want to see
	get_conf_string_array_from_setupVars_regex("API_EXCLUDE_CLIENTS", &config.webserver.api.excludeClients);

	// Get domains which the user doesn't want to see
	get_conf_string_array_from_setupVars_regex("API_EXCLUDE_DOMAINS", &config.webserver.api.excludeDomains);

	// Try to obtain temperature hot value
	get_conf_temp_limit_from_setupVars();

	// Try to obtain password hash from setupVars.conf
	get_conf_temp_unit_from_setupVars();

	// Try to obtain web layout
	get_conf_weblayout_from_setupVars();

	// Try to obtain web theme
	get_conf_webtheme_from_setupVars();

	// Try to obtain list of upstream servers
	get_conf_upstream_servers_from_setupVars(&config.dns.upstreams);

	// Try to get Pi-hole domain
	get_conf_string_from_setupVars("PIHOLE_DOMAIN", &config.dns.domain);

	// Try to get bool properties (the first two are intentionally set from the same key)
	get_conf_bool_from_setupVars("DNS_FQDN_REQUIRED", &config.dns.domainNeeded);
	get_conf_bool_from_setupVars("DNS_FQDN_REQUIRED", &config.dns.expandHosts);
	get_conf_bool_from_setupVars("DNS_bogusPriv", &config.dns.bogusPriv);
	get_conf_bool_from_setupVars("DNSSEC", &config.dns.dnssec);
	get_conf_string_from_setupVars("PIHOLE_INTERFACE", &config.dns.interface);
	get_conf_string_from_setupVars("HOSTRECORD", &config.dns.hostRecord);

	// Try to obtain listening mode
	get_conf_listeningMode_from_setupVars();

	// Try to obtain REV_SERVER settings
	get_revServer_from_setupVars();

	// Try to obtain DHCP settings
	get_conf_bool_from_setupVars("DHCP_ACTIVE", &config.dhcp.active);
	get_conf_ipv4_from_setupVars("DHCP_START", &config.dhcp.start);
	get_conf_ipv4_from_setupVars("DHCP_END", &config.dhcp.end);
	get_conf_ipv4_from_setupVars("DHCP_ROUTER", &config.dhcp.router);
	get_conf_string_from_setupVars("DHCP_LEASETIME", &config.dhcp.leaseTime);

	// If the DHCP lease time is set to "24", it is interpreted as "24h".
	// This is some relic from the past that may still be present in some
	// setups
	if(strcmp(config.dhcp.leaseTime.v.s, "24") == 0)
	{
		if(config.dhcp.leaseTime.t == CONF_STRING_ALLOCATED)
			free(config.dhcp.leaseTime.v.s);
		config.dhcp.leaseTime.v.s = strdup("24h");
		config.dhcp.leaseTime.t = CONF_STRING_ALLOCATED;
	}

	get_conf_bool_from_setupVars("DHCP_IPv6", &config.dhcp.ipv6);
	get_conf_bool_from_setupVars("DHCP_RAPID_COMMIT", &config.dhcp.rapidCommit);

	get_conf_bool_from_setupVars("queryLogging", &config.dns.queryLogging);

	get_conf_string_from_setupVars("GRAVITY_TMPDIR", &config.files.gravity_tmp);

	// Ports may be temporarily stored when importing a legacy Teleporter v5 file
	get_conf_string_from_setupVars("WEB_PORTS", &config.webserver.port);

	// Move the setupVars.conf file to setupVars.conf.old
	char *old_setupVars = calloc(strlen(config.files.setupVars.v.s) + 5, sizeof(char));
	if(old_setupVars == NULL)
	{
		log_warn("Could not allocate memory for old_setupVars");
		return;
	}
	strcpy(old_setupVars, config.files.setupVars.v.s);
	strcat(old_setupVars, ".old");
	if(rename(config.files.setupVars.v.s, old_setupVars) != 0)
		log_warn("Could not move %s to %s", config.files.setupVars.v.s, old_setupVars);
	else
		log_info("Moved %s to %s", config.files.setupVars.v.s, old_setupVars);
	free(old_setupVars);
}

char* __attribute__((pure)) find_equals(char *s)
{
	const char *chars = "=";
	// Make s point to the first char after the "=" sign
	while (*s && (!chars || !strchr(chars, *s)))
		s++;

	// additionally, we have to check if there is a whitespace and end here
	// (there may be a bash comment afterwards)
	char *p = s;
	while(*p && *p != ' ')
		p++;
	*p = '\0';

	return s;
}

void trim_whitespace(char *string)
{
	// isspace(char*) man page:
	// checks for white-space  characters. In the "C" and "POSIX"
	// locales, these are: space, form-feed ('\f'), newline ('\n'),
	// carriage return ('\r'), horizontal tab ('\t'), and vertical tab
	// ('\v').
	char *original = string, *modified = string;
	// Trim any whitespace characters (see above) at the beginning by increasing the pointer address
	while (isspace((unsigned char)*original))
		original++;
	// Copy the content of original into modified as long as there is something in original
	while ((*modified = *original++) != '\0')
		modified++;
	// Trim any whitespace characters (see above) at the end of the string by overwriting it
	// with the zero character (marking the end of a C string)
	while (modified > string && isspace((unsigned char)*--modified))
		*modified = '\0';
}

// This will hold the read string
// in memory and will serve the space
// we will point to in the rest of the
// process (e.g. setupVarsArray will
// actually point to memory addresses
// which we allocate for this buffer.
char * linebuffer = NULL;
size_t linebuffersize = 0;

char *read_setupVarsconf(const char *key)
{
	FILE *setupVarsfp;
	if((setupVarsfp = fopen(config.files.setupVars.v.s, "r")) == NULL)
	{
		log_debug(DEBUG_CONFIG, "Reading setupVars.conf failed: %s", strerror(errno));
		return NULL;
	}

	// Allocate keystr
	char * keystr = calloc(strlen(key)+2, sizeof(char));
	if(keystr == NULL)
	{
		log_warn("read_setupVarsconf(%s) failed: Could not allocate memory for keystr", key);
		fclose(setupVarsfp);
		return NULL;
	}
	sprintf(keystr, "%s=", key);

	errno = 0;
	while(getline(&linebuffer, &linebuffersize, setupVarsfp) != -1)
	{
		// Memory allocation issue
		if(linebuffersize == 0 || linebuffer == NULL)
			continue;

		// Strip (possible) newline
		linebuffer[strcspn(linebuffer, "\n")] = '\0';

		// Skip comment lines
		if(linebuffer[0] == '#' || linebuffer[0] == ';')
			continue;

		// Skip lines with other keys
		if((strstr(linebuffer, keystr)) == NULL)
			continue;

		// otherwise: key found
		fclose(setupVarsfp);
		free(keystr);
		return (find_equals(linebuffer) + 1);
	}

	if(errno == ENOMEM)
		log_warn("read_setupVarsconf(%s) failed: could not allocate memory for getline", key);

	// Key not found -> return NULL
	fclose(setupVarsfp);

	// Freeing keystr, not setting to NULL, since not used outside of this routine
	free(keystr);

	return NULL;
}

// split string in form:
//   abc,def,ghi
// into char ** array:
// setupVarsArray[0] = abc
// setupVarsArray[1] = def
// setupVarsArray[2] = ghi
// setupVarsArray[3] = NULL
void getSetupVarsArray(const char * input)
{
	char * p = strtok((char*)input, ",");

	/* split string and append tokens to 'res' */

	while (p) {
		char **tmp = realloc(setupVarsArray, sizeof(char*) * ++setupVarsElements);
		if(tmp == NULL)
		{
			free(setupVarsArray);
			setupVarsArray = NULL;
			return;
		}
		setupVarsArray = tmp;
		setupVarsArray[setupVarsElements-1] = p;
		p = strtok(NULL, ",");
	}

	/* realloc one extra element for the last NULL */
	char **tmp = realloc(setupVarsArray, sizeof(char*) * (setupVarsElements+1));
	if(tmp == NULL)
	{
		free(setupVarsArray);
		setupVarsArray = NULL;
		return;
	}
	setupVarsArray = tmp;
	setupVarsArray[setupVarsElements] = NULL;
}

void clearSetupVarsArray(void)
{
	setupVarsElements = 0;
	// setting unused pointers to NULL
	// protecting against dangling pointer bugs
	// free only if not already NULL
	if(setupVarsArray != NULL)
	{
		free(setupVarsArray);
		setupVarsArray = NULL;
	}
	if(linebuffer != NULL)
	{
		free(linebuffer);
		linebuffersize = 0;
		linebuffer = NULL;
	}
}

bool __attribute__((pure)) getSetupVarsBool(const char * input)
{
	return (strcmp(input, "true")) == 0;
}<|MERGE_RESOLUTION|>--- conflicted
+++ resolved
@@ -120,7 +120,6 @@
 	          key, conf_item->k, conf_item->v.b ? "true" : "false");
 }
 
-<<<<<<< HEAD
 static void get_revServer_from_setupVars(void)
 {
 	bool active = false;
@@ -198,10 +197,7 @@
 		free(domain);
 }
 
-static void get_conf_string_array_from_setupVars(const char *key, struct conf_item *conf_item)
-=======
 static void get_conf_string_array_from_setupVars_regex(const char *key, struct conf_item *conf_item)
->>>>>>> 8f4272b6
 {
 	// Verify we are allowed to use this function
 	if(conf_item->t != CONF_JSON_STRING_ARRAY)
