--- conflicted
+++ resolved
@@ -1042,7 +1042,7 @@
 	conf->webserver.threads.c = validate_stub; // Only type-based checking
 
 	conf->webserver.headers.k = "webserver.headers";
-	conf->webserver.headers.h = "Additional HTTP headers added to the web server responses.\n The headers are added to all responses, including those for the API.\n Note about the default additional headers:\n - \"X-DNS-Prefetch-Control: off\": Usually browsers proactively perform domain name resolution on links that the user may choose to follow. We disable DNS prefetching here.\n - \"Content-Security-Policy: [...] 'unsafe-inline'\" is both required by Chart.js styling some elements directly, and index.html containing some inlined Javascript code.\n - \"X-Frame-Options: DENY\": The page can not be displayed in a frame, regardless of the site attempting to do so.\n - \"X-Xss-Protection: 0\": Disables XSS filtering in browsers that support it. This header is usually enabled by default in browsers, and is not recommended as it can hurt the security of the site. (https://developer.mozilla.org/en-US/docs/Web/HTTP/Headers/X-XSS-Protection).\n - \"X-Content-Type-Options: nosniff\": Marker used by the server to indicate that the MIME types advertised in the  Content-Type headers should not be changed and be followed. This allows to opt-out of MIME type sniffing, or, in other words, it is a way to say that the webmasters knew what they were doing. Site security testers usually expect this header to be set.\n - \"Referrer-Policy: strict-origin-when-cross-origin\": A referrer will be sent for same-site origins, but cross-origin requests will send no referrer information.\n The latter four headers are set as expected by https://securityheaders.io";
+	conf->webserver.headers.h = "Additional HTTP headers added to the web server responses.\n\n The headers are added to all responses, including those for the API.\n Note about the default additional headers:\n - \"X-DNS-Prefetch-Control: off\": Usually browsers proactively perform domain name resolution on links that the user may choose to follow. We disable DNS prefetching here.\n - \"Content-Security-Policy: [...] 'unsafe-inline'\" is both required by Chart.js styling some elements directly, and index.html containing some inlined Javascript code.\n - \"X-Frame-Options: DENY\": The page can not be displayed in a frame, regardless of the site attempting to do so.\n - \"X-Xss-Protection: 0\": Disables XSS filtering in browsers that support it. This header is usually enabled by default in browsers, and is not recommended as it can hurt the security of the site. (https://developer.mozilla.org/en-US/docs/Web/HTTP/Headers/X-XSS-Protection).\n - \"X-Content-Type-Options: nosniff\": Marker used by the server to indicate that the MIME types advertised in the  Content-Type headers should not be changed and be followed. This allows to opt-out of MIME type sniffing, or, in other words, it is a way to say that the webmasters knew what they were doing. Site security testers usually expect this header to be set.\n - \"Referrer-Policy: strict-origin-when-cross-origin\": A referrer will be sent for same-site origins, but cross-origin requests will send no referrer information.\n The latter four headers are set as expected by https://securityheaders.io";
 	conf->webserver.headers.a = cJSON_CreateStringReference("An array of HTTP headers");
 	conf->webserver.headers.t = CONF_JSON_STRING_ARRAY;
 	conf->webserver.headers.f = FLAG_RESTART_FTL;
@@ -1056,14 +1056,13 @@
 	conf->webserver.headers.c = validate_stub; // Only type-based checking
 
 	conf->webserver.serve_all.k = "webserver.serve_all";
-	conf->webserver.serve_all.h = "Should the web server serve all files in webserver.paths.webroot directory? If disabled, only files within the path defined through webserver.paths.webhome and /api will be served.";
+	conf->webserver.serve_all.h = "Should the web server serve all files in webserver.paths.webroot directory?\n\n If disabled, only files within the path defined through webserver.paths.webhome and /api will be served.";
 	conf->webserver.serve_all.t = CONF_BOOL;
 	conf->webserver.serve_all.d.b = false;
 	conf->webserver.serve_all.c = validate_stub;
 
-<<<<<<< HEAD
 	conf->webserver.tls.cert.k = "webserver.tls.cert";
-	conf->webserver.tls.cert.h = "Path to the TLS (SSL) certificate file. All directories along the path must be readable and accessible by the user running FTL (typically 'pihole'). This option is only required when at least one of webserver.port is TLS. The file must be in PEM format, and it must have both, private key and certificate (the *.pem file created must contain a 'CERTIFICATE' section as well as a 'RSA PRIVATE KEY' section).\n The *.pem file can be created using\n     cp server.crt server.pem\n     cat server.key >> server.pem\n if you have these files instead";
+	conf->webserver.tls.cert.h = "Path to the TLS (SSL) certificate file.\n\n All directories along the path must be readable and accessible by the user running FTL (typically 'pihole'). This option is only required when at least one of webserver.port is TLS. The file must be in PEM format, and it must have both, private key and certificate (the *.pem file created must contain a 'CERTIFICATE' section as well as a 'RSA PRIVATE KEY' section).\n The *.pem file can be created using\n     cp server.crt server.pem\n     cat server.key >> server.pem\n if you have these files instead";
 	conf->webserver.tls.cert.a = cJSON_CreateStringReference("<valid TLS certificate file (*.pem)>");
 	conf->webserver.tls.cert.f = FLAG_RESTART_FTL;
 	conf->webserver.tls.cert.t = CONF_STRING;
@@ -1071,30 +1070,27 @@
 	conf->webserver.tls.cert.c = validate_filepath;
 
 	conf->webserver.tls.validity.k = "webserver.tls.validity";
-	conf->webserver.tls.validity.h = "Number of days the automatically generated self-signed TLS/SSL certificate will be valid for. Defaults to 730 days (= 2 years). A minimum of 7 days is enforced.\n Some devices may enforce shorter validity ranges. Note that defining a lower validity range may require you to accept the self-signed certificate more often in your browser.\n Pi-hole will regenerate certificates it created itself two days prior to expiration. If you are using your own certificate, you need to regenerate it yourself. In this case, it is advised to set the validity range to 0 days, so that Pi-hole does not try to regenerate your certificate.";
+	conf->webserver.tls.validity.h = "Number of days the automatically generated self-signed TLS/SSL certificate will be valid for.\n\n Defaults to 730 days (= 2 years). A minimum of 7 days is enforced.\n Some devices may enforce shorter validity ranges. Note that defining a lower validity range may require you to accept the self-signed certificate more often in your browser.\n Pi-hole will regenerate certificates it created itself two days prior to expiration. If you are using your own certificate, you need to regenerate it yourself. In this case, it is advised to set the validity range to 0 days, so that Pi-hole does not try to regenerate your certificate.";
 	conf->webserver.tls.validity.t = CONF_UINT;
 	conf->webserver.tls.validity.d.ui = 47; // 47 days
 	conf->webserver.tls.validity.c = validate_ui_min_7_or_0;
 
-=======
-	// sub-struct session
->>>>>>> ec1e63d7
+	// sub-struct webserver.session
 	conf->webserver.session.timeout.k = "webserver.session.timeout";
-	conf->webserver.session.timeout.h = "Session timeout in seconds. If a session is inactive for more than this time, it will be terminated. Sessions are continuously refreshed by the web interface, preventing sessions from timing out while the web interface is open.\n\n This option may also be used to make logins persistent for long times, e.g. 86400 seconds (24 hours), 604800 seconds (7 days) or 2592000 seconds (30 days). Note that the total number of concurrent sessions is limited so setting this value too high may result in users being rejected and unable to log in if there are already too many sessions active.";
+	conf->webserver.session.timeout.h = "Session timeout in seconds.\n\n If a session is inactive for more than this time, it will be terminated. Sessions are continuously refreshed by the web interface, preventing sessions from timing out while the web interface is open.\n\n This option may also be used to make logins persistent for long times, e.g. 86400 seconds (24 hours), 604800 seconds (7 days) or 2592000 seconds (30 days). Note that the total number of concurrent sessions is limited so setting this value too high may result in users being rejected and unable to log in if there are already too many sessions active.";
 	conf->webserver.session.timeout.a = cJSON_CreateStringReference("A positive integer value in seconds");
 	conf->webserver.session.timeout.t = CONF_UINT;
 	conf->webserver.session.timeout.d.ui = 1800u;
 	conf->webserver.session.timeout.c = validate_stub; // Only type-based checking
 
 	conf->webserver.session.restore.k = "webserver.session.restore";
-	conf->webserver.session.restore.h = "Should Pi-hole backup and restore sessions from the database? This is useful if you want to keep your sessions after a restart of the web interface.";
-	conf->webserver.session.restore.a = cJSON_CreateStringReference("true or false");	
+	conf->webserver.session.restore.h = "Should Pi-hole backup and restore sessions from the database?\n\n This is useful if you want to keep your sessions after a restart of the web interface.";
 	conf->webserver.session.restore.t = CONF_BOOL;
 	conf->webserver.session.restore.d.b = true;
 	conf->webserver.session.restore.c = validate_stub; // Only type-based checking
 
 	conf->webserver.tls.cert.k = "webserver.tls.cert";
-	conf->webserver.tls.cert.h = "Path to the TLS (SSL) certificate file. All directories along the path must be readable and accessible by the user running FTL (typically 'pihole'). This option is only required when at least one of webserver.port is TLS. The file must be in PEM format, and it must have both, private key and certificate (the *.pem file created must contain a 'CERTIFICATE' section as well as a 'RSA PRIVATE KEY' section).\n\n The *.pem file can be created using `cp server.crt server.pem && cat server.key >> server.pem` if you have these files instead";
+	conf->webserver.tls.cert.h = "Path to the TLS (SSL) certificate file.\n\n All directories along the path must be readable and accessible by the user running FTL (typically 'pihole'). This option is only required when at least one of webserver.port is TLS. The file must be in PEM format, and it must have both, private key and certificate (the *.pem file created must contain a 'CERTIFICATE' section as well as a 'RSA PRIVATE KEY' section).\n\n The *.pem file can be created using `cp server.crt server.pem && cat server.key >> server.pem` if you have these files instead";
 	conf->webserver.tls.cert.a = cJSON_CreateStringReference("A valid TLS certificate file (*.pem)");
 	conf->webserver.tls.cert.f = FLAG_RESTART_FTL;
 	conf->webserver.tls.cert.t = CONF_STRING;
@@ -1686,7 +1682,6 @@
 		{
 			conf_item->a = cJSON_CreateStringReference("true or false");
 		}
-	
 	}
 }
 
