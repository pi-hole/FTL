--- conflicted
+++ resolved
@@ -723,17 +723,6 @@
 	conf->dhcp.router.f = FLAG_RESTART_FTL;
 	memset(&conf->dhcp.router.d.in_addr, 0, sizeof(struct in_addr));
 
-<<<<<<< HEAD
-	conf->dhcp.domain.k = "dhcp.domain";
-	conf->dhcp.domain.h = "The DNS domain used by your Pi-hole (*** DEPRECATED ***)\n This setting is deprecated and will be removed in a future version. Please use dns.domain instead. Setting it to any non-default value will overwrite the value of dns.domain if it is still set to its default value.";
-	conf->dhcp.domain.a = cJSON_CreateStringReference("<any valid domain>");
-	conf->dhcp.domain.t = CONF_STRING;
-	conf->dhcp.domain.f = FLAG_RESTART_FTL | FLAG_ADVANCED_SETTING;
-	conf->dhcp.domain.d.s = (char*)"lan";
-	conf->dhcp.domain.c = validate_domain;
-
-=======
->>>>>>> fa6c1c2b
 	conf->dhcp.netmask.k = "dhcp.netmask";
 	conf->dhcp.netmask.h = "The netmask used by your Pi-hole. For directly connected networks (i.e., networks on which the machine running Pi-hole has an interface) the netmask is optional and may be set to an empty string (\"\"): it will then be determined from the interface configuration itself. For networks which receive DHCP service via a relay agent, we cannot determine the netmask itself, so it should explicitly be specified, otherwise Pi-hole guesses based on the class (A, B or C) of the network address.";
 	conf->dhcp.netmask.a = cJSON_CreateStringReference("<any valid netmask> (e.g., \"255.255.255.0\") or empty string (\"\") for auto-discovery");
