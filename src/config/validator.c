--- conflicted
+++ resolved
@@ -545,7 +545,6 @@
 	return true;
 }
 
-<<<<<<< HEAD
 bool validate_ui_min_7_or_0(union conf_value *val, const char *key, char err[VALIDATOR_ERRBUF_LEN])
 {
 	if(val->ui < 7 && val->ui != 0)
@@ -555,7 +554,8 @@
 	}
 
 	return true;
-=======
+}
+
 // Sanitize the dns.hosts array
 // This function normalizes whitespace formatting in the dns.hosts entries
 // to ensure consistent formatting when saving to pihole.toml
@@ -675,5 +675,4 @@
 		free(sanitized);
 		free(str);
 	}
->>>>>>> ce95dc11
 }