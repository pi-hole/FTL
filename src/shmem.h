--- conflicted
+++ resolved
@@ -66,11 +66,10 @@
 		} domains;
 	} database;
 	int querytype[TYPE_MAX-1];
-	int status[STATUS_MAX];
-	int reply[REPLY_MAX];
+	int status[QUERY_STATUS_MAX];
+	int reply[QUERY_REPLY_MAX];
 } countersStruct;
-<<<<<<< HEAD
-ASSERT_SIZEOF(countersStruct, 268, 268, 268);
+ASSERT_SIZEOF(countersStruct, 272, 272, 272);
 
 typedef struct {
 	const char *func;
@@ -79,9 +78,6 @@
 } lockInfoStruct;
 
 #define INIT_LOCK_INFO {"", -1, -1}
-=======
-ASSERT_SIZEOF(countersStruct, 228, 228, 228);
->>>>>>> c5f4931c
 
 extern countersStruct *counters;
 
