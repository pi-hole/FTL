--- conflicted
+++ resolved
@@ -43,14 +43,8 @@
 	regex_t regex;
 } regexData;
 
-<<<<<<< HEAD
-ASSERT_SIZEOF(regexData, 56, 44, 44);
-
 #define REGEX_MSG_LEN 256
-
 bool compile_regex(const char *regexin, regexData *regex, char **message);
-=======
->>>>>>> 90215786
 unsigned int get_num_regex(const enum regex_type regexid) __attribute__((pure));
 int match_regex(const char *input, DNSCacheData* dns_cache, const int clientID,
                 const enum regex_type regexid, const bool regextest);
