--- conflicted
+++ resolved
@@ -203,7 +203,7 @@
 	{
 		// We block this domain
 		blockDomain = true;
-		new_status = QUERY_BLACKLIST_CNAME;
+		new_status = QUERY_BLACKLIST;
 		*blockingreason = "exactly blacklisted";
 
 		// Mark domain as exactly blacklisted for this client
@@ -217,7 +217,7 @@
 	{
 		// We block this domain
 		blockDomain = true;
-		new_status = QUERY_GRAVITY_CNAME;
+		new_status = QUERY_GRAVITY;
 		*blockingreason = "gravity blocked";
 
 		// Mark domain as gravity blocked for this client
@@ -232,11 +232,7 @@
 	{
 		// We block this domain
 		blockDomain = true;
-<<<<<<< HEAD
-		new_status = QUERY_REGEX_CNAME;
-=======
 		new_status = QUERY_REGEX;
->>>>>>> d648572f
 		*blockingreason = "regex blacklisted";
 
 		// Mark domain as regex matched for this client
@@ -349,11 +345,7 @@
 		// Change blocking reason into CNAME-caused blocking
 		if(query->status == QUERY_GRAVITY)
 			query->status = QUERY_GRAVITY_CNAME;
-<<<<<<< HEAD
-		else if(query->status == QUERY_WILDCARD)
-=======
 		else if(query->status == QUERY_REGEX)
->>>>>>> d648572f
 			query->status = QUERY_REGEX_CNAME;
 		else if(query->status == QUERY_BLACKLIST)
 			query->status = QUERY_BLACKLIST_CNAME;
