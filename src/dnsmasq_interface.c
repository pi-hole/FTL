/* Pi-hole: A black hole for Internet advertisements
*  (c) 2017 Pi-hole, LLC (https://pi-hole.net)
*  Network-wide ad blocking via your own hardware.
*
*  FTL Engine
*  dnsmasq interfacing routines
*
*  This file is copyright under the latest version of the EUPL.
*  Please see LICENSE file for your rights under this license. */

#define FTLDNS
#include "dnsmasq/dnsmasq.h"
#undef __USE_XOPEN
#include "FTL.h"
#include "enums.h"
#include "dnsmasq_interface.h"
#include "shmem.h"
#include "overTime.h"
#include "database/common.h"
#include "database/database-thread.h"
#include "datastructure.h"
#include "database/gravity-db.h"
#include "setupVars.h"
#include "daemon.h"
#include "timers.h"
#include "gc.h"
#include "regex_r.h"
#include "config/config.h"
#include "capabilities.h"
#include "resolve.h"
#include "files.h"
#include "log.h"
// Prototype of getCacheInformation()
#include "api/api.h"
// global variable daemonmode
#include "args.h"
// handle_realtime_signals()
#include "signals.h"
// atomic_flag_test_and_set()
#include <stdatomic.h>
// Eventqueue routines
#include "events.h"
#include <netinet/in.h>
// offsetof()
#include <stddef.h>
// get_edestr()
#include "api/api_helper.h"
// logg_rate_limit_message()
#include "database/message-table.h"
<<<<<<< HEAD
// add_to_dnsmasq_log_fifo_buffer()
#include "fifo.h"
// http_init()
#include "webserver/webserver.h"
=======
// type struct sqlite3_stmt_vec
#include "vector.h"
// check_one_struct()
#include "struct_size.h"
>>>>>>> 90215786

// Private prototypes
static void print_flags(const unsigned int flags);
#define query_set_reply(flags, type, addr, query, response) _query_set_reply(flags, type, addr, query, response, __FILE__, __LINE__)
static void _query_set_reply(const unsigned int flags, const enum reply_type reply, const union all_addr *addr, queriesData* query,
                             const struct timeval response, const char *file, const int line);
#define FTL_check_blocking(queryID, domainID, clientID) _FTL_check_blocking(queryID, domainID, clientID, __FILE__, __LINE__)
static bool _FTL_check_blocking(int queryID, int domainID, int clientID, const char* file, const int line);
static enum query_status detect_blocked_IP(const unsigned short flags, const union all_addr *addr, const queriesData *query, const domainsData *domain);
static void query_blocked(queriesData* query, domainsData* domain, clientsData* client, const unsigned char new_status);
static void FTL_forwarded(const unsigned int flags, const char *name, const union all_addr *addr, unsigned short port, const int id, const char* file, const int line);
static void FTL_reply(const unsigned int flags, const char *name, const union all_addr *addr, const char* arg, const int id, const char* file, const int line);
static void FTL_upstream_error(const union all_addr *addr, const unsigned int flags, const int id, const char* file, const int line);
static void FTL_dnssec(const char *result, const union all_addr *addr, const int id, const char* file, const int line);
static void mysockaddr_extract_ip_port(union mysockaddr *server, char ip[ADDRSTRLEN+1], in_port_t *port);
static void alladdr_extract_ip(union all_addr *addr, const sa_family_t family, char ip[ADDRSTRLEN+1]);
static void check_pihole_PTR(char *domain);
#define query_set_dnssec(query, dnssec) _query_set_dnssec(query, dnssec, __FILE__, __LINE__)
static void _query_set_dnssec(queriesData *query, const enum dnssec_status dnssec, const char *file, const int line);
static char *get_ptrname(struct in_addr *addr);

// Static blocking metadata
static const char *blockingreason = "";
static enum reply_type force_next_DNS_reply = REPLY_UNKNOWN;
static int last_regex_idx = -1;
static struct ptr_record *pihole_ptr = NULL;
#define HOSTNAME "Pi-hole hostname"

// Fork-private copy of the interface data the most recent query came from
static struct {
	bool haveIPv4;
	bool haveIPv6;
	char name[IFNAMSIZ];
	union all_addr addr4;
	union all_addr addr6;
} next_iface = {false, false, "", {{ 0 }}, {{ 0 }}};

// Fork-private copy of the server data the most recent reply came from
static union mysockaddr last_server = {{ 0 }};

unsigned char* pihole_privacylevel = &config.privacylevel;
const char *flagnames[] = {"F_IMMORTAL ", "F_NAMEP ", "F_REVERSE ", "F_FORWARD ", "F_DHCP ", "F_NEG ", "F_HOSTS ", "F_IPV4 ", "F_IPV6 ", "F_BIGNAME ", "F_NXDOMAIN ", "F_CNAME ", "F_DNSKEY ", "F_CONFIG ", "F_DS ", "F_DNSSECOK ", "F_UPSTREAM ", "F_RRNAME ", "F_SERVER ", "F_QUERY ", "F_NOERR ", "F_AUTH ", "F_DNSSEC ", "F_KEYTAG ", "F_SECSTAT ", "F_NO_RR ", "F_IPSET ", "F_NOEXTRA ", "F_SERVFAIL", "F_RCODE"};

void FTL_hook(unsigned int flags, char *name, union all_addr *addr, char *arg, int id, unsigned short type, const char* file, const int line)
{
	// Extract filename from path
	const char *path = short_path(file);
	log_debug(DEBUG_FLAGS, "Processing FTL hook from %s:%d...", path, line);
	print_flags(flags);

	// Special domain name handling
	// 1. Substitute "(NULL)" if no name is available (should not happen)
	// 2. Substitute "." if we are querying the root domain (e.g. DNSKEY)
	if(!name)
		name = (char*)"(NULL)";
	else if(!name[0])
		name = (char*)".";

	// Note: The order matters here!
	if((flags & F_QUERY) && (flags & F_FORWARD))
		; // New query, handled by FTL_new_query via separate call
	else if(flags & F_FORWARD && flags & F_SERVER)
		// forwarded upstream (type is used to store the upstream port)
		FTL_forwarded(flags, name, addr, type, id, path, line);
	else if(flags == F_SECSTAT)
		// DNSSEC validation result
		FTL_dnssec(arg, addr, id, path, line);
	else if(flags & F_RCODE && name && strcasecmp(name, "error") == 0)
		// upstream sent something different than NOERROR or NXDOMAIN
		FTL_upstream_error(addr, flags, id, path, line);
	else if(flags & F_NOEXTRA && flags & F_DNSSEC)
	{
		// This is a new DNSSEC query (dnssec-query[DS])
		if(!config.show_dnssec)
			return;

		const ednsData edns = { 0 };

		// Type is overloaded with port since 2d65d55, so we have to
		// derive the real query type from the arg string
		unsigned short qtype = type;
		if(strcmp(arg, "dnssec-query[DNSKEY]") == 0)
			qtype = T_DNSKEY;
		else if(strcmp(arg, "dnssec-query[DS]") == 0)
			qtype = T_DS;
		arg = (char*)"dnssec-query";

		_FTL_new_query(flags, name, NULL, arg, qtype, id, &edns, INTERNAL, file, line);
		// forwarded upstream (type is used to store the upstream port)
		FTL_forwarded(flags, name, addr, type, id, path, line);
	}
	else if(flags & F_AUTH)
		; // Ignored
	else if(flags & F_IPSET)
		; // Ignored
	else
		FTL_reply(flags, name, addr, arg, id, path, line);
}

// This is inspired by make_local_answer()
size_t _FTL_make_answer(struct dns_header *header, char *limit, const size_t len, int *ede, const char *file, const int line)
{
	// Exit early if there are no questions in this query
	if(ntohs(header->qdcount) == 0)
		return 0;

	// Get question name
	char name[MAXDNAME] = { 0 };
	unsigned char *p = (unsigned char *)(header+1);
	if (!extract_name(header, len, &p, name, 1, 4))
		return 0;

	// Debug logging
	if(*ede != EDE_UNSET)
		log_debug(DEBUG_FLAGS, "Preparing reply for \"%s\", EDE: %s (%d)", name, edestr(*ede), *ede);
	else
		log_debug(DEBUG_FLAGS, "Preparing reply for \"%s\", EDE: N/A", name);

	// Get question type
	int qtype, flags = 0;
	GETSHORT(qtype, p);

	// Set flags based on what we will reply with
	if(qtype == T_A)
		flags = F_IPV4; // A type
	else if(qtype == T_AAAA)
		flags = F_IPV6; // AAAA type
	else if(qtype == T_ANY)
		flags = F_IPV4 | F_IPV6; // ANY type
	else
		flags = F_NOERR; // empty record

	// Prepare answer records
	bool forced_ip = false;
	// Check first if we need to force our reply to something different than the
	// default/configured blocking mode. For instance, we need to force NXDOMAIN
	// for intercepted _esni.* queries or the Mozilla canary domain.
	if(force_next_DNS_reply == REPLY_NXDOMAIN)
	{
		flags = F_NXDOMAIN;
		// Reset DNS reply forcing
		force_next_DNS_reply = REPLY_UNKNOWN;

		// Debug logging
		log_debug(DEBUG_FLAGS, "Forced DNS reply to NXDOMAIN");
	}
	else if(force_next_DNS_reply == REPLY_NODATA)
	{
		flags = F_NOERR;
		// Reset DNS reply forcing
		force_next_DNS_reply = REPLY_UNKNOWN;

		// Debug logging
		log_debug(DEBUG_FLAGS, "Forced DNS reply to NODATA");
	}
	else if(force_next_DNS_reply == REPLY_REFUSED)
	{
		// Empty flags result in REFUSED
		flags = 0;
		// Reset DNS reply forcing
		force_next_DNS_reply = REPLY_UNKNOWN;

		// Debug logging
		log_debug(DEBUG_FLAGS, "Forced DNS reply to REFUSED");

		// Set EDE code to blocked
		*ede = EDE_BLOCKED;
	}
	else if(force_next_DNS_reply == REPLY_IP)
	{
		// We do not need to change the flags here,
		// they are already properly set (F_IPV4 and/or F_IPV6)
		forced_ip = true;

		// Reset DNS reply forcing
		force_next_DNS_reply = REPLY_UNKNOWN;

		// Debug logging
		log_debug(DEBUG_FLAGS, "Forced DNS reply to IP");
	}
	else if(force_next_DNS_reply == REPLY_NONE)
	{
		// Reset DNS reply forcing
		force_next_DNS_reply = REPLY_UNKNOWN;

		// Debug logging
		log_debug(DEBUG_FLAGS, "Forced DNS reply to NONE - dropping this query");

		return 0;
	}
	else
	{
		// Overwrite flags only if not replying with a forced reply
		if(config.blockingmode == MODE_NX)
		{
			// If we block in NXDOMAIN mode, we set flags to NXDOMAIN
			// (NEG will be added after setup_reply() below)
			flags = F_NXDOMAIN;
			log_debug(DEBUG_FLAGS, "Configured blocking mode is NXDOMAIN");
		}
		else if(config.blockingmode == MODE_NODATA ||
				(config.blockingmode == MODE_IP_NODATA_AAAA && (flags & F_IPV6)))
		{
			// If we block in NODATA mode or NODATA for AAAA queries, we apply
			// the NOERROR response flag. This ensures we're sending an empty response
			flags = F_NOERR;
			log_debug(DEBUG_FLAGS, "Configured blocking mode is NODATA%s",
				     config.blockingmode == MODE_IP_NODATA_AAAA ? "-IPv6" : "");
		}
	}

	// Check for regex redirecting
	bool redirecting = false;
	union all_addr redirect_addr4 = {{ 0 }}, redirect_addr6 = {{ 0 }};
	if(last_regex_idx > -1)
	{
		redirecting = regex_get_redirect(last_regex_idx, &redirect_addr4.addr4, &redirect_addr6.addr6);
		// Reset regex redirection forcing
		last_regex_idx = -1;

		// Debug logging
		log_debug(DEBUG_FLAGS, "Regex match is %sredirected", redirecting ? "" : "NOT ");
	}

	// Debug logging
	print_flags(flags);

	// Setup reply header
	setup_reply(header, flags, *ede);

	// Add NEG flag when replying with NXDOMAIN or NODATA. This is necessary
	// to get proper logging in pihole.log At the same time, we cannot add
	// NEG before calling setup_reply() as it would, otherwise, result in an
	// incorrect "nowhere to forward to" log entry (because setup_reply()
	// checks for equality of flags instead of doing a bitmask comparison).
	if(flags == F_NXDOMAIN || flags == F_NOERR)
		flags |= F_NEG;

	// Add flags according to current blocking mode
	// Set blocking_flags to F_HOSTS so dnsmasq logs blocked queries being answered from a specific source
	// (it would otherwise assume it knew the blocking status from cache which would prevent us from
	// printing the blocking source (blacklist, regex, gravity) in dnsmasq's log file, our pihole.log)
	if(flags != 0)
		flags |= F_HOSTS;

	// Skip questions so we can start adding answers (if applicable)
	if (!(p = skip_questions(header, len)))
		return 0;

	// Are we replying to pi.hole / <hostname> / pi.hole.<local> / <hostname>.<local> ?
	const bool hostname = strcmp(blockingreason, HOSTNAME) == 0;

	int trunc = 0;
	// Add A answer record if requested
	if(flags & F_IPV4)
	{
		union all_addr addr = {{ 0 }};

		// Overwrite with IP address if requested
		if(redirecting)
			memcpy(&addr, &redirect_addr4, sizeof(addr));
		else if(config.blockingmode == MODE_IP ||
		        config.blockingmode == MODE_IP_NODATA_AAAA ||
		        forced_ip)
		{
			if(hostname && config.reply_addr.own_host.overwrite_v4)
				memcpy(&addr, &config.reply_addr.own_host.v4, sizeof(addr));
			else if(!hostname && config.reply_addr.ip_blocking.overwrite_v4)
				memcpy(&addr, &config.reply_addr.ip_blocking.v4, sizeof(addr));
			else
				memcpy(&addr, &next_iface.addr4, sizeof(addr));
		}

		// Debug logging
		if(config.debug & DEBUG_QUERIES)
		{
			char ip[ADDRSTRLEN+1] = { 0 };
<<<<<<< HEAD
			alladdr_extract_ip(addr, AF_INET, ip);
			log_debug(DEBUG_QUERIES, "  Adding RR: \"%s A %s\"", name, ip);
=======
			alladdr_extract_ip(&addr, AF_INET, ip);
			logg("  Adding RR: \"%s A %s\"", name, ip);
>>>>>>> 90215786
		}

		// Add A resource record
		header->ancount = htons(ntohs(header->ancount) + 1);
		if(add_resource_record(header, limit, &trunc, sizeof(struct dns_header),
		                       &p, hostname ? daemon->local_ttl : config.block_ttl,
		                       NULL, T_A, C_IN, (char*)"4", &addr.addr4))
			log_query(flags & ~F_IPV6, name, &addr, (char*)blockingreason, 0);
	}

	// Add AAAA answer record if requested
	if(flags & F_IPV6)
	{
		union all_addr addr = {{ 0 }};

		// Overwrite with IP address if requested
		if(redirecting)
			memcpy(&addr, &redirect_addr6, sizeof(addr));
		else if(config.blockingmode == MODE_IP ||
		        forced_ip)
		{
			if(hostname && config.reply_addr.own_host.overwrite_v6)
				memcpy(&addr, &config.reply_addr.own_host.v6, sizeof(addr));
			else if(!hostname && config.reply_addr.ip_blocking.overwrite_v6)
				memcpy(&addr, &config.reply_addr.ip_blocking.v6, sizeof(addr));
			else
				memcpy(&addr, &next_iface.addr6, sizeof(addr));
		}

		// Debug logging
		if(config.debug & DEBUG_QUERIES)
		{
			char ip[ADDRSTRLEN+1] = { 0 };
<<<<<<< HEAD
			alladdr_extract_ip(addr, AF_INET6, ip);
			log_debug(DEBUG_QUERIES, "  Adding RR: \"%s AAAA %s\"", name, ip);
=======
			alladdr_extract_ip(&addr, AF_INET6, ip);
			logg("  Adding RR: \"%s AAAA %s\"", name, ip);
>>>>>>> 90215786
		}

		// Add AAAA resource record
		header->ancount = htons(ntohs(header->ancount) + 1);
		if(add_resource_record(header, limit, &trunc, sizeof(struct dns_header),
		                       &p, hostname ? daemon->local_ttl : config.block_ttl,
		                       NULL, T_AAAA, C_IN, (char*)"6", &addr.addr6))
			log_query(flags & ~F_IPV4, name, &addr, (char*)blockingreason, 0);
	}

	// Log empty replies
	if(!(flags & (F_IPV4 | F_IPV6)))
	{
		if(flags == 0)
		{
			// REFUSED
			union all_addr addr = {{ 0 }};
			addr.log.rcode = REFUSED;
			addr.log.ede = EDE_BLOCKED;
			log_query(F_RCODE | F_HOSTS, name, &addr, (char*)blockingreason, 0);
		}
		else
		{
			// NODATA/NXDOMAIN
			// gravity blocked abc.com is NODATA/NXDOMAIN
			log_query(flags, name, NULL, (char*)blockingreason, 0);
		}
	}

	// Indicate if truncated (client should retry over TCP)
	if (trunc)
		header->hb3 |= HB3_TC;

	return p - (unsigned char *)header;
}

static bool is_pihole_domain(const char *domain)
{
	static char *pihole_suffix = NULL;
	if(!pihole_suffix && daemon->domain_suffix)
	{
		// Build "pi.hole.<local suffix>" domain
		pihole_suffix = calloc(strlen(daemon->domain_suffix) + 9, sizeof(char));
		strcpy(pihole_suffix, "pi.hole.");
		strcat(pihole_suffix, daemon->domain_suffix);
		log_debug(DEBUG_QUERIES, "Domain suffix is \"%s\"", daemon->domain_suffix);
	}
	static char *hostname_suffix = NULL;
	if(!hostname_suffix && daemon->domain_suffix)
	{
		// Build "<hostname>.<local suffix>" domain
		hostname_suffix = calloc(strlen(hostname()) + strlen(daemon->domain_suffix) + 2, sizeof(char));
		strcpy(hostname_suffix, hostname());
		strcat(hostname_suffix, ".");
		strcat(hostname_suffix, daemon->domain_suffix);
	}
	return strcasecmp(domain, "pi.hole") == 0 || strcasecmp(domain, hostname()) == 0 ||
	       (pihole_suffix && strcasecmp(domain, pihole_suffix) == 0) ||
	       (hostname_suffix && strcasecmp(domain, hostname_suffix) == 0);
}

bool _FTL_new_query(const unsigned int flags, const char *name,
                    union mysockaddr *addr, char *arg,
                    const unsigned short qtype, const int id,
                    const ednsData *edns, const enum protocol proto,
                    const char* file, const int line)
{
	// Create new query in data structure

	// Get timestamp
	const double querytimestamp = double_time();

	// Save request time
	struct timeval request;
	gettimeofday(&request, 0);

	// Determine query type
	enum query_type querytype;
	switch(qtype)
	{
		case T_A:
			querytype = TYPE_A;
			break;
		case T_AAAA:
			querytype = TYPE_AAAA;
			break;
		case T_ANY:
			querytype = TYPE_ANY;
			break;
		case T_SRV:
			querytype = TYPE_SRV;
			break;
		case T_SOA:
			querytype = TYPE_SOA;
			break;
		case T_PTR:
			querytype = TYPE_PTR;
			break;
		case T_TXT:
			querytype = TYPE_TXT;
			break;
		case T_NAPTR:
			querytype = TYPE_NAPTR;
			break;
		case T_MX:
			querytype = TYPE_MX;
			break;
		case T_DS:
			querytype = TYPE_DS;
			break;
		case T_RRSIG:
			querytype = TYPE_RRSIG;
			break;
		case T_DNSKEY:
			querytype = TYPE_DNSKEY;
			break;
		case T_NS:
			querytype = TYPE_NS;
			break;
		case 64: // Scn. 2 of https://datatracker.ietf.org/doc/draft-ietf-dnsop-svcb-https/
			querytype = TYPE_SVCB;
			break;
		case 65: // Scn. 2 of https://datatracker.ietf.org/doc/draft-ietf-dnsop-svcb-https/
			querytype = TYPE_HTTPS;
			break;
		default:
			querytype = TYPE_OTHER;
			break;
	}

	// If domain is "pi.hole" or the local hostname we skip analyzing this query
	// and, instead, immediately reply with the IP address - these queries are not further analyzed
	if(is_pihole_domain(name))
	{
		if(querytype == TYPE_A || querytype == TYPE_AAAA || querytype == TYPE_ANY)
		{
			// "Block" this query by sending the interface IP address
			// Send NODATA when the current interface doesn't have
			// the requested IP address, for instance AAAA on an
			// virtual interface that has only an IPv4 address
			if((querytype == TYPE_A &&
			    !next_iface.haveIPv4 &&
			    !config.reply_addr.own_host.overwrite_v4) ||
			   (querytype == TYPE_AAAA &&
			    !next_iface.haveIPv6 &&
			    !config.reply_addr.own_host.overwrite_v6))
				force_next_DNS_reply = REPLY_NODATA;
			else
				force_next_DNS_reply = REPLY_IP;

			blockingreason = HOSTNAME;

			log_debug(DEBUG_QUERIES, "Replying to %s with %s", name,
			          force_next_DNS_reply == REPLY_IP ?
			            "interface-local IP address" :
			            "NODATA due to missing iface address");

			return true;
		}
		else
		{
			// Don't block this query
			return false;
		}
	}

	// Check if this is a PTR request for a local interface.
	// If so, we inject a "pi.hole" reply here
	if(querytype == TYPE_PTR && config.pihole_ptr != PTR_NONE)
		check_pihole_PTR((char*)name);

	// Skip AAAA queries if user doesn't want to have them analyzed
	if(!config.analyze_AAAA && querytype == TYPE_AAAA)
	{
		log_debug(DEBUG_QUERIES, "Not analyzing AAAA query");
		return false;
	}

	// Convert domain to lower case
	char *domainString = strdup(name);
	strtolower(domainString);

	// Get client IP address
	// The requestor's IP address can be rewritten using EDNS(0) client
	// subnet (ECS) data), however, we do not rewrite the IPs ::1 and
	// 127.0.0.1 to avoid queries originating from localhost of the
	// *distant* machine as queries coming from the *local* machine
	const sa_family_t family = addr ? addr->sa.sa_family : AF_INET;
	in_port_t clientPort = daemon->port;
	bool internal_query = false;
	char clientIP[ADDRSTRLEN+1] = { 0 };
	if(config.edns0_ecs && edns && edns->client_set)
	{
		// Use ECS provided client
		strncpy(clientIP, edns->client, ADDRSTRLEN);
		clientIP[ADDRSTRLEN] = '\0';
	}
	else if(addr)
	{
		// Use original requestor
		mysockaddr_extract_ip_port(addr, clientIP, &clientPort);
	}
	else
	{
		// No client address available, this is an automatically generated (e.g.
		// DNSSEC) query
		internal_query = true;
		strcpy(clientIP, "::");
	}

	// Check if user wants to skip queries coming from localhost
	if(config.ignore_localhost &&
	   (strcmp(clientIP, "127.0.0.1") == 0 || strcmp(clientIP, "::1") == 0))
	{
		free(domainString);
		return false;
	}

	// Lock shared memory
	lock_shm();
	const int queryID = counters->queries;

	// Find client IP
	const int clientID = findClientID(clientIP, true, false);

	// Get client pointer
	clientsData* client = getClient(clientID, true);
	if(client == NULL)
	{
		// Encountered memory error, skip query
		// Free allocated memory
		free(domainString);
		// Release thread lock
		unlock_shm();
		return false;
	}

	// Interface name is only available for regular queries, not for
	// automatically generated DNSSEC queries
	const char *interface = internal_query ? "-" : next_iface.name;

	// Check rate-limit for this client
	if(!internal_query && config.rate_limit.count > 0 &&
	   (++client->rate_limit > config.rate_limit.count  || client->flags.rate_limited))
	{
		if(!client->flags.rate_limited)
		{
			// Log the first rate-limited query for this client in
			// this interval. We do not log the blocked domain for
			// privacy reasons
			logg_rate_limit_message(clientIP, client->rate_limit);
			// Reset rate-limiting counter so we can count what
			// comes within the adjacent interval
			client->rate_limit = 0;
		}

		// Memorize this client needs rate-limiting
		client->flags.rate_limited = true;

		// Block this query
		force_next_DNS_reply = REPLY_REFUSED;
		blockingreason = "Rate-limiting";

		// Free allocated memory
		free(domainString);

		// Do not further process this query, Pi-hole has never seen it
		unlock_shm();
		return true;
	}

	// Log new query if in debug mode
	if(config.debug & DEBUG_QUERIES)
	{
		const char *types = querystr(arg, qtype);
		log_debug(DEBUG_QUERIES, "**** new %sIPv%d %s query \"%s\" from %s/%s#%d (ID %i, FTL %i, %s:%i)",
		          proto == TCP ? "TCP " : proto == UDP ? "UDP " : "",
		          family == AF_INET ? 4 : 6, types, domainString, interface,
		          internal_query ? "<internal>" : clientIP, clientPort,
		          id, queryID, short_path(file), line);
	}

	// Update overTime
	const unsigned int timeidx = getOverTimeID(querytimestamp);

	// Skip rest of the analysis if this query is not of type A or AAAA
	// but user wants to see only A and AAAA queries (pre-v4.1 behavior)
	if(config.analyze_only_A_AAAA && querytype != TYPE_A && querytype != TYPE_AAAA)
	{
		// Don't process this query further here, we already counted it
		if(config.debug & DEBUG_QUERIES)
		{
			const char *types = querystr(arg, qtype);
			log_debug(DEBUG_QUERIES, "Skipping new query: %s (%i)", types, id);
		}
		free(domainString);
		unlock_shm();
		return false;
	}

	// Go through already knows domains and see if it is one of them
	const int domainID = findDomainID(domainString, true);

	// Save everything
	queriesData* query = getQuery(queryID, false);
	if(query == NULL)
	{
		// Encountered memory error, skip query
		log_err("No memory available, skipping query analysis");
		// Free allocated memory
		free(domainString);
		// Release thread lock
		unlock_shm();
		return false;
	}

	// Fill query object with available data
	query->magic = MAGICBYTE;
	query->timestamp = querytimestamp;
	query->type = querytype;
	query->qtype = qtype;
	query->id = id; // Has to be set before calling query_set_status()

	// This query is unknown as long as no reply has been found and analyzed
	counters->status[QUERY_UNKNOWN]++;
	query_set_status(query, QUERY_UNKNOWN);
	query->domainID = domainID;
	query->clientID = clientID;
	// Initialize database field, will be set when the query is stored in the long-term DB
	query->flags.database = false;
	query->flags.complete = false;
	query->response = converttimeval(request);
	query->flags.response_calculated = false;
	// Initialize reply type
	query->reply = REPLY_UNKNOWN;
	counters->reply[REPLY_UNKNOWN]++;
	// Store DNSSEC result for this domain
	query->dnssec = DNSSEC_UNKNOWN;
	// Every domain is insecure in the beginning. It can get secure or bogus
	// only if validation reveals this. If DNSSEC validation is not used, the
	// original status (DNSSEC_UNKNOWN) is not changed.
	query_set_dnssec(query, DNSSEC_INSECURE);
	query->CNAME_domainID = -1;
	// This query is not yet known ad forwarded or blocked
	query->flags.blocked = false;
	query->flags.allowed = false;

	// Indicator that this query was not forwarded so far
	query->upstreamID = -1;

	// Check and apply possible privacy level rules
	// The currently set privacy level (at the time the query is
	// generated) is stored in the queries structure
	query->privacylevel = config.privacylevel;

	// Query extended DNS error
	query->ede = EDE_UNSET;

	// Increase DNS queries counter
	counters->queries++;

	// Update overTime data
	overTime[timeidx].total++;

	// Update overTime data structure with the new client
	change_clientcount(client, 0, 0, timeidx, 1);

	// Set lastQuery timer and add one query for network table
	client->lastQuery = querytimestamp;
	client->numQueriesARP++;

	// Update counters
	counters->querytype[querytype-1]++;

	// Process interface information of client (if available)
	// Skip interface name length 1 to skip "-". No real interface should
	// have a name with a length of 1...
	if(!internal_query && strlen(interface) > 1)
	{
		if(client->ifacepos == 0u)
		{
			// Store in the client data if unknown so far
			client->ifacepos = addstr(interface);
		}
		else
		{
			// Check if this is still the same interface or
			// if the client moved to another interface
			// (may require group re-processing)
			const char *oldiface = getstr(client->ifacepos);
			if(strcasecmp(oldiface, interface) != 0)
			{
				if(config.debug & DEBUG_CLIENTS)
				{
					const char *clientName = getstr(client->namepos);
					log_debug(DEBUG_CLIENTS, "Client %s (%s) changed interface: %s -> %s",
					          clientIP, clientName, oldiface, interface);
				}

				gravityDB_reload_groups(client);
			}
		}
	}

	// Set client MAC address from EDNS(0) information (if available)
	if(config.edns0_ecs && edns && edns->mac_set)
	{
		memcpy(client->hwaddr, edns->mac_byte, 6);
		client->hwlen = 6;
	}

	// Try to obtain MAC address from dnsmasq's cache (also asks the kernel)
	if(client->hwlen < 1)
	{
		client->hwlen = find_mac(addr, client->hwaddr, 1, time(NULL));
		if(config.debug & DEBUG_ARP)
		{
			if(client->hwlen == 6)
				log_debug(DEBUG_ARP, "find_mac(\"%s\") returned hardware address "
				          "%02X:%02X:%02X:%02X:%02X:%02X", clientIP,
				          client->hwaddr[0], client->hwaddr[1], client->hwaddr[2],
				          client->hwaddr[3], client->hwaddr[4], client->hwaddr[5]);
			else
				log_debug(DEBUG_ARP, "find_mac(\"%s\") returned %i bytes of data",
				          clientIP, client->hwlen);
		}
	}

	bool blockDomain = false;
	// Check if this should be blocked only for active queries
	// (skipped for internally generated ones, e.g., DNSSEC)
	if(!internal_query)
		blockDomain = FTL_check_blocking(queryID, domainID, clientID);

	// Free allocated memory
	free(domainString);

	// Release thread lock
	unlock_shm();

	return blockDomain;
}

void _FTL_iface(struct irec *recviface, const union all_addr *addr, const sa_family_t addrfamily,
                const char *file, const int line)
{
	// Invalidate data we have from the last interface/query
	// Set addresses to 0.0.0.0 and ::, respectively
	memset(&next_iface.addr4, 0, sizeof(next_iface.addr4));
	memset(&next_iface.addr6, 0, sizeof(next_iface.addr6));
	next_iface.haveIPv4 = next_iface.haveIPv6 = false;

	// Debug logging
	log_debug(DEBUG_NETWORKING, "Interfaces: Called from %s:%d", short_path(file), line);

<<<<<<< HEAD
	// Copy overwrite addresses if configured via REPLY_ADDR4 and/or REPLY_ADDR6 settings
	if(config.reply_addr.overwrite_v4)
	{
		memcpy(&next_iface.addr4, &config.reply_addr.v4, sizeof(config.reply_addr.v4));
		next_iface.haveIPv4 = true;

		if(config.debug & DEBUG_NETWORKING)
		{
			char buffer[ADDRSTRLEN+1] = { 0 };
			inet_ntop(AF_INET, &next_iface.addr4, buffer, ADDRSTRLEN);
			log_debug(DEBUG_NETWORKING, "Configuration overwrites IPv4 address: %s", buffer);
		}
	}
	if(config.reply_addr.overwrite_v6)
	{
		memcpy(&next_iface.addr6, &config.reply_addr.v6, sizeof(config.reply_addr.v6));
		next_iface.haveIPv6 = true;

		if(config.debug & DEBUG_NETWORKING)
		{
			char buffer[ADDRSTRLEN+1] = { 0 };
			inet_ntop(AF_INET6, &next_iface.addr6, buffer, ADDRSTRLEN);
			log_debug(DEBUG_NETWORKING, "Configuration overwrites IPv6 address: %s", buffer);
		}
	}

=======
>>>>>>> 90215786
	// Use dummy when interface record is not available
	next_iface.name[0] = '-';
	next_iface.name[1] = '\0';

	// Check if we need to identify the receiving interface by its address
	if(!recviface && addr &&
	   ((addrfamily == AF_INET && addr->addr4.s_addr != INADDR_ANY) ||
	    (addrfamily == AF_INET6 && !IN6_IS_ADDR_UNSPECIFIED(&addr->addr6))))
	{
		if(config.debug & DEBUG_NETWORKING)
		{
			char addrstr[INET6_ADDRSTRLEN] = { 0 };
			if(addrfamily == AF_INET)
				inet_ntop(AF_INET, &addr->addr4, addrstr, INET6_ADDRSTRLEN);
			else // if(addrfamily == AF_INET6)
				inet_ntop(AF_INET6, &addr->addr6, addrstr, INET6_ADDRSTRLEN);

			log_debug(DEBUG_NETWORKING, "Identifying interface (looking for %s):", addrstr);
		}

		// Loop over interfaces and try to find match
		for (struct irec *iface = daemon->interfaces; iface; iface = iface->next)
		{
			char addrstr[INET6_ADDRSTRLEN] = { 0 };
			const char *iname = iface->slabel ? iface->slabel : iface->name;
			if(iface->addr.sa.sa_family == AF_INET)
			{
				if(config.debug & DEBUG_NETWORKING)
				{
					inet_ntop(AF_INET, &iface->addr.in.sin_addr, addrstr, INET6_ADDRSTRLEN);
					log_debug(DEBUG_NETWORKING, "  - IPv4 interface %s (%d,%d) is %s",
					          iname, iface->index, iface->label, addrstr);
				}

				if(iface->addr.in.sin_addr.s_addr == addr->addr4.s_addr)
				{
					// Set receiving interface
					recviface = iface;
					break;
				}
			}
			else if(iface->addr.sa.sa_family == AF_INET6)
			{
				if(config.debug & DEBUG_NETWORKING)
				{
					inet_ntop(AF_INET6, &iface->addr.in6.sin6_addr, addrstr, INET6_ADDRSTRLEN);
					log_debug(DEBUG_NETWORKING, "  - IPv6 interface %s (%d,%d) is %s",
					          iname, iface->index, iface->label, addrstr);
				}

				if(IN6_ARE_ADDR_EQUAL(&iface->addr.in6.sin6_addr, &addr->addr6))
				{
					// Set receiving interface
					recviface = iface;
					break;
				}
			}
		}

		log_debug(DEBUG_NETWORKING, recviface ?
		                            "    ^^^^^ MATCH ^^^^^" :
		                            "    --> NO MATCH <--");
	}

	// Return early when there is no interface available at this point
	// This means we didn't get one passed + we didn't find one above
	if(!recviface)
	{
		log_debug(DEBUG_NETWORKING, "No receiving interface available at this point");
		return;
	}

	// Determine addresses of this interface, we have to loop over all interfaces as
	// recviface will always only contain *either* IPv4 or IPv6 information
	bool haveGUAv6 = false, haveULAv6 = false;
	log_debug(DEBUG_NETWORKING, "Analyzing interfaces:");
	for (struct irec *iface = daemon->interfaces; iface != NULL; iface = iface->next)
	{
		const sa_family_t family = iface->addr.sa.sa_family;
		const char *iname = iface->slabel ? iface->slabel : iface->name;
		// If this interface has no name, we skip it
		if(iname == NULL)
		{
			if(config.debug & DEBUG_NETWORKING)
				log_debug(DEBUG_NETWORKING, "  - SKIP IPv%d interface (%d,%d): no name",
				     family == AF_INET ? 4 : 6, iface->index, iface->label);
			continue;
		}

		// Check if this is the interface we want
		if(iface->index != recviface->index || iface->label != recviface->label)
		{
			if(config.debug & DEBUG_NETWORKING)
				log_debug(DEBUG_NETWORKING, "  - SKIP IPv%d interface %s: (%d,%d) != (%d,%d)",
				     family == AF_INET ? 4 : 6, iname, iface->index, iface->label,
				     recviface->index, recviface->label);
			continue;
		}

		// *** If we reach this point, we know this interface is the one we are looking for ***//

		// Copy interface name
		strncpy(next_iface.name, iname, sizeof(next_iface.name)-1);
		next_iface.name[sizeof(next_iface.name)-1] = '\0';

<<<<<<< HEAD
		// Check if this family type is overwritten by config settings
		// We logged this above
		if((config.reply_addr.overwrite_v4 && family == AF_INET) ||
		   (config.reply_addr.overwrite_v6 && family == AF_INET6))
		   {
			if(config.debug & DEBUG_NETWORKING)
				log_debug(DEBUG_NETWORKING, "  - SKIP IPv%d interface %s: REPLY_ADDR%d used",
				     family == AF_INET ? 4 : 6, iname, family == AF_INET ? 4 : 6);
			continue;
		   }

=======
>>>>>>> 90215786
		bool isULA = false, isGUA = false, isLL = false;
		// Check if this address is different from 0000:0000:0000:0000:0000:0000:0000:0000
		if(family == AF_INET6 && memcmp(&next_iface.addr6.addr6, &iface->addr.in6.sin6_addr, sizeof(iface->addr.in6.sin6_addr)) != 0)
		{
			// Extract first byte
			// We do not directly access the underlying union as
			// MUSL defines it differently than GNU C
			uint8_t bytes[2];
			memcpy(&bytes, &iface->addr.in6.sin6_addr, 2);
		        // Global Unicast Address (2000::/3, RFC 4291)
			isGUA = (bytes[0] & 0x70) == 0x20;
			// Unique Local Address   (fc00::/7, RFC 4193)
			isULA = (bytes[0] & 0xfe) == 0xfc;
			// Link Local Address   (fe80::/10, RFC 4291)
			isLL = (bytes[0] & 0xff) == 0xfe && (bytes[1] & 0x30) == 0;
			// Store IPv6 address only if we don't already have a GUA or ULA address
			// This makes the preference:
			//  1. ULA
			//  2. GUA
			//  3. Link-local
			if((!haveGUAv6 && !haveULAv6) || (haveGUAv6 && isULA))
			{
				next_iface.haveIPv6 = true;
				// Store IPv6 address
				memcpy(&next_iface.addr6.addr6, &iface->addr.in6.sin6_addr, sizeof(iface->addr.in6.sin6_addr));
				if(isGUA)
					haveGUAv6 = true;
				else if(isULA)
					haveULAv6 = true;
			}
		}
		// Check if this address is different from 0.0.0.0
		else if(family == AF_INET && memcmp(&next_iface.addr4.addr4, &iface->addr.in.sin_addr, sizeof(iface->addr.in.sin_addr)) != 0)
		{
			next_iface.haveIPv4 = true;
			// Store IPv4 address
			memcpy(&next_iface.addr4.addr4, &iface->addr.in.sin_addr, sizeof(iface->addr.in.sin_addr));
		}

		// Debug logging
		if(config.debug & DEBUG_NETWORKING)
		{
			char buffer[ADDRSTRLEN+1] = { 0 };
			if(family == AF_INET)
				inet_ntop(AF_INET, &iface->addr.in.sin_addr, buffer, ADDRSTRLEN);
			else if(family == AF_INET6)
				inet_ntop(AF_INET6, &iface->addr.in6.sin6_addr, buffer, ADDRSTRLEN);

			const char *type = family == AF_INET6 ? isGUA ? " (GUA)" : isULA ? " (ULA)" : isLL ? " (LL)" : " (other)" : "";
			log_debug(DEBUG_NETWORKING, "  -  OK  IPv%d interface %s (%d,%d) is %s%s",
			          family == AF_INET ? 4 : 6, next_iface.name,
			          iface->index, iface->label, buffer, type);
		}

		// Exit loop early if we already have everything we need
		// (a valid IPv4 address + a valid ULA IPv6 address)
		if(next_iface.haveIPv4 && haveULAv6)
		{
			log_debug(DEBUG_NETWORKING, "Exiting interface analysis early (have IPv4 + ULAv6)");
			break;
		}
	}
}

static void check_pihole_PTR(char *domain)
{
	// Return early if Pi-hole PTR is not available
	if(pihole_ptr == NULL)
		return;

	// Convert PTR request into numeric form
	union all_addr addr = {{ 0 }};
	const int flags = in_arpa_name_2_addr(domain, &addr);

	// Check if this is a valid in-addr.arpa (IPv4) or ip6.[int|arpa] (IPv6)
	// specifier. If not, nothing is to be done here and we return early
	if(flags == 0)
		return;

	// We do not want to reply with "pi.hole" to loopback PTRs
	if((flags == F_IPV4 && addr.addr4.s_addr == htonl(INADDR_LOOPBACK)) ||
	   (flags == F_IPV6 && IN6_IS_ADDR_LOOPBACK(&addr.addr6)))
		return;

	// If we reached this point, addr contains the address the client requested
	// a name for. We compare this address against all addresses of the local
	// interfaces to see if we should reply with "pi.hole"
	for (struct irec *iface = daemon->interfaces; iface != NULL; iface = iface->next)
	{
		const sa_family_t family = iface->addr.sa.sa_family;
		if((family == AF_INET && flags == F_IPV4 && iface->addr.in.sin_addr.s_addr == addr.addr4.s_addr) ||
		   (family == AF_INET6 && flags == F_IPV6 && IN6_ARE_ADDR_EQUAL(&iface->addr.in6.sin6_addr, &addr.addr6)))
		{
			// The last PTR record in daemon->ptr is reserved for Pi-hole
			free(pihole_ptr->name);
			pihole_ptr->name = strdup(domain);
			if(family == AF_INET)
			{
				// IPv4 supports conditional domains
				struct in_addr addrv4 = { 0 };
				addrv4.s_addr = iface->addr.in.sin_addr.s_addr;
				pihole_ptr->ptr = get_ptrname(&addrv4);
			}
			else
			{
				// IPv6 does not support conditional domains
				pihole_ptr->ptr = get_ptrname(NULL);
			}

			// Debug logging
			log_debug(DEBUG_QUERIES, "Generating PTR response: %s -> %s", pihole_ptr->name, pihole_ptr->ptr);

			return;
		}
	}
}

inline static void set_dnscache_blockingstatus(DNSCacheData * dns_cache, clientsData *client,
                                               enum domain_client_status new_status, const char *domain)
{
	// Memorize blocking status DNS cache for the domain/client combination
	dns_cache->blocking_status = new_status;

	const char *clientip = client ? getstr(client->ippos) : "N/A";
	log_debug(DEBUG_QUERIES, "DNS cache: %s/%s is %s", clientip, domain, blockingreason);
}

static bool check_domain_blocked(const char *domain, const int clientID,
                                 clientsData *client, queriesData *query, DNSCacheData *dns_cache,
                                 enum query_status *new_status, bool *db_okay)
{
	// Return early if this domain is explicitly allowed
	if(query->flags.allowed)
		return false;

	// Check domains against exact blacklist
	enum db_result blacklist = in_denylist(domain, client);
	if(blacklist == FOUND)
	{
		// Set new status
		*new_status = QUERY_DENYLIST;
		blockingreason = "exactly denied";

		// Mark domain as exactly denied for this client
		set_dnscache_blockingstatus(dns_cache, client, DENYLIST_BLOCKED, domain);

		// We block this domain
		return true;
	}

	// Check domains against gravity domains
	enum db_result gravity = in_gravity(domain, client);
	if(gravity == FOUND)
	{
		// Set new status
		*new_status = QUERY_GRAVITY;
		blockingreason = "gravity blocked";

		// Mark domain as gravity blocked for this client
		set_dnscache_blockingstatus(dns_cache, client, GRAVITY_BLOCKED, domain);

		// We block this domain
		return FOUND;
	}

	// Check if one of the database lookups returned that the database is
	// currently busy
	if(blacklist == LIST_NOT_AVAILABLE || gravity == LIST_NOT_AVAILABLE)
	{
		*db_okay = false;
		// Handle reply to this query as configured
		if(config.reply_when_busy == BUSY_ALLOW)
		{
			log_debug(DEBUG_QUERIES, "Allowing query as gravity database is not available");

			// Permit this query
			// As we set db_okay to false, this allowing here does not enter the
			// DNS cache so this domain will be rechecked on the next query
			return false;
		}
		else if(config.reply_when_busy == BUSY_REFUSE)
		{
			blockingreason = "to be refused (gravity database is not available)";
			force_next_DNS_reply = REPLY_REFUSED;
			*new_status = QUERY_DBBUSY;
		}
		else if(config.reply_when_busy == BUSY_DROP)
		{
			blockingreason = "to be dropped (gravity database is not available)";
			force_next_DNS_reply = REPLY_NONE;
			*new_status = QUERY_DBBUSY;
		}
		else
		{
			blockingreason = "to be blocked (gravity database is not available)";
			*new_status = QUERY_DBBUSY;
		}

		// We block this query
		return true;
	}

	// Check domain against deny regex filters
	// Skipped when the domain is whitelisted or blocked by exact denylist or gravity
	int regex_idx = 0;
	if((regex_idx = match_regex(domain, dns_cache, client->id, REGEX_DENY, false)) > -1)
	{
		// Set new status
		*new_status = QUERY_REGEX;
		blockingreason = "regex denied";

		// Mark domain as regex matched for this client
		set_dnscache_blockingstatus(dns_cache, client, REGEX_BLOCKED, domain);
		dns_cache->deny_regex_id = regex_idx;

		// Regex may be overwriting reply type for this domain
		if(dns_cache->force_reply != REPLY_UNKNOWN)
			force_next_DNS_reply = dns_cache->force_reply;

		// Store ID of this regex (fork-private)
		last_regex_idx = regex_idx;

		// We block this domain
		return true;
	}

	// Not blocked because not found on any list
	return false;
}

// Special domain checking
static bool special_domain(const queriesData *query, const char *domain)
{
	// Mozilla canary domain
	// Network administrators may configure their networks as follows to signal
	// that their local DNS resolver implemented special features that make the
	// network unsuitable for DoH:
	// DNS queries for the A and AAAA records for the domain
	// “use-application-dns.net” must respond with either: a response code other
	// than NOERROR, such as NXDOMAIN (non-existent domain) or SERVFAIL; or
	// respond with NOERROR, but return no A or AAAA records.
	// https://support.mozilla.org/en-US/kb/configuring-networks-disable-dns-over-https
	if(config.special_domains.mozilla_canary &&
	   strcasecmp(domain, "use-application-dns.net") == 0 &&
	   (query->type == TYPE_A || query->type == TYPE_AAAA))
	{
		blockingreason = "Mozilla canary domain";
		force_next_DNS_reply = REPLY_NXDOMAIN;
		return true;
	}

	// Apple iCloud Private Relay
	// Some enterprise or school networks might be required to audit all
	// network traffic by policy, and your network can block access to
	// Private Relay in these cases. The user will be alerted that they need
	// to either disable Private Relay for your network or choose another
	// network.
	// The fastest and most reliable way to alert users is to return a
	// negative answer from your network’s DNS resolver, preventing DNS
	// resolution for the following hostnames used by Private Relay traffic.
	// Avoid causing DNS resolution timeouts or silently dropping IP packets
	// sent to the Private Relay server, as this can lead to delays on
	// client devices.
	// > mask.icloud.com
	// > mask-h2.icloud.com
	// https://developer.apple.com/support/prepare-your-network-for-icloud-private-relay
	if(config.special_domains.icloud_private_relay &&
	   (strcasecmp(domain, "mask.icloud.com") == 0 ||
	    strcasecmp(domain, "mask-h2.icloud.com") == 0))
	{
		blockingreason = "Apple iCloud Private Relay domain";
		force_next_DNS_reply = REPLY_NXDOMAIN;
		return true;
	}

	return false;
}

static bool _FTL_check_blocking(int queryID, int domainID, int clientID, const char* file, const int line)
{
<<<<<<< HEAD
	if(get_and_clear_event(RELOAD_BLOCKINGMODE))
	{
		// Inspect setupVars.conf to see if Pi-hole blocking is enabled
		read_blocking_status();
	}

=======
>>>>>>> 90215786
	// Only check blocking conditions when global blocking is enabled
	if(get_blockingstatus() == BLOCKING_DISABLED)
	{
		return false;
	}

	// Get query, domain and client pointers
	queriesData *query  = getQuery(queryID, true);
	domainsData *domain = getDomain(domainID, true);
	clientsData *client = getClient(clientID, true);
	if(query == NULL || domain == NULL || client == NULL)
	{
		log_err("No memory available, skipping query analysis");
		return false;
	}

	// Get cache pointer
	unsigned int cacheID = findCacheID(domainID, clientID, query->type);
	DNSCacheData *dns_cache = getDNSCache(cacheID, true);
	if(dns_cache == NULL)
	{
		log_err("No memory available, skipping query analysis");
		return false;
	}

	// Skip the entire chain of tests if we already know the answer for this
	// particular client
	unsigned char blockingStatus = dns_cache->blocking_status;
	char *domainstr = (char*)getstr(domain->domainpos);
	switch(blockingStatus)
	{
		case UNKNOWN_BLOCKED:
			// New domain/client combination.
			// We have to go through all the tests below
			log_debug(DEBUG_QUERIES, "%s is not known", domainstr);

			break;

		case DENYLIST_BLOCKED:
			// Known as exactly denied, we
			// return this result early, skipping
			// all the lengthy tests below
			blockingreason = "exactly denied";
			log_debug(DEBUG_QUERIES, "%s is known as %s", domainstr, blockingreason);

			// Do not block if the entire query is to be permitted
			// as something along the CNAME path hit the whitelist
			if(!query->flags.allowed)
			{
				force_next_DNS_reply = dns_cache->force_reply;
				query_blocked(query, domain, client, QUERY_DENYLIST);
				return true;
			}
			break;

		case GRAVITY_BLOCKED:
			// Known as gravity blocked, we
			// return this result early, skipping
			// all the lengthy tests below
			blockingreason = "gravity blocked";
			log_debug(DEBUG_QUERIES, "%s is known as %s", domainstr, blockingreason);

			// Do not block if the entire query is to be permitted
			// as sometving along the CNAME path hit the whitelist
			if(!query->flags.allowed)
			{
				force_next_DNS_reply = dns_cache->force_reply;
				query_blocked(query, domain, client, QUERY_GRAVITY);
				return true;
			}
			break;

		case REGEX_BLOCKED:
			// Known as regex blacklisted, we
			// return this result early, skipping
			// all the lengthy tests below
			blockingreason = "regex blacklisted";
			log_debug(DEBUG_QUERIES, "%s is known as %s", domainstr, blockingreason);

			// Do not block if the entire query is to be permitted
			// as sometving along the CNAME path hit the whitelist
			if(!query->flags.allowed)
			{
				force_next_DNS_reply = dns_cache->force_reply;
				last_regex_idx = dns_cache->deny_regex_id;
				query_blocked(query, domain, client, QUERY_REGEX);
				return true;
			}
			break;

		case ALLOWED:
			// Known as whitelisted, we
			// return this result early, skipping
			// all the lengthy tests below
			log_debug(DEBUG_QUERIES, "%s is known as not to be blocked (allowed)", domainstr);

			query->flags.allowed = true;

			return false;
			break;

		case SPECIAL_DOMAIN:
			// Known as a special domain, we
			// return this result early, skipping
			// all the lengthy tests below
			blockingreason = "special domain";
			log_debug(DEBUG_QUERIES, "%s is known as special domain", domainstr);

			force_next_DNS_reply = dns_cache->force_reply;
			query_blocked(query, domain, client, QUERY_CACHE);
			return true;
			break;

		case NOT_BLOCKED:
			// Known as not blocked, we
			// return this result early, skipping
			// all the lengthy tests below
			log_debug(DEBUG_QUERIES, "%s is known as not to be blocked", domainstr);

			return false;
			break;
	}

	// Not in FTL's cache. Check if this is a special domain
	if(special_domain(query, domainstr))
	{
		// Set DNS cache properties
		dns_cache->blocking_status = SPECIAL_DOMAIN;
		dns_cache->force_reply = force_next_DNS_reply;

		// Adjust counters
		query_blocked(query, domain, client, QUERY_SPECIAL_DOMAIN);

		// Debug output
		log_debug(DEBUG_QUERIES, "Special domain: %s is %s", domainstr, blockingreason);

		return true;
	}

	// Skip all checks and continue if we hit already at least one whitelist in the chain
	if(query->flags.allowed)
	{
		log_debug(DEBUG_QUERIES, "Query is permitted as at least one whitelist entry matched");
		return false;
	}

	// Make a local copy of the domain string. The string memory may get
	// reorganized in the following. We cannot expect domainstr to remain
	// valid for all time.
	domainstr = strdup(domainstr);
	const char *blockedDomain = domainstr;

	// Check whitelist (exact + regex) for match
	query->flags.allowed = in_allowlist(domainstr, dns_cache, client) == FOUND;

	// Check blacklist (exact + regex) and gravity for queried domain
	unsigned char new_status = QUERY_UNKNOWN;
	bool db_okay = true;
	bool blockDomain = check_domain_blocked(domainstr, clientID, client, query, dns_cache, &new_status, &db_okay);

	// Check blacklist (exact + regex) and gravity for _esni.domain if enabled
	// (defaulting to true)
	if(config.blockESNI &&
	   !query->flags.allowed && blockDomain == NOT_FOUND &&
	    strlen(domainstr) > 6 && strncasecmp(domainstr, "_esni.", 6u) == 0)
	{
		blockDomain = check_domain_blocked(domainstr + 6u, clientID, client, query, dns_cache, &new_status, &db_okay);

		if(blockDomain)
		{
			// Truncate "_esni." from queried domain if the parenting domain was
			// the reason for blocking this query
			blockedDomain = domainstr + 6u;
			// Force next DNS reply to be NXDOMAIN for _esni.* queries
			force_next_DNS_reply = REPLY_NXDOMAIN;

			// Store this in the DNS cache only if the database is available at
			// this point
			if(db_okay)
				dns_cache->force_reply = REPLY_NXDOMAIN;
		}
	}

	// Common actions regardless what the possible blocking reason is
	if(blockDomain)
	{
		// Adjust counters
		query_blocked(query, domain, client, new_status);

		// Debug output
<<<<<<< HEAD
		log_debug(DEBUG_QUERIES, "Blocking %s as %s is %s", domainstr, blockedDomain, blockingreason);

		if(force_next_DNS_reply != 0)
			log_debug(DEBUG_QUERIES, "Forcing next reply to %s", get_query_reply_str(force_next_DNS_reply));
=======
		if(config.debug & DEBUG_QUERIES)
		{
			logg("Blocking %s as %s is %s", domainstr, blockedDomain, blockingreason);
			if(force_next_DNS_reply != 0)
				logg("Forcing next reply to %s", get_query_reply_str(force_next_DNS_reply));
		}
>>>>>>> 90215786
	}
	else if(db_okay)
	{
		// Explicitly mark as not blocked to skip the entire gravity/blacklist
		// chain when the same client asks for the same domain in the future.
		// Store domain as whitelisted if this is the case
		dns_cache->blocking_status = query->flags.allowed ? ALLOWED : NOT_BLOCKED;

		// Debug output
		// client is guaranteed to be non-NULL above
		log_debug(DEBUG_QUERIES, "DNS cache: %s/%s is %s", getstr(client->ippos),
		          domainstr, query->flags.allowed ? "whitelisted" : "not blocked");
	}

	free(domainstr);
	return blockDomain;
}


bool _FTL_CNAME(const char *domain, const struct crec *cpp, const int id, const char* file, const int line)
{
	// Get CNAME destination and source (if applicable)
	const char *dst = domain;
	const char *src = cpp != NULL ? cpp->flags & F_BIGNAME ? cpp->name.bname->name : cpp->name.sname : NULL;
	log_debug(DEBUG_QUERIES, "FTL_CNAME called with: src = %s, dst = %s, id = %d", src, domain, id);

	// Does the user want to skip deep CNAME inspection?
	if(!config.cname_deep_inspection)
	{
		log_debug(DEBUG_QUERIES, "Skipping analysis as cname inspection is disabled");
		return false;
	}

	// Lock shared memory
	lock_shm();

	// Save status and upstreamID in corresponding query identified by dnsmasq's ID
	const int queryID = findQueryID(id);
	if(queryID < 0)
	{
		// This may happen e.g. if the original query was a PTR query
		// or "pi.hole" and we ignored them altogether
		unlock_shm();
		log_debug(DEBUG_QUERIES, "Skipping analysis as parent query is not found");
		return false;
	}

	// Get query pointer so we can later extract the client requesting this domain for
	// the per-client blocking evaluation
	queriesData* query = getQuery(queryID, true);
	if(query == NULL)
	{
		// Nothing to be done here
		unlock_shm();
		log_debug(DEBUG_QUERIES, "Skipping analysis as parent query is not valid");
		return false;
	}

	// Example to make the terminology used in here clear:
	// CNAME abc -> 123
	// CNAME 123 -> 456
	// CNAME 456 -> 789
	// parent_domain: abc
	// child_domains: [123, 456, 789]

	// parent_domain = Domain at the top of the CNAME path
	// This is the domain which was queried first in this chain
	const int parent_domainID = query->domainID;

	// child_domain = Intermediate domain in CNAME path
	// This is the domain which was queried later in this chain
	char *child_domain = strdup(domain);
	// Convert to lowercase for matching
	strtolower(child_domain);
	const int child_domainID = findDomainID(child_domain, false);

	// Get client ID from the original query (the entire chain always
	// belongs to the same client)
	const int clientID = query->clientID;

	// Check per-client blocking for the child domain
	const bool block = FTL_check_blocking(queryID, child_domainID, clientID);

	// If we find during a CNAME inspection that we want to block the entire chain,
	// the originally queried domain itself was not counted as blocked. We have to
	// correct this when we are going to short-circuit the entire query
	if(block)
	{
		// Increase blocked count of parent domain
		domainsData* parent_domain = getDomain(parent_domainID, true);
		if(parent_domain == NULL)
		{
			// Memory error, return
			free(child_domain);
			unlock_shm();
			return false;
		}
		parent_domain->blockedcount++;

		// Store query response as CNAME type
		struct timeval response;
		gettimeofday(&response, 0);
		query_set_reply(F_CNAME, 0, NULL, query, response);

		// Store domain that was the reason for blocking the entire chain
		query->CNAME_domainID = child_domainID;

		// Change blocking reason into CNAME-caused blocking
		if(query->status == QUERY_GRAVITY)
		{
			query_set_status(query, QUERY_GRAVITY_CNAME);
		}
		else if(query->status == QUERY_REGEX)
		{
			// Get parent and child DNS cache entries
			const int parent_cacheID = findCacheID(parent_domainID, clientID, query->type);
			const int child_cacheID = findCacheID(child_domainID, clientID, query->type);

			// Get cache pointers
			DNSCacheData *parent_cache = getDNSCache(parent_cacheID, true);
			DNSCacheData *child_cache = getDNSCache(child_cacheID, true);

			// Propagate ID of responsible regex up from the child to the parent domain
			if(parent_cache != NULL && child_cache != NULL)
			{
				child_cache->deny_regex_id = parent_cache->deny_regex_id;
			}

			// Set status
			query_set_status(query, QUERY_REGEX_CNAME);
		}
		else if(query->status == QUERY_DENYLIST)
		{
			// Only set status
			query_set_status(query, QUERY_DENYLIST_CNAME);
		}
	}

	// Debug logging for deep CNAME inspection (if enabled)
	if(src == NULL)
		log_debug(DEBUG_QUERIES, "Query %d: CNAME %s", id, dst);
	else
		log_debug(DEBUG_QUERIES, "Query %d: CNAME %s ---> %s", id, src, dst);

	// Return result
	free(child_domain);
	unlock_shm();
	return block;
}

static void FTL_forwarded(const unsigned int flags, const char *name, const union all_addr *addr,
                          unsigned short port, const int id, const char* file, const int line)
{
	// Save that this query got forwarded to an upstream server

	// Lock shared memory
	lock_shm();

	// Get forward destination IP address and port
	in_port_t upstreamPort = 53;
	char dest[ADDRSTRLEN];
	// If addr == NULL, we will only duplicate an empty string instead of uninitialized memory
	dest[0] = '\0';
	if(addr != NULL)
	{
		if(flags & F_IPV4)
		{
			inet_ntop(AF_INET, addr, dest, ADDRSTRLEN);
			// Reverse-engineer port from underlying sockaddr_in structure
			const in_port_t *rport = (in_port_t*)((void*)addr
			                                     - offsetof(struct sockaddr_in, sin_addr)
			                                     + offsetof(struct sockaddr_in, sin_port));
			upstreamPort = ntohs(*rport);
			if(upstreamPort != port)
				logg("ERR: Port mismatch for %s: we derived %d, dnsmasq told us %d", dest, upstreamPort, port);
		}
		else
		{
			inet_ntop(AF_INET6, addr, dest, ADDRSTRLEN);
			// Reverse-engineer port from underlying sockaddr_in6 structure
			const in_port_t *rport = (in_port_t*)((void*)addr
			                                     - offsetof(struct sockaddr_in6, sin6_addr)
			                                     + offsetof(struct sockaddr_in6, sin6_port));
			upstreamPort = ntohs(*rport);
			if(upstreamPort != port)
				logg("ERR: Port mismatch for %s: we derived %d, dnsmasq told us %d", dest, upstreamPort, port);
		}
	}

	// Convert upstreamIP to lower case
	char *upstreamIP = strdup(dest);
	strtolower(upstreamIP);

	// Debug logging
	log_debug(DEBUG_QUERIES, "**** forwarded %s to %s#%u (ID %i, %s:%i)",
	          name, upstreamIP, upstreamPort, id, file, line);

	// Save status and upstreamID in corresponding query identified by dnsmasq's ID
	const int queryID = findQueryID(id);
	if(queryID < 0)
	{
		// This may happen e.g. if the original query was a PTR query or "pi.hole"
		// as we ignore them altogether
		free(upstreamIP);
		unlock_shm();
		return;
	}

	// Get query pointer
	queriesData* query = getQuery(queryID, true);
	if(query == NULL)
	{
		free(upstreamIP);
		unlock_shm();
		return;
	}

	// Get ID of upstream destination, create new upstream record
	// if not found in current data structure
	const int upstreamID = findUpstreamID(upstreamIP, upstreamPort);
	query->upstreamID = upstreamID;

	upstreamsData *upstream = getUpstream(upstreamID, true);
	if(upstream != NULL)
	{
		// Update overTime counts
		const int timeidx = getOverTimeID(query->timestamp);
		upstream->overTime[timeidx]++;
		// Update lastQuery timestamp
		upstream->lastQuery = time(NULL);
	}

	// Proceed only if
	// - current query has not been marked as replied to so far
	//   (it could be that answers from multiple forward
	//    destinations are coming in for the same query)
	// - the query was formally known as cached but had to be forwarded
	//   (this is a special case further described below)
	if(query->flags.complete && query->status != QUERY_CACHE)
	{
		free(upstreamIP);
		unlock_shm();
		return;
	}

	if(query->status == QUERY_CACHE)
	{
		// Detect if we cached the <CNAME> but need to ask the upstream
		// servers for the actual IPs now, we remove this query from the
		// counters for cache replied queries as we had to forward a
		// request for it. Example:
		// Assume a domain a.com is a CNAME which is cached and has a very
		// long TTL. It point to another domain server.a.com which has an
		// A record but this has a much lower TTL.
		// If you now query a.com and then again after some time, you end
		// up in a situation where dnsmasq can answer the first level of
		// the DNS result (the CNAME) from cache, hence the status of this
		// query is marked as "answered from cache" in FTLDNS. However, for
		// server.a.com with the much shorter TTL, we still have to forward
		// something and ask the upstream server for the final IP address.

		// Correct reply timer if a response time has already been calculated
		if(query->flags.response_calculated)
		{
			struct timeval response;
			gettimeofday(&response, 0);
			// Reset timer to measure how long it takes until an answer arrives
			// If a response time has already been calculated, we
			// can go back in time to measure both the initial cache
			// lookup and the (now starting) time it takes for the
			// upstream to respond
			query->response = converttimeval(response) - query->response;
			query->flags.response_calculated = false;
		}
	}
	else
	{
		// Normal forwarded query (status is set below)
		// Hereby, this query is now fully determined
		query->flags.complete = true;
	}

	// Set query status to forwarded only after the
	// if(query->status == QUERY_CACHE) { ... }
	// from above as otherwise this check will always
	// be negative
	query_set_status(query, QUERY_FORWARDED);

	// Release allocated memory
	free(upstreamIP);

	// Unlock shared memory
	unlock_shm();
}

void FTL_dnsmasq_reload(void)
{
	// This function is called by the dnsmasq code on receive of SIGHUP
	// *before* clearing the cache and rereading the lists
	log_info("Reloading DNS cache");
	lock_shm();

	// Request reload the privacy level and blocking status
	set_event(RELOAD_PRIVACY_LEVEL);
	set_event(RELOAD_BLOCKINGSTATUS);

	// Gravity database updates
	// - (Re-)open gravity database connection
	// - Get number of blocked domains
	// - Read and compile regex filters (incl. per-client)
	// - Flush FTL's DNS cache
	set_event(RELOAD_GRAVITY);

	// Print current set of capabilities if requested via debug flag
	if(config.debug & DEBUG_CAPS)
		check_capabilities();

	unlock_shm();

	// Set resolver as ready
	resolver_ready = true;
}

static void alladdr_extract_ip(union all_addr *addr, const sa_family_t family, char ip[ADDRSTRLEN+1])
{
	// Extract IP address
	inet_ntop(family, addr, ip, ADDRSTRLEN);
}

static void mysockaddr_extract_ip_port(union mysockaddr *server, char ip[ADDRSTRLEN+1], in_port_t *port)
{
	// Extract IP address
	inet_ntop(server->sa.sa_family,
	          server->sa.sa_family == AF_INET ?
	            (void*)&server->in.sin_addr :
	            (void*)&server->in6.sin6_addr,
	          ip, ADDRSTRLEN);

	// Extract port (only if requested)
	if(port != NULL)
	{
		*port = ntohs(server->sa.sa_family == AF_INET ?
		                server->in.sin_port :
		                server->in6.sin6_port);
	}
}

// Compute cache/upstream response time
static inline void set_response_time(queriesData *query, const struct timeval response)
{
	// Do this only if this is the first time we set a reply
	if(query->flags.response_calculated)
		return;

	// Convert absolute timestamp to relative timestamp
	query->response = converttimeval(response) - query->response;
	query->flags.response_calculated = true;
}

// Changes upstream server (only relevant when multiple servers are defined)
// If this is an upstream response and the answering upstream is known (may not
// be the case for internally generated DNSSEC queries), we have to check if the
// first answering upstream server is also the first one we sent the query to.
// If not, we need to change the upstream server associated with this query to
// get accurate statistics
static void update_upstream(queriesData *query, const int id)
{
	// We use query->flags.response_calculated to check if this is the first
	// response received for this query and check the family of last server
	// to see if it is available
	if(query->flags.response_calculated || last_server.sa.sa_family == 0)
		return;

	char ip[ADDRSTRLEN+1] = { 0 };
	in_port_t port = 0;
	mysockaddr_extract_ip_port(&last_server, ip, &port);
	int upstreamID = findUpstreamID(ip, port);
	if(upstreamID != query->upstreamID)
	{
		if(config.debug & DEBUG_QUERIES)
		{
			upstreamsData *upstream = getUpstream(query->upstreamID, true);
			if(upstream)
			{
				const char *oldaddr = getstr(upstream->ippos);
				const in_port_t oldport = upstream->port;
				log_debug(DEBUG_QUERIES, "Query ID %d: Associated upstream changed (was %s#%d) as %s#%d replied earlier",
				          id, oldaddr, oldport, ip, port);
			}
		}
		query->upstreamID = upstreamID;
	}
}

static void FTL_reply(const unsigned int flags, const char *name, const union all_addr *addr,
                      const char *arg, const int id, const char* file, const int line)
{
	// If domain is "pi.hole", we skip this query
	// We compare case-insensitive here
	// Hint: name can be NULL, e.g. for NODATA/NXDOMAIN replies
	if(name != NULL && strcasecmp(name, "pi.hole") == 0)
	{
		return;
	}

	// Get response time before lock because we want to measure upstream not
	// the lock. The latter may artificially add some extra nanoseconds when
	// the Pi-hole is currently busy
	struct timeval response;
	gettimeofday(&response, 0);

	// Lock shared memory
	lock_shm();

	// Save status in corresponding query identified by dnsmasq's ID
	const int queryID = findQueryID(id);
	if(queryID < 0)
	{
		// This may happen e.g. if the original query was "pi.hole"
		log_debug(DEBUG_QUERIES, "FTL_reply(): Query %i has not been found", id);
		unlock_shm();
		return;
	}

	// Check if this reply came from our local cache
	bool cached = false;
	if(!(flags & F_UPSTREAM))
	{
		cached = true;
		if((flags & F_HOSTS) || // local.list, hostname.list, /etc/hosts and others
		   ((flags & F_NAMEP) && (flags & F_DHCP)) || // DHCP server reply
		   (flags & F_FORWARD) || // cached answer to previously forwarded request
		   (flags & F_REVERSE) || // cached answer to reverse request (PTR)
		   (flags & F_RRNAME)) // cached answer to TXT query
		{
			; // Okay
		}
		log_debug(DEBUG_FLAGS, "***** Unknown cache query");
	}

	// Possible debugging output
	if(config.debug & DEBUG_QUERIES)
	{
		// Human-readable answer may be provided by arg
		// (e.g. for non-cached queries such as SOA)
		const char *answer = arg;
		// Determine returned address (if applicable)
		char dest[ADDRSTRLEN]; dest[0] = '\0';
		if(addr)
		{
			inet_ntop((flags & F_IPV4) ? AF_INET : AF_INET6, addr, dest, ADDRSTRLEN);
			answer = dest; // Overwrite answer with human-readable IP address
		}

		// Extract answer (used e.g. for detecting if a local config is a user-defined
		// wildcard blocking entry in form "server=/tobeblocked.com/")
		if(flags & F_CNAME)
			answer = "(CNAME)";
		else if((flags & F_NEG) && (flags & F_NXDOMAIN))
			answer = "(NXDOMAIN)";
		else if(flags & F_NEG)
			answer = "(NODATA)";
		else if(flags & F_RCODE && addr != NULL)
		{
			unsigned int rcode = addr->log.rcode;
			if(rcode == REFUSED)
			{
				// This happens, e.g., in a "nowhere to forward to" situation
				answer = "REFUSED (nowhere to forward to)";
			}
			else if(rcode == SERVFAIL)
			{
				// This happens on upstream destination errors
				answer = "SERVFAIL";
			}
		}
		else if(flags & F_NOEXTRA)
		{
			if(flags & F_KEYTAG)
				answer = "DNSKEY";
			else
				answer = arg; // e.g. "reply <TLD> is no DS"
		}

		// Substitute "." if we are querying the root domain (e.g. DNSKEY)
		const char *dispname = name;
		if(!name || strlen(name) == 0)
			dispname = ".";

		if(cached || last_server.sa.sa_family == 0)
			// Log cache or upstream reply from unknown source
			log_debug(DEBUG_QUERIES, "**** got %s reply: %s is %s (ID %i, %s:%i)",
			          cached ? "cache" : "upstream", dispname, answer, id, file, line);
		else
		{
			char ip[ADDRSTRLEN+1] = { 0 };
			in_port_t port = 0;
			mysockaddr_extract_ip_port(&last_server, ip, &port);
			// Log server which replied to our request
			log_debug(DEBUG_QUERIES, "**** got %s reply from %s#%d: %s is %s (ID %i, %s:%i)",
			          cached ? "cache" : "upstream", ip, port, dispname, answer, id, file, line);
		}
	}

	// Get and check query pointer
	queriesData* query = getQuery(queryID, true);
	if(query == NULL)
	{
		// Nothing to be done here
		unlock_shm();
		return;
	}

	// EDE analysis
	if(addr && flags & (F_RCODE | F_SECSTAT) && addr->log.ede != EDE_UNSET)
	{
		query->ede = addr->log.ede;
		log_debug(DEBUG_QUERIES, "     EDE: %s (%d)", edestr(addr->log.ede), addr->log.ede);
	}

	// Update upstream server (if applicable)
	if(!cached)
		update_upstream(query, id);

	// Save response time
	// Skipped internally if already computed
	set_response_time(query, response);

	// We only process the first reply further in here
	// Check if reply type is still UNKNOWN
	if(query->reply != REPLY_UNKNOWN)
	{
		// Nothing to be done here
		unlock_shm();
		return;
	}

	// Determine if this reply is an exact match for the queried domain
	const int domainID = query->domainID;

	// Get domain pointer
	domainsData* domain = getDomain(domainID, true);
	if(domain == NULL)
	{
		// Memory error, skip reply
		unlock_shm();
		return;
	}

	// This is either a reply served from cache or a blocked query (which appear
	// to be from cache because of flags containing F_HOSTS)
	if(cached)
	{
		// Set status of this query only if this is not a blocked query
		if(!is_blocked(query->status))
			query_set_status(query, QUERY_CACHE);

		// Detect if returned IP indicates that this query was blocked
		const enum query_status new_status = detect_blocked_IP(flags, addr, query, domain);

		// Update status of this query if detected as external blocking
		if(new_status != query->status)
		{
			clientsData *client = getClient(query->clientID, true);
			if(client != NULL)
				query_blocked(query, domain, client, new_status);
		}

		// Save reply type and update individual reply counters
		query_set_reply(flags, 0, addr, query, response);

		// We know from cache that this domain is either SECURE or
		// INSECURE, bogus queries are not cached
		if(flags & F_DNSSECOK)
			query_set_dnssec(query, DNSSEC_SECURE);
		else
			query_set_dnssec(query, DNSSEC_INSECURE);

		// Hereby, this query is now fully determined
		query->flags.complete = true;

		unlock_shm();
		return;
	}

	// else: This is a reply from upstream
	// Check if this domain matches exactly
	const bool isExactMatch = strcmp_escaped(name, getstr(domain->domainpos));

	if((flags & F_CONFIG) && isExactMatch && !query->flags.complete)
	{
		// Answered from local configuration, might be a wildcard or user-provided

		// Answered from a custom (user provided) cache file or because
		// we're the authoritative DNS server (e.g. DHCP server and this
		// is our own domain)
		query_set_status(query, QUERY_CACHE);

		// Save reply type and update individual reply counters
		query_set_reply(flags, 0, addr, query, response);

		// Hereby, this query is now fully determined
		query->flags.complete = true;
	}
	else if((flags & (F_FORWARD | F_UPSTREAM)) && isExactMatch)
	{
		// Only proceed if query is not already known
		// to have been blocked by Quad9
		if(query->status == QUERY_EXTERNAL_BLOCKED_IP ||
		   query->status == QUERY_EXTERNAL_BLOCKED_NULL ||
		   query->status == QUERY_EXTERNAL_BLOCKED_NXRA)
		{
			unlock_shm();
			return;
		}

		// DNSSEC query handling
		unsigned int reply_flags = flags;
		if(flags & F_NOEXTRA && (query->type == TYPE_DNSKEY || query->type == TYPE_DS))
		{
			if(flags & F_KEYTAG)
			{
				// We were able to validate this query, mark it
				// as SECURE (reply <domain> is {DNSKEY,DS}
				// keytag <X>, algo <Y>, digest <Z>)
				query_set_dnssec(query, DNSSEC_SECURE);
			}
			else if(strstr(arg, "BOGUS") != NULL)
			{
				// BOGUS DS
				query_set_dnssec(query, DNSSEC_BOGUS);
			}
			else
			{
				// If is a negative reply to a DNSSEC query
				// (reply <domain> is no DS), we overwrite flags
				// to store NODATA for this query
				reply_flags = F_NEG;
			}
		}

		// Save reply type and update individual reply counters
		query_set_reply(reply_flags, 0, addr, query, response);

		// Further checks if this is an IP address
		if(addr)
		{
			// Detect if returned IP indicates that this query was blocked
			const enum query_status new_status = detect_blocked_IP(flags, addr, query, domain);

			// Update status of this query if detected as external blocking
			if(new_status != query->status)
			{
				clientsData *client = getClient(query->clientID, true);
				if(client != NULL)
					query_blocked(query, domain, client, new_status);
			}
		}
	}
	else if(flags & F_REVERSE)
	{
		// isExactMatch is not used here as the PTR is special.
		// Example:
		// Question: PTR 8.8.8.8
		// will lead to:
		//   domain->domain = 8.8.8.8.in-addr.arpa
		// and will return
		//   name = google-public-dns-a.google.com
		// Hence, isExactMatch is always false

		// Save reply type and update individual reply counters
		query_set_reply(flags, 0, addr, query, response);
	}
	else if(isExactMatch && !query->flags.complete)
	{
		log_warn("Unknown REPLY");
	}
	else if(config.debug & DEBUG_FLAGS)
	{
		log_warn("Unknown upstream REPLY");
	}

	unlock_shm();
}

static enum query_status detect_blocked_IP(const unsigned short flags, const union all_addr *addr, const queriesData *query, const domainsData *domain)
{
	// Compare returned IP against list of known blocking splash pages

	if (!addr)
	{
		return query->status;
	}

	// First, we check if we want to skip this result even before comparing against the known IPs
	if(flags & F_HOSTS || flags & F_REVERSE)
	{
		// Skip replies which originated locally. Otherwise, we would
		// count gravity.list blocked queries as externally blocked.
		// Also: Do not mark responses of PTR requests as externally blocked.
		const char *cause = (flags & F_HOSTS) ? "origin is HOSTS" : "query is PTR";
		log_debug(DEBUG_QUERIES, "Skipping detection of external blocking IP for ID %i as %s", query->id, cause);

		// Return early, do not compare against known blocking page IP addresses below
		return query->status;
	}

	// If received one of the following IPs as reply, OpenDNS
	// (Cisco Umbrella) blocked this query
	// See https://support.opendns.com/hc/en-us/articles/227986927-What-are-the-Cisco-Umbrella-Block-Page-IP-Addresses-
	// for a full list of these IP addresses
	in_addr_t ipv4Addr = ntohl(addr->addr4.s_addr);
	in_addr_t ipv6Addr = ntohl(addr->addr6.s6_addr32[3]);
	// Check for IP block 146.112.61.104 - 146.112.61.110
	if((flags & F_IPV4) && ipv4Addr >= 0x92703d68 && ipv4Addr <= 0x92703d6e)
	{
		if(config.debug & DEBUG_QUERIES)
		{
			char answer[ADDRSTRLEN]; answer[0] = '\0';
			inet_ntop(AF_INET, addr, answer, ADDRSTRLEN);
			log_debug(DEBUG_QUERIES, "Upstream responded with known blocking page (IPv4), ID %i:\n\t\"%s\" -> \"%s\"",
			          query->id, getstr(domain->domainpos), answer);
		}

		// Update status
		return QUERY_EXTERNAL_BLOCKED_IP;
	}
	// Check for IP block :ffff:146.112.61.104 - :ffff:146.112.61.110
	else if(flags & F_IPV6 &&
	        addr->addr6.s6_addr32[0] == 0 &&
	        addr->addr6.s6_addr32[1] == 0 &&
	        addr->addr6.s6_addr32[2] == 0xffff0000 &&
	        ipv6Addr >= 0x92703d68 && ipv6Addr <= 0x92703d6e)
	{
		if(config.debug & DEBUG_QUERIES)
		{
			char answer[ADDRSTRLEN]; answer[0] = '\0';
			inet_ntop(AF_INET6, addr, answer, ADDRSTRLEN);
			log_debug(DEBUG_QUERIES, "Upstream responded with known blocking page (IPv6), ID %i:\n\t\"%s\" -> \"%s\"",
			          query->id, getstr(domain->domainpos), answer);
		}

		// Update status
		return QUERY_EXTERNAL_BLOCKED_IP;
	}

	// If upstream replied with 0.0.0.0 or ::,
	// we assume that it filtered the reply as
	// nothing is reachable under these addresses
	else if(flags & F_IPV4 && ipv4Addr == 0)
	{
		if(config.debug & DEBUG_QUERIES)
		{
			log_debug(DEBUG_QUERIES, "Upstream responded with 0.0.0.0, ID %i:\n\t\"%s\" -> \"0.0.0.0\"",
			          query->id, getstr(domain->domainpos));
		}

		// Update status
		return QUERY_EXTERNAL_BLOCKED_NULL;
	}
	else if(flags & F_IPV6 &&
	        addr->addr6.s6_addr32[0] == 0 &&
	        addr->addr6.s6_addr32[1] == 0 &&
	        addr->addr6.s6_addr32[2] == 0 &&
	        addr->addr6.s6_addr32[3] == 0)
	{
		if(config.debug & DEBUG_QUERIES)
		{
			log_debug(DEBUG_QUERIES, "Upstream responded with ::, ID %i:\n\t\"%s\" -> \"::\"",
			          query->id, getstr(domain->domainpos));
		}

		// Update status
		return QUERY_EXTERNAL_BLOCKED_NULL;
	}

	// Nothing happened here
	return query->status;
}

static void query_blocked(queriesData* query, domainsData* domain, clientsData* client, const enum query_status new_status)
{
	// Get response time
	struct timeval response;
	gettimeofday(&response, 0);

	// Adjust counters if we recorded a non-blocking status
	if(query->status == QUERY_FORWARDED)
	{
		// Get forward pointer
		upstreamsData* upstream = getUpstream(query->upstreamID, true);
		if(upstream != NULL)
		{
			const int timeidx = getOverTimeID(query->timestamp);
			upstream->overTime[timeidx]--;
		}
	}
	else if(is_blocked(query->status))
	{
		// Already a blocked query, no need to change anything
		return;
	}

	if(is_blocked(new_status))
	{
		// Count as blocked query
		if(domain != NULL)
			domain->blockedcount++;
		if(client != NULL)
			change_clientcount(client, 0, 1, -1, 0);

		query->flags.blocked = true;
	}

	// Update status
	query_set_status(query, new_status);
}

static void FTL_dnssec(const char *arg, const union all_addr *addr, const int id, const char* file, const int line)
{
	// Process DNSSEC result for a domain

	// Lock shared memory
	lock_shm();

	// Search for corresponding query identified by ID
	const int queryID = findQueryID(id);
	if(queryID < 0)
	{
		// This may happen e.g. if the original query was an unhandled query type
		unlock_shm();
		return;
	}

	// Get query pointer
	queriesData* query = getQuery(queryID, true);
	if(query == NULL)
	{
		// Memory error, skip this DNSSEC details
		unlock_shm();
		return;
	}

	// Debug logging
	if(config.debug & DEBUG_QUERIES)
	{
		// Get domain pointer
		const domainsData* domain = getDomain(query->domainID, true);
		if(domain != NULL)
			log_debug(DEBUG_QUERIES, "**** DNSSEC %s is %s (ID %i, %s:%i)", getstr(domain->domainpos), arg, id, file, line);
		if(addr && addr->log.ede != EDE_UNSET) // This function is only called if (flags & F_SECSTAT)
			log_debug(DEBUG_QUERIES, "     EDE: %s (%d)", edestr(addr->log.ede), addr->log.ede);
	}

	// Store EDE
	if(addr && addr->log.ede != EDE_UNSET)
		query->ede = addr->log.ede;

	// Iterate through possible values
	if(strcmp(arg, "SECURE") == 0)
		query_set_dnssec(query, DNSSEC_SECURE);
	else if(strcmp(arg, "INSECURE") == 0)
		query_set_dnssec(query, DNSSEC_INSECURE);
	else if(strcmp(arg, "BOGUS") == 0)
		query_set_dnssec(query, DNSSEC_BOGUS);
	else if(strcmp(arg, "ABANDONED") == 0)
		query_set_dnssec(query, DNSSEC_ABANDONED);
	else
		log_warn("Unknown DNSSEC status \"%s\"", arg);

	// Unlock shared memory
	unlock_shm();
}

static void FTL_upstream_error(const union all_addr *addr, const unsigned int flags, const int id, const char* file, const int line)
{
	// Process local and upstream errors
	// Queries with error are those where the RCODE
	// in the DNS header is neither NOERROR nor NXDOMAIN.

	// Return early if there is nothing we can analyze here (shouldn't happen)
	if(!addr)
		return;

	// Record response time before queuing for the lock
	struct timeval response;
	gettimeofday(&response, 0);

	// Lock shared memory
	lock_shm();

	// Search for corresponding query identified by ID
	const int queryID = findQueryID(id);
	if(queryID < 0)
	{
		// This may happen e.g. if the original query was an unhandled query type
		unlock_shm();
		return;
	}

	// Get query pointer
	queriesData* query = getQuery(queryID, true);
	if(query == NULL)
	{
		// Memory error, skip this query
		unlock_shm();
		return;
	}

	// Update upstream server if necessary
	update_upstream(query, id);

	// Translate dnsmasq's rcode into something we can use
	const char *rcodestr = NULL;
	enum reply_type reply;
	switch(addr->log.rcode)
	{
		case SERVFAIL:
			rcodestr = "SERVFAIL";
			reply = REPLY_SERVFAIL;
			break;
		case REFUSED:
			rcodestr = "REFUSED";
			reply = REPLY_REFUSED;
			break;
		case NOTIMP:
			rcodestr = "NOT IMPLEMENTED";
			reply = REPLY_NOTIMP;
			break;
		default:
			rcodestr = "UNKNOWN";
			reply = REPLY_OTHER;
			break;
	}

	// Debug logging
	if(config.debug & DEBUG_QUERIES)
	{
		// Get domain pointer
		const domainsData* domain = getDomain(query->domainID, true);

		// Get domain name
		const char *domainname;
		if(domain != NULL)
			domainname = getstr(domain->domainpos);
		else
			domainname = "<cannot access domain struct>";

		if(flags & F_CONFIG)
		{
			// Log local error, typically "nowhere to forward to"
			logg("**** local error (nowhere to forward to): %s is %s (ID %i, %s:%i)",
			     domainname, rcodestr, id, file, line);
		}
		else if(last_server.sa.sa_family == 0)
		{
			// Log error reply from unknown source
			log_debug(DEBUG_QUERIES, "**** got error reply: %s is %s (ID %i, %s:%i)",
			     domainname, rcodestr, id, file, line);
		}
		else
		{
			char ip[ADDRSTRLEN+1] = { 0 };
			in_port_t port = 0;
			mysockaddr_extract_ip_port(&last_server, ip, &port);
			// Log server which replied to our request
			log_debug(DEBUG_QUERIES, "**** got error reply from %s#%d: %s is %s (ID %i, %s:%i)",
			     ip, port, domainname, rcodestr, id, file, line);
		}

		if(query->reply == REPLY_OTHER)
		{
			log_debug(DEBUG_QUERIES, "     Unknown rcode = %i", addr->log.rcode);
		}

		if(addr->log.ede != EDE_UNSET) // This function is only called if (flags & F_RCODE)
			log_debug(DEBUG_QUERIES, "     EDE: %s (%d)", edestr(addr->log.ede), addr->log.ede);
	}

	// Set query reply
	query_set_reply(0, reply, addr, query, response);

	// Unlock shared memory
	unlock_shm();
}

static void FTL_mark_externally_blocked(const int id, const char* file, const int line)
{
	// Lock shared memory
	lock_shm();

	// Search for corresponding query identified by ID
	const int queryID = findQueryID(id);
	if(queryID < 0)
	{
		// This may happen e.g. if the original query was an unhandled query type
		unlock_shm();
		return;
	}

	// Get query pointer
	queriesData* query = getQuery(queryID, true);
	if(query == NULL)
	{
		// Memory error, skip this query
		unlock_shm();
		return;
	}

	// Get domain pointer
	domainsData *domain = getDomain(query->domainID, true);
	if(domain == NULL)
	{
		// Memory error, skip this query
		unlock_shm();
		return;
	}

	// Possible debugging information
	if(config.debug & DEBUG_QUERIES)
	{
		// Get domain name (domain cannot be NULL here)
		const char *domainname = getstr(domain->domainpos);
		log_debug(DEBUG_QUERIES, "**** %s externally blocked (ID %i, FTL %i, %s:%i)", domainname, id, queryID, file, line);
	}

	// Get response time
	struct timeval response;
	gettimeofday(&response, 0);

	// Store query as externally blocked
	clientsData *client = getClient(query->clientID, true);
	if(client != NULL)
		query_blocked(query, domain, client, QUERY_EXTERNAL_BLOCKED_NXRA);

	// Store reply type as replied with NXDOMAIN
	query_set_reply(F_NEG | F_NXDOMAIN, 0, NULL, query, response);

	// Unlock shared memory
	unlock_shm();
}

void _FTL_header_analysis(const unsigned char header4, const unsigned int rcode, const struct server *server,
                          const int id, const char* file, const int line)
{
	// Analyze DNS header bits

	// Check if RA bit is unset in DNS header and rcode is NXDOMAIN
	// If the response code (rcode) is NXDOMAIN, we may be seeing a response from
	// an externally blocked query. As they are not always accompany a necessary
	// SOA record, they are not getting added to our cache and, therefore,
	// FTL_reply() is never getting called from within the cache routines.
	// Hence, we have to store the necessary information about the NXDOMAIN
	// reply already here.
	if(!(header4 & 0x80) && rcode == NXDOMAIN)
		// RA bit is not set and rcode is NXDOMAIN
		FTL_mark_externally_blocked(id, file, line);

	// Store server which sent this reply
	if(server)
	{
		memcpy(&last_server, &server->addr, sizeof(last_server));
		log_debug(DEBUG_EXTRA, "Got forward address: YES");
	}
	else
	{
		memset(&last_server, 0, sizeof(last_server));
		log_debug(DEBUG_EXTRA, "Got forward address: NO");
	}
}

void print_flags(const unsigned int flags)
{
	// Debug function, listing resolver flags in clear text
	// e.g. "Flags: F_FORWARD F_NEG F_IPV6"

	// Only print flags if corresponding debugging flag is set
	if(!(config.debug & DEBUG_FLAGS))
		return;

	char *flagstr = calloc(sizeof(flagnames) + 1, sizeof(char));
	for (unsigned int i = 0; i < (sizeof(flagnames) / sizeof(*flagnames)); i++)
		if (flags & (1u << i))
			strcat(flagstr, flagnames[i]);
	log_debug(DEBUG_FLAGS, "     Flags: %s", flagstr);
	free(flagstr);
}

static void _query_set_reply(const unsigned int flags, const enum reply_type reply,
                             const union all_addr *addr,
                             queriesData *query, const struct timeval response,
                             const char *file, const int line)
{
	enum reply_type new_reply = REPLY_UNKNOWN;
	// If reply is set, we use it directly instead of interpreting the flags
	if(reply != 0)
	{
		new_reply = reply;
	}
	// else: Iterate through possible values by analyzing both the flags and the addr bits
	else if(flags & F_NEG ||
	        (flags & F_NOERR && !(flags & (F_IPV4 | F_IPV6))) || // <-- FTL_make_answer() when no A or AAAA is added
	        force_next_DNS_reply == REPLY_NXDOMAIN ||
	        force_next_DNS_reply == REPLY_NODATA)
	{
		if(flags & F_NXDOMAIN || force_next_DNS_reply == REPLY_NXDOMAIN)
			// NXDOMAIN
			new_reply = REPLY_NXDOMAIN;
		else
			// NODATA(-IPv6)
			new_reply = REPLY_NODATA;
	}
	else if(flags & F_CNAME)
		// <CNAME>
		new_reply = REPLY_CNAME;
	else if(flags & F_REVERSE)
		// reserve lookup
		new_reply = REPLY_DOMAIN;
	else if(flags & F_RRNAME)
		// TXT query
		new_reply = REPLY_RRNAME;
	else if((flags & F_RCODE && addr != NULL) || force_next_DNS_reply == REPLY_REFUSED)
	{
		if((addr != NULL && addr->log.rcode == REFUSED)
		   || force_next_DNS_reply == REPLY_REFUSED )
		{
			// REFUSED query
			new_reply = REPLY_REFUSED;
		}
		else if(addr != NULL && addr->log.rcode == SERVFAIL)
		{
			// SERVFAIL query
			new_reply = REPLY_SERVFAIL;
		}
	}
	else if(flags & F_KEYTAG)
		new_reply = REPLY_DNSSEC;
	else if(force_next_DNS_reply == REPLY_NONE)
	{
		new_reply = REPLY_NONE;
	}
	else if(flags & (F_IPV4 | F_IPV6))
	{
		// IP address
		new_reply = REPLY_IP;
	}
	else
	{
		// Other binary, possibly proprietry, data
		new_reply = REPLY_BLOB;
	}

	if(config.debug & DEBUG_QUERIES)
	{
		const char *path = short_path(file);
<<<<<<< HEAD
		log_debug(DEBUG_QUERIES, "Set reply to %s (%d) in %s:%d",
		          get_query_reply_str(force_next_DNS_reply), query->reply, path, line);
=======
		logg("Set reply to %s (%d) in %s:%d", get_query_reply_str(query->reply), query->reply,
		     path, line);
		if(query->reply != REPLY_UNKNOWN && query->reply != new_reply)
			logg("Reply of query %i was %s now changing to %s", query->id,
			     get_query_reply_str(query->reply), get_query_reply_str(new_reply));
>>>>>>> 90215786
	}

	// Subtract from old reply counter
	counters->reply[query->reply]--;
	// Add to new reply counter
	counters->reply[new_reply]++;
	// Store reply type
	query->reply = new_reply;

	// Save response time
	// Skipped internally if already computed
	set_response_time(query, response);
}

static void init_pihole_PTR(void)
{
	char *ptrname = NULL;
	// Determine name that should be replied to with on Pi-hole PTRs
	switch (config.pihole_ptr)
	{
		default:
		case PTR_NONE:
		case PTR_PIHOLE:
			ptrname = (char*)"pi.hole";
			break;

		case PTR_HOSTNAME:
			ptrname = (char*)hostname();
			break;

		case PTR_HOSTNAMEFQDN:
		{
			char *suffix = daemon->domain_suffix;
			// If local suffix is not available, we substitute "no_fqdn_available"
			// see the comment about PIHOLE_PTR=HOSTNAMEFQDN in the Pi-hole docs
			// for further details on why this was chosen
			if(!suffix)
				suffix = (char*)"no_fqdn_available";
			ptrname = calloc(strlen(hostname()) + strlen(suffix) + 2, sizeof(char));
			if(ptrname)
			{
				// Build "<hostname>.<local suffix>" domain
				strcpy(ptrname, hostname());
				strcat(ptrname, ".");
				strcat(ptrname, suffix);
			}
			else
			{
				// Fallback to "<hostname>" on memory error
				ptrname = (char*)hostname();
			}
		}
			break;
	}

	// Obtain PTR record used for Pi-hole PTR injection (if enabled)
	if(config.pihole_ptr != PTR_NONE)
	{
		// Add PTR record for pi.hole, the address will be injected later
		pihole_ptr = calloc(1, sizeof(struct ptr_record));
		pihole_ptr->name = strdup("x.x.x.x.in-addr.arpa");
		pihole_ptr->ptr = (char*)"";
		pihole_ptr->next = NULL;
		// Add our PTR record to the end of the linked list
		if(daemon->ptr != NULL)
		{
			// Interate to the last PTR entry in dnsmasq's structure
			struct ptr_record *ptr;
			for(ptr = daemon->ptr; ptr && ptr->next; ptr = ptr->next);

			// Add our record after the last existing ptr-record
			ptr->next = pihole_ptr;
		}
		else
		{
			// Ours is the only record for daemon->ptr
			daemon->ptr = pihole_ptr;
		}
	}
}

void FTL_fork_and_bind_sockets(struct passwd *ent_pw)
{
	// Going into daemon mode involves storing the
	// PID of the generated child process. If FTL
	// is asked to stay in foreground, we just save
	// the PID of the current process in the PID file
	if(daemonmode)
		go_daemon();
	else
		savepid();

	// Handle real-time signals in this process (and its children)
	// Helper processes are already split from the main instance
	// so they will not listen to real-time signals
	handle_realtime_signals();

	// We will use the attributes object later to start all threads in
	// detached mode
	pthread_attr_t attr;
	// Initialize thread attributes object with default attribute values
	pthread_attr_init(&attr);

	// Start database thread if database is used
	if(pthread_create( &threads[DB], &attr, DB_thread, NULL ) != 0)
	{
		log_crit("Unable to open database thread. Exiting...");
		exit(EXIT_FAILURE);
	}

	// Start thread that will stay in the background until garbage
	// collection needs to be done
	if(pthread_create( &threads[GC], &attr, GC_thread, NULL ) != 0)
	{
		log_crit("Unable to open GC thread. Exiting...");
		exit(EXIT_FAILURE);
	}

	// Start thread that will stay in the background until host names needs to
	// be resolved. If configuration does not ask for never resolving hostnames
	// (e.g. on CI builds), the thread is never started)
	if(resolve_names() && pthread_create( &threads[DNSclient], &attr, DNSclient_thread, NULL ) != 0)
	{
		log_crit("Unable to open DNS client thread. Exiting...");
		exit(EXIT_FAILURE);
	}

	// Chown files if FTL started as user root but a dnsmasq config
	// option states to run as a different user/group (e.g. "nobody")
	if(getuid() == 0)
	{
		// Only print this and change ownership of shmem objects when
		// we're actually dropping root (user/group my be set to root)
		if(ent_pw != NULL && ent_pw->pw_uid != 0)
		{
			log_info("FTL is going to drop from root to user %s (UID %d)",
			     ent_pw->pw_name, (int)ent_pw->pw_uid);
			if(chown(config.files.log, ent_pw->pw_uid, ent_pw->pw_gid) == -1)
				log_warn("Setting ownership (%i:%i) of %s failed: %s (%i)",
				ent_pw->pw_uid, ent_pw->pw_gid, config.files.log, strerror(errno), errno);
			if(chown(config.files.database, ent_pw->pw_uid, ent_pw->pw_gid) == -1)
				log_warn("Setting ownership (%i:%i) of %s failed: %s (%i)",
				ent_pw->pw_uid, ent_pw->pw_gid, config.files.database, strerror(errno), errno);
			chown_all_shmem(ent_pw);
		}
		else
		{
			log_info("FTL is running as root");
		}
	}
	else
	{
		uid_t uid;
		struct passwd *current_user;
		if ((current_user = getpwuid(uid = geteuid())) != NULL)
			log_info("FTL is running as user %s (UID %d)",
			     current_user->pw_name, (int)current_user->pw_uid);
		else
			log_info("Failed to obtain information about FTL user");
	}

	// Obtain DNS port from dnsmasq daemon
	config.dns_port = daemon->port;

<<<<<<< HEAD
	// Initialize FTL HTTP server
	http_init();
=======
	// Obtain PTR record used for Pi-hole PTR injection (if enabled)
	if(config.pihole_ptr != PTR_NONE)
	{
		// Add PTR record for pi.hole, the address will be injected later
		pihole_ptr = calloc(1, sizeof(struct ptr_record));
		pihole_ptr->name = strdup("x.x.x.x.in-addr.arpa");
		pihole_ptr->ptr = (char*)"";
		pihole_ptr->next = NULL;
		// Add our PTR record to the end of the linked list
		if(daemon->ptr != NULL)
		{
			// Iterate to the last PTR entry in dnsmasq's structure
			struct ptr_record *ptr;
			for(ptr = daemon->ptr; ptr && ptr->next; ptr = ptr->next);
>>>>>>> 90215786

	// Initialize Pi-hole PTR pointer
	init_pihole_PTR();
}

static char *get_ptrname(struct in_addr *addr)
{
	static char *ptrname = NULL;
	// Determine name that should be replied to with on Pi-hole PTRs
	switch (config.pihole_ptr)
	{
		default:
		case PTR_NONE:
		case PTR_PIHOLE:
			ptrname = (char*)"pi.hole";
			break;

		case PTR_HOSTNAME:
			ptrname = (char*)hostname();
			break;

		case PTR_HOSTNAMEFQDN:
		{
			char *suffix;
			size_t ptrnamesize = 0;
			// get_domain() will also check conditional domains configured like
			// domain=<domain>[,<address range>[,local]]
			if(addr)
				suffix = get_domain(*addr);
			else
				suffix = daemon->domain_suffix;
			// If local suffix is not available, we substitute "no_fqdn_available"
			// see the comment about PIHOLE_PTR=HOSTNAMEFQDN in the Pi-hole docs
			// for further details on why this was chosen
			if(!suffix)
				suffix = (char*)"no_fqdn_available";

			// Get enough space for domain building
			size_t needspace = strlen(hostname()) + strlen(suffix) + 2;
			if(ptrnamesize < needspace)
			{
				ptrname = realloc(ptrname, needspace);
				ptrnamesize = needspace;
			}

			if(ptrname)
			{
				// Build "<hostname>.<local suffix>" domain
				strcpy(ptrname, hostname());
				strcat(ptrname, ".");
				strcat(ptrname, suffix);
			}
			else
			{
				// Fallback to "<hostname>" on memory error
				ptrname = (char*)hostname();
			}
			break;
		}
	}

	return ptrname;
}

void FTL_forwarding_retried(const struct server *serv, const int oldID, const int newID, const bool dnssec)
{
	// Forwarding to upstream server failed

	if(oldID == newID)
	{
		log_debug(DEBUG_QUERIES, "%d: Ignoring self-retry", oldID);
		return;
	}

	// Lock shared memory
	lock_shm();

	// Try to obtain destination IP address if available
	char dest[ADDRSTRLEN];
	in_port_t upstreamPort = 53;
	dest[0] = '\0';
	if(serv != NULL)
	{
		if(serv->addr.sa.sa_family == AF_INET)
		{
			inet_ntop(AF_INET, &serv->addr.in.sin_addr, dest, ADDRSTRLEN);
			upstreamPort = ntohs(serv->addr.in.sin_port);
		}
		else
		{
			inet_ntop(AF_INET6, &serv->addr.in6.sin6_addr, dest, ADDRSTRLEN);
			upstreamPort = ntohs(serv->addr.in6.sin6_port);
		}
	}

	// Convert upstream to lower case
	char *upstreamIP = strdup(dest);
	strtolower(upstreamIP);

	// Get upstream ID
	const int upstreamID = findUpstreamID(upstreamIP, upstreamPort);

	// Possible debugging information
	log_debug(DEBUG_QUERIES, "**** RETRIED%s query %i as %i to %s#%d",
	          dnssec ? " DNSSEC" : "", oldID, newID,
	          upstreamIP, upstreamPort);

	// Get upstream pointer
	upstreamsData* upstream = getUpstream(upstreamID, true);

	// Update counter
	if(upstream != NULL)
		upstream->failed++;

	// Search for corresponding query identified by ID
	// Retried DNSSEC queries are ignored, we have to flag themselves (newID)
	// Retried normal queries take over, we have to flag the original query (oldID)
	const int queryID = findQueryID(dnssec ? newID : oldID);
	if(queryID >= 0)
	{
		// Get query pointer
		queriesData* query = getQuery(queryID, true);

		// Set retried status
		if(query != NULL)
		{
			if(dnssec)
			{
				// There is no point in retrying the query when
				// we've already got an answer to this query,
				// but we're awaiting keys for DNSSEC
				// validation. We're retrying the DNSSEC query
				// instead
				query_set_status(query, QUERY_RETRIED_DNSSEC);
			}
			else
			{
				// Normal query retry due to answer not arriving
				// soon enough at the requestor
				query_set_status(query, QUERY_RETRIED);
			}
		}
	}

	// Clean up and unlock shared memory
	free(upstreamIP);
	unlock_shm();
	return;
}

unsigned int FTL_extract_question_flags(struct dns_header *header, const size_t qlen)
{
	// Create working pointer
	unsigned char *p = (unsigned char *)(header+1);
	uint16_t qtype, qclass;

	// Go through the questions
	for (uint16_t i = ntohs(header->qdcount); i != 0; i--)
	{
		// Prime dnsmasq flags
		int flags = RCODE(header) == NXDOMAIN ? F_NXDOMAIN : 0;

		// Extract name from this question
		char name[MAXDNAME];
		if (!extract_name(header, qlen, &p, name, 1, 4))
			break; // bad packet, go to fallback solution

		// Extract query type
		GETSHORT(qtype, p);
		GETSHORT(qclass, p);

		// Only further analyze IN questions here (not CHAOS, etc.)
		if (qclass != C_IN)
			continue;

		// Very simple decision: If the question is AAAA, the reply
		// should be IPv6. We use IPv4 in all other cases
		if(qtype == T_AAAA)
			flags |= F_IPV6;
		else
			flags |= F_IPV4;

		// Debug logging if enabled
		if(config.debug & DEBUG_QUERIES)
		{
			char *qtype_str = querystr(NULL, qtype);
			log_debug(DEBUG_QUERIES, "CNAME header: Question was <IN> %s %s", qtype_str, name);
		}

		return flags;
	}

	// Fall back to IPv4 (type A) when for the unlikely event that we cannot
	// find any questions in this header
	log_debug(DEBUG_QUERIES, "CNAME header: No valid IN question found in header");

	return F_IPV4;
}

// Called when a (forked) TCP worker is terminated by receiving SIGALRM
// We close the dedicated database connection this client had opened
// to avoid dangling database locks
volatile atomic_flag worker_already_terminating = ATOMIC_FLAG_INIT;
void FTL_TCP_worker_terminating(bool finished)
{
	if(dnsmasq_debug)
	{
		// Nothing to be done here, forking does not happen in debug mode
		return;
	}

	if(atomic_flag_test_and_set(&worker_already_terminating))
	{
		log_debug(DEBUG_ANY, "TCP worker already terminating!");
		return;
	}

	// Possible debug logging
	if(config.debug != 0)
	{
		const char *reason = finished ? "client disconnected" : "timeout";
		log_debug(DEBUG_ANY, "TCP worker terminating (%s)", reason);
	}

	if(main_pid() == getpid())
	{
		// If this is not really a fork (e.g. in debug mode), we don't
		// actually close gravity here
		return;
	}

	// First check if we already locked before. This can happen when a fork
	// is running into a timeout while it is still processing something and
	// still holding a lock.
	if(!is_our_lock())
		lock_shm();

	// Close dedicated database connections of this fork
	gravityDB_close();
	unlock_shm();
}

// Called when a (forked) TCP worker is created
// FTL forked to handle TCP connections with dedicated (forked) workers
// SQLite3's mentions that carrying an open database connection across a
// fork() can lead to all kinds of locking problems as SQLite3 was not
// intended to work under such circumstances. Doing so may easily lead
// to ending up with a corrupted database.
void FTL_TCP_worker_created(const int confd)
{
	if(dnsmasq_debug)
	{
		// Nothing to be done here, TCP worker forking does not happen
		// in debug mode
		return;
	}

	// Print this if any debug setting is enabled
	if(config.debug != 0)
	{
		// Get peer IP address (client)
		char peer_ip[ADDRSTRLEN] = { 0 };
		union mysockaddr peer_sockaddr = {{ 0 }};
		socklen_t peer_len = sizeof(union mysockaddr);
		if (getpeername(confd, (struct sockaddr *)&peer_sockaddr, &peer_len) != -1)
		{
			union all_addr peer_addr = {{ 0 }};
			if (peer_sockaddr.sa.sa_family == AF_INET6)
				peer_addr.addr6 = peer_sockaddr.in6.sin6_addr;
			else
				peer_addr.addr4 = peer_sockaddr.in.sin_addr;
			inet_ntop(peer_sockaddr.sa.sa_family, &peer_addr, peer_ip, ADDRSTRLEN);
		}

		// Get local IP address (interface)
		char local_ip[ADDRSTRLEN] = { 0 };
		union mysockaddr iface_sockaddr = {{ 0 }};
		socklen_t iface_len = sizeof(union mysockaddr);
		if(getsockname(confd, (struct sockaddr *)&iface_sockaddr, &iface_len) != -1)
		{
			union all_addr iface_addr = {{ 0 }};
			if (iface_sockaddr.sa.sa_family == AF_INET6)
				iface_addr.addr6 = iface_sockaddr.in6.sin6_addr;
			else
				iface_addr.addr4 = iface_sockaddr.in.sin_addr;
			inet_ntop(iface_sockaddr.sa.sa_family, &iface_addr, local_ip, ADDRSTRLEN);
		}

		// Print log
		log_debug(DEBUG_ANY, "TCP worker forked for client %s on interface %s with IP %s", peer_ip, next_iface.name, local_ip);
	}

	if(main_pid() == getpid())
	{
		// If this is not really a fork (e.g. in debug mode), we don't
		// actually re-open gravity or close sockets here
		return;
	}

	// Reopen gravity database handle in this fork as the main process's
	// handle isn't valid here
	log_debug(DEBUG_ANY, "Reopening Gravity database for this fork");
	gravityDB_forked();
}

bool FTL_unlink_DHCP_lease(const char *ipaddr)
{
	struct dhcp_lease *lease;
	union all_addr addr;
	const time_t now = dnsmasq_time();

	// Try to extract IP address
	if (inet_pton(AF_INET, ipaddr, &addr.addr4) > 0)
	{
		lease = lease_find_by_addr(addr.addr4);
	}
#ifdef HAVE_DHCP6
	else if (inet_pton(AF_INET6, ipaddr, &addr.addr6) > 0)
	{
		lease = lease6_find_by_addr(&addr.addr6, 128, 0);
	}
#endif
	else
	{
		return false;
	}

	// If a lease exists for this IP address, we unlink it and immediately
	// update the lease file to reflect the removal of this lease
	if (lease)
	{
		// Unlink the lease for dnsmasq's database
		lease_prune(lease, now);
		// Update the lease file
		lease_update_file(now);
		// Argument force == 0 ensures the DNS records are only updated
		// when unlinking the lease above actually changed something
		// (variable lease.c:dns_dirty is used here)
		lease_update_dns(0);
	}

	// Return success
	return true;
}

void FTL_query_in_progress(const int id)
{
	// Query (possibly from new source), but the same query may be in
	// progress from another source.

	// Lock shared memory
	lock_shm();

	// Search for corresponding query identified by ID
	const int queryID = findQueryID(id);
	if(queryID < 0)
	{
		// This may happen e.g. if the original query was an unhandled query type
		unlock_shm();
		return;
	}

	// Get query pointer
	queriesData* query = getQuery(queryID, true);
	if(query == NULL)
	{
		// Memory error, skip this DNSSEC details
		unlock_shm();
		return;
	}

	// Debug logging
	if(config.debug & DEBUG_QUERIES)
	{
		// Get domain pointer
		const domainsData* domain = getDomain(query->domainID, true);
		if(domain != NULL)
		{
			log_debug(DEBUG_QUERIES, "**** query for %s is already in progress (ID %i)", getstr(domain->domainpos), id);
		}
	}

	// Store status
	query_set_status(query, QUERY_IN_PROGRESS);

	// Unlock shared memory
	unlock_shm();
}

void FTL_multiple_replies(const int id, int *firstID)
{
	// We are in the loop that iterates over all aggregated queries for the same
	// type + domain. Every query will receive the reply here so we need to
	// update the original queries to set their status

	// Don't process self-duplicates
	if(*firstID == id)
		return;

	// Skip if the original query was not found in FTL's memory
	if(*firstID == -2)
		return;

	// Lock shared memory
	lock_shm();

	// Search for corresponding query identified by ID
	const int queryID = findQueryID(id);
	if(queryID < 0)
	{
		// This may happen e.g. if the original query was an unhandled query type
		unlock_shm();
		*firstID = -2;
		return;
	}

	if(*firstID == -1)
	{
		// This is not yet a duplicate, we just store the ID
		// of the successful reply here so we can get it quicker
		// during the next loop iterations
		unlock_shm();
		*firstID = queryID;
		return;
	}

	// Get (read-only) pointer of the query that contains all relevant
	// information (all others are mere duplicates and were only added to the
	// list of duplicates rather than havong been forwarded on their own)
	const queriesData* source_query = getQuery(*firstID, true);
	// Get query pointer of duplicated reply
	queriesData* duplicated_query = getQuery(queryID, true);

	if(duplicated_query == NULL || source_query == NULL)
	{
		// Memory error, skip this duplicate
		unlock_shm();
		return;
	}

	// Debug logging
	log_debug(DEBUG_QUERIES, "**** sending reply %d also to %d", *firstID, queryID);

	// Copy relevant information over
	duplicated_query->reply = source_query->reply;
	duplicated_query->dnssec = source_query->dnssec;
	duplicated_query->flags.complete = true;
	duplicated_query->CNAME_domainID = source_query->CNAME_domainID;

	// The original query may have been blocked during CNAME inspection,
	// correct status in this case
	if(source_query->status != QUERY_FORWARDED)
		query_set_status(duplicated_query, source_query->status);

	// Unlock shared memory
	unlock_shm();
}

const char *get_edestr(const int ede)
{
	return edestr(ede);
}

static void _query_set_dnssec(queriesData *query, const enum dnssec_status dnssec, const char *file, const int line)
{
	// Return early if DNSSEC validation is disabled
	if(!option_bool(OPT_DNSSEC_VALID))
		return;

	if(config.debug & DEBUG_DNSSEC)
	{
		const char *path = short_path(file);
		const char *status = get_query_dnssec_str(dnssec);
		log_debug(DEBUG_DNSSEC, "Setting DNSSEC status to %s in %s:%d", status, path, line);
	}

	// Set DNSSEC status
	query->dnssec = dnssec;
}

<<<<<<< HEAD
// Add dnsmasq log line to internal FIFO buffer (can be queried via the API)
void FTL_dnsmasq_log(const char *payload, const int length)
{
	add_to_dnsmasq_log_fifo_buffer(payload, length);
=======
// Check sizes of all important in-memory objects. This routine returns the number of
// errors found (i.e., a return value of 0 is what we want and expect)
int check_struct_sizes(void)
{
	int result = 0;
	result += check_one_struct("ConfigStruct", sizeof(ConfigStruct), 112, 104);
	result += check_one_struct("queriesData", sizeof(queriesData), 56, 44);
	result += check_one_struct("upstreamsData", sizeof(upstreamsData), 616, 604);
	result += check_one_struct("clientsData", sizeof(clientsData), 672, 648);
	result += check_one_struct("domainsData", sizeof(domainsData), 24, 20);
	result += check_one_struct("DNSCacheData", sizeof(DNSCacheData), 16, 16);
	result += check_one_struct("ednsData", sizeof(ednsData), 72, 72);
	result += check_one_struct("overTimeData", sizeof(overTimeData), 32, 24);
	result += check_one_struct("regexData", sizeof(regexData), 56, 44);
	result += check_one_struct("SharedMemory", sizeof(SharedMemory), 24, 12);
	result += check_one_struct("ShmSettings", sizeof(ShmSettings), 12, 12);
	result += check_one_struct("countersStruct", sizeof(countersStruct), 244, 244);
	result += check_one_struct("sqlite3_stmt_vec", sizeof(sqlite3_stmt_vec), 32, 16);

	if(result == 0)
		printf("All okay\n");

	return result;
>>>>>>> 90215786
}<|MERGE_RESOLUTION|>--- conflicted
+++ resolved
@@ -47,17 +47,16 @@
 #include "api/api_helper.h"
 // logg_rate_limit_message()
 #include "database/message-table.h"
-<<<<<<< HEAD
 // add_to_dnsmasq_log_fifo_buffer()
 #include "fifo.h"
 // http_init()
 #include "webserver/webserver.h"
-=======
 // type struct sqlite3_stmt_vec
 #include "vector.h"
 // check_one_struct()
 #include "struct_size.h"
->>>>>>> 90215786
+// query_to_database()
+#include "database/query-table.h"
 
 // Private prototypes
 static void print_flags(const unsigned int flags);
@@ -335,13 +334,8 @@
 		if(config.debug & DEBUG_QUERIES)
 		{
 			char ip[ADDRSTRLEN+1] = { 0 };
-<<<<<<< HEAD
-			alladdr_extract_ip(addr, AF_INET, ip);
+			alladdr_extract_ip(&addr, AF_INET, ip);
 			log_debug(DEBUG_QUERIES, "  Adding RR: \"%s A %s\"", name, ip);
-=======
-			alladdr_extract_ip(&addr, AF_INET, ip);
-			logg("  Adding RR: \"%s A %s\"", name, ip);
->>>>>>> 90215786
 		}
 
 		// Add A resource record
@@ -375,13 +369,8 @@
 		if(config.debug & DEBUG_QUERIES)
 		{
 			char ip[ADDRSTRLEN+1] = { 0 };
-<<<<<<< HEAD
-			alladdr_extract_ip(addr, AF_INET6, ip);
+			alladdr_extract_ip(&addr, AF_INET6, ip);
 			log_debug(DEBUG_QUERIES, "  Adding RR: \"%s AAAA %s\"", name, ip);
-=======
-			alladdr_extract_ip(&addr, AF_INET6, ip);
-			logg("  Adding RR: \"%s AAAA %s\"", name, ip);
->>>>>>> 90215786
 		}
 
 		// Add AAAA resource record
@@ -740,6 +729,9 @@
 	// Query extended DNS error
 	query->ede = EDE_UNSET;
 
+	// This query is new and not yet known to the database
+	query->db = -1;
+
 	// Increase DNS queries counter
 	counters->queries++;
 
@@ -819,6 +811,9 @@
 	// Free allocated memory
 	free(domainString);
 
+	// Store query in database
+	query_to_database(query);
+
 	// Release thread lock
 	unlock_shm();
 
@@ -837,35 +832,6 @@
 	// Debug logging
 	log_debug(DEBUG_NETWORKING, "Interfaces: Called from %s:%d", short_path(file), line);
 
-<<<<<<< HEAD
-	// Copy overwrite addresses if configured via REPLY_ADDR4 and/or REPLY_ADDR6 settings
-	if(config.reply_addr.overwrite_v4)
-	{
-		memcpy(&next_iface.addr4, &config.reply_addr.v4, sizeof(config.reply_addr.v4));
-		next_iface.haveIPv4 = true;
-
-		if(config.debug & DEBUG_NETWORKING)
-		{
-			char buffer[ADDRSTRLEN+1] = { 0 };
-			inet_ntop(AF_INET, &next_iface.addr4, buffer, ADDRSTRLEN);
-			log_debug(DEBUG_NETWORKING, "Configuration overwrites IPv4 address: %s", buffer);
-		}
-	}
-	if(config.reply_addr.overwrite_v6)
-	{
-		memcpy(&next_iface.addr6, &config.reply_addr.v6, sizeof(config.reply_addr.v6));
-		next_iface.haveIPv6 = true;
-
-		if(config.debug & DEBUG_NETWORKING)
-		{
-			char buffer[ADDRSTRLEN+1] = { 0 };
-			inet_ntop(AF_INET6, &next_iface.addr6, buffer, ADDRSTRLEN);
-			log_debug(DEBUG_NETWORKING, "Configuration overwrites IPv6 address: %s", buffer);
-		}
-	}
-
-=======
->>>>>>> 90215786
 	// Use dummy when interface record is not available
 	next_iface.name[0] = '-';
 	next_iface.name[1] = '\0';
@@ -971,20 +937,6 @@
 		strncpy(next_iface.name, iname, sizeof(next_iface.name)-1);
 		next_iface.name[sizeof(next_iface.name)-1] = '\0';
 
-<<<<<<< HEAD
-		// Check if this family type is overwritten by config settings
-		// We logged this above
-		if((config.reply_addr.overwrite_v4 && family == AF_INET) ||
-		   (config.reply_addr.overwrite_v6 && family == AF_INET6))
-		   {
-			if(config.debug & DEBUG_NETWORKING)
-				log_debug(DEBUG_NETWORKING, "  - SKIP IPv%d interface %s: REPLY_ADDR%d used",
-				     family == AF_INET ? 4 : 6, iname, family == AF_INET ? 4 : 6);
-			continue;
-		   }
-
-=======
->>>>>>> 90215786
 		bool isULA = false, isGUA = false, isLL = false;
 		// Check if this address is different from 0000:0000:0000:0000:0000:0000:0000:0000
 		if(family == AF_INET6 && memcmp(&next_iface.addr6.addr6, &iface->addr.in6.sin6_addr, sizeof(iface->addr.in6.sin6_addr)) != 0)
@@ -1265,15 +1217,6 @@
 
 static bool _FTL_check_blocking(int queryID, int domainID, int clientID, const char* file, const int line)
 {
-<<<<<<< HEAD
-	if(get_and_clear_event(RELOAD_BLOCKINGMODE))
-	{
-		// Inspect setupVars.conf to see if Pi-hole blocking is enabled
-		read_blocking_status();
-	}
-
-=======
->>>>>>> 90215786
 	// Only check blocking conditions when global blocking is enabled
 	if(get_blockingstatus() == BLOCKING_DISABLED)
 	{
@@ -1464,19 +1407,12 @@
 		query_blocked(query, domain, client, new_status);
 
 		// Debug output
-<<<<<<< HEAD
-		log_debug(DEBUG_QUERIES, "Blocking %s as %s is %s", domainstr, blockedDomain, blockingreason);
-
-		if(force_next_DNS_reply != 0)
-			log_debug(DEBUG_QUERIES, "Forcing next reply to %s", get_query_reply_str(force_next_DNS_reply));
-=======
 		if(config.debug & DEBUG_QUERIES)
 		{
-			logg("Blocking %s as %s is %s", domainstr, blockedDomain, blockingreason);
+			log_debug(DEBUG_QUERIES, "Blocking %s as %s is %s", domainstr, blockedDomain, blockingreason);
 			if(force_next_DNS_reply != 0)
-				logg("Forcing next reply to %s", get_query_reply_str(force_next_DNS_reply));
-		}
->>>>>>> 90215786
+				log_debug(DEBUG_QUERIES, "Forcing next reply to %s", get_query_reply_str(force_next_DNS_reply));
+		}
 	}
 	else if(db_okay)
 	{
@@ -1620,6 +1556,9 @@
 		log_debug(DEBUG_QUERIES, "Query %d: CNAME %s", id, dst);
 	else
 		log_debug(DEBUG_QUERIES, "Query %d: CNAME %s ---> %s", id, src, dst);
+
+	// Update query in database
+	query_to_database(query);
 
 	// Return result
 	free(child_domain);
@@ -1651,7 +1590,7 @@
 			                                     + offsetof(struct sockaddr_in, sin_port));
 			upstreamPort = ntohs(*rport);
 			if(upstreamPort != port)
-				logg("ERR: Port mismatch for %s: we derived %d, dnsmasq told us %d", dest, upstreamPort, port);
+				log_err("Port mismatch for %s: we derived %d, dnsmasq told us %d", dest, upstreamPort, port);
 		}
 		else
 		{
@@ -1662,7 +1601,7 @@
 			                                     + offsetof(struct sockaddr_in6, sin6_port));
 			upstreamPort = ntohs(*rport);
 			if(upstreamPort != port)
-				logg("ERR: Port mismatch for %s: we derived %d, dnsmasq told us %d", dest, upstreamPort, port);
+				log_err("Port mismatch for %s: we derived %d, dnsmasq told us %d", dest, upstreamPort, port);
 		}
 	}
 
@@ -1768,6 +1707,9 @@
 	// Release allocated memory
 	free(upstreamIP);
 
+	// Update query in database
+	query_to_database(query);
+
 	// Unlock shared memory
 	unlock_shm();
 }
@@ -2058,6 +2000,9 @@
 		// Hereby, this query is now fully determined
 		query->flags.complete = true;
 
+		// Update query in database
+		query_to_database(query);
+
 		unlock_shm();
 		return;
 	}
@@ -2080,6 +2025,9 @@
 
 		// Hereby, this query is now fully determined
 		query->flags.complete = true;
+
+		// Update query in database
+		query_to_database(query);
 	}
 	else if((flags & (F_FORWARD | F_UPSTREAM)) && isExactMatch)
 	{
@@ -2135,6 +2083,9 @@
 					query_blocked(query, domain, client, new_status);
 			}
 		}
+
+		// Update query in database
+		query_to_database(query);
 	}
 	else if(flags & F_REVERSE)
 	{
@@ -2149,6 +2100,9 @@
 
 		// Save reply type and update individual reply counters
 		query_set_reply(flags, 0, addr, query, response);
+
+		// Update query in database
+		query_to_database(query);
 	}
 	else if(isExactMatch && !query->flags.complete)
 	{
@@ -2293,6 +2247,9 @@
 
 	// Update status
 	query_set_status(query, new_status);
+
+	// Update query in database
+//	query_to_database(query);
 }
 
 static void FTL_dnssec(const char *arg, const union all_addr *addr, const int id, const char* file, const int line)
@@ -2347,6 +2304,9 @@
 	else
 		log_warn("Unknown DNSSEC status \"%s\"", arg);
 
+	// Update query in database
+	query_to_database(query);
+
 	// Unlock shared memory
 	unlock_shm();
 }
@@ -2428,7 +2388,7 @@
 		if(flags & F_CONFIG)
 		{
 			// Log local error, typically "nowhere to forward to"
-			logg("**** local error (nowhere to forward to): %s is %s (ID %i, %s:%i)",
+			log_err("**** local error (nowhere to forward to): %s is %s (ID %i, %s:%i)",
 			     domainname, rcodestr, id, file, line);
 		}
 		else if(last_server.sa.sa_family == 0)
@@ -2459,6 +2419,9 @@
 	// Set query reply
 	query_set_reply(0, reply, addr, query, response);
 
+	// Update query in database
+	query_to_database(query);
+
 	// Unlock shared memory
 	unlock_shm();
 }
@@ -2514,6 +2477,9 @@
 
 	// Store reply type as replied with NXDOMAIN
 	query_set_reply(F_NEG | F_NXDOMAIN, 0, NULL, query, response);
+
+	// Update query in database
+	query_to_database(query);
 
 	// Unlock shared memory
 	unlock_shm();
@@ -2632,16 +2598,11 @@
 	if(config.debug & DEBUG_QUERIES)
 	{
 		const char *path = short_path(file);
-<<<<<<< HEAD
-		log_debug(DEBUG_QUERIES, "Set reply to %s (%d) in %s:%d",
-		          get_query_reply_str(force_next_DNS_reply), query->reply, path, line);
-=======
-		logg("Set reply to %s (%d) in %s:%d", get_query_reply_str(query->reply), query->reply,
-		     path, line);
+		log_debug(DEBUG_QUERIES, "Set reply to %s (%d) in %s:%d", get_query_reply_str(query->reply), query->reply,
+		          path, line);
 		if(query->reply != REPLY_UNKNOWN && query->reply != new_reply)
-			logg("Reply of query %i was %s now changing to %s", query->id,
-			     get_query_reply_str(query->reply), get_query_reply_str(new_reply));
->>>>>>> 90215786
+			log_debug(DEBUG_QUERIES, "Reply of query %i was %s now changing to %s", query->id,
+			          get_query_reply_str(query->reply), get_query_reply_str(new_reply));
 	}
 
 	// Subtract from old reply counter
@@ -2708,7 +2669,7 @@
 		// Add our PTR record to the end of the linked list
 		if(daemon->ptr != NULL)
 		{
-			// Interate to the last PTR entry in dnsmasq's structure
+			// Iterate to the last PTR entry in dnsmasq's structure
 			struct ptr_record *ptr;
 			for(ptr = daemon->ptr; ptr && ptr->next; ptr = ptr->next);
 
@@ -2806,25 +2767,8 @@
 	// Obtain DNS port from dnsmasq daemon
 	config.dns_port = daemon->port;
 
-<<<<<<< HEAD
 	// Initialize FTL HTTP server
 	http_init();
-=======
-	// Obtain PTR record used for Pi-hole PTR injection (if enabled)
-	if(config.pihole_ptr != PTR_NONE)
-	{
-		// Add PTR record for pi.hole, the address will be injected later
-		pihole_ptr = calloc(1, sizeof(struct ptr_record));
-		pihole_ptr->name = strdup("x.x.x.x.in-addr.arpa");
-		pihole_ptr->ptr = (char*)"";
-		pihole_ptr->next = NULL;
-		// Add our PTR record to the end of the linked list
-		if(daemon->ptr != NULL)
-		{
-			// Iterate to the last PTR entry in dnsmasq's structure
-			struct ptr_record *ptr;
-			for(ptr = daemon->ptr; ptr && ptr->next; ptr = ptr->next);
->>>>>>> 90215786
 
 	// Initialize Pi-hole PTR pointer
 	init_pihole_PTR();
@@ -2966,6 +2910,9 @@
 				// soon enough at the requestor
 				query_set_status(query, QUERY_RETRIED);
 			}
+
+			// Update query in database
+			query_to_database(query);
 		}
 	}
 
@@ -3210,6 +3157,9 @@
 	// Store status
 	query_set_status(query, QUERY_IN_PROGRESS);
 
+	// Update query in database
+	query_to_database(query);
+
 	// Unlock shared memory
 	unlock_shm();
 }
@@ -3279,6 +3229,9 @@
 	if(source_query->status != QUERY_FORWARDED)
 		query_set_status(duplicated_query, source_query->status);
 
+	// Update query in database
+	query_to_database(duplicated_query);
+
 	// Unlock shared memory
 	unlock_shm();
 }
@@ -3305,20 +3258,20 @@
 	query->dnssec = dnssec;
 }
 
-<<<<<<< HEAD
 // Add dnsmasq log line to internal FIFO buffer (can be queried via the API)
 void FTL_dnsmasq_log(const char *payload, const int length)
 {
 	add_to_dnsmasq_log_fifo_buffer(payload, length);
-=======
+}
+
 // Check sizes of all important in-memory objects. This routine returns the number of
 // errors found (i.e., a return value of 0 is what we want and expect)
 int check_struct_sizes(void)
 {
 	int result = 0;
-	result += check_one_struct("ConfigStruct", sizeof(ConfigStruct), 112, 104);
-	result += check_one_struct("queriesData", sizeof(queriesData), 56, 44);
-	result += check_one_struct("upstreamsData", sizeof(upstreamsData), 616, 604);
+	result += check_one_struct("ConfigStruct", sizeof(ConfigStruct), 232, 104);
+	result += check_one_struct("queriesData", sizeof(queriesData), 72, 44);
+	result += check_one_struct("upstreamsData", sizeof(upstreamsData), 640, 604);
 	result += check_one_struct("clientsData", sizeof(clientsData), 672, 648);
 	result += check_one_struct("domainsData", sizeof(domainsData), 24, 20);
 	result += check_one_struct("DNSCacheData", sizeof(DNSCacheData), 16, 16);
@@ -3327,12 +3280,11 @@
 	result += check_one_struct("regexData", sizeof(regexData), 56, 44);
 	result += check_one_struct("SharedMemory", sizeof(SharedMemory), 24, 12);
 	result += check_one_struct("ShmSettings", sizeof(ShmSettings), 12, 12);
-	result += check_one_struct("countersStruct", sizeof(countersStruct), 244, 244);
+	result += check_one_struct("countersStruct", sizeof(countersStruct), 292, 244);
 	result += check_one_struct("sqlite3_stmt_vec", sizeof(sqlite3_stmt_vec), 32, 16);
 
 	if(result == 0)
 		printf("All okay\n");
 
 	return result;
->>>>>>> 90215786
 }