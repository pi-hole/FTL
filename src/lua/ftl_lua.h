--- conflicted
+++ resolved
@@ -21,12 +21,9 @@
 int lua_main (int argc, char **argv);
 int luac_main (int argc, char **argv);
 
-<<<<<<< HEAD
 extern int dolibrary (lua_State *L, char *name);
 
-=======
 void print_embedded_scripts(void);
->>>>>>> bc4a2b11
 void ftl_lua_init(lua_State *L);
 
 #endif //FTL_LUA_H