/* Pi-hole: A black hole for Internet advertisements
*  (c) 2017 Pi-hole, LLC (https://pi-hole.net)
*  Network-wide ad blocking via your own hardware.
*
*  FTL Engine
*  Core routine
*
*  This file is copyright under the latest version of the EUPL.
*  Please see LICENSE file for your rights under this license. */

#include "FTL.h"
#include "daemon.h"
#include "log.h"
#include "config/setupVars.h"
#include "args.h"
#include "config/config.h"
#include "main.h"
// exit_code
#include "signals.h"
#include "regex_r.h"
// init_shmem()
#include "shmem.h"
#include "capabilities.h"
#include "timers.h"
#include "procps.h"
// init_overtime()
#include "overTime.h"
// export_queries_to_disk()
#include "database/query-table.h"
// verify_FTL()
#include "files.h"

char *username;
bool startup = true;
bool forked = false;
jmp_buf exit_jmp;

int main (int argc, char *argv[])
{
<<<<<<< HEAD
	// Catch signals not handled by dnsmasq
	// We configure real-time signals later (after dnsmasq has forked)
	handle_signals();
=======
	// Initialize locale (needed for libidn)
	init_locale();
>>>>>>> 848367fa

	// Get user pihole-FTL is running as
	// We store this in a global variable
	// such that the log routine can access
	// it if needed
	username = getUserName();

	// Obtain log file location
	getLogFilePath();

	// Parse arguments
	// We run this also for no direct arguments
	// to have arg{c,v}_dnsmasq initialized
	parse_args(argc, argv);

	// Initialize FTL log
	init_FTL_log(argc > 0 ? argv[0] : NULL);
	// Try to open FTL log
	init_config_mutex();
	timer_start(EXIT_TIMER);
	log_info("########## FTL started on %s! ##########", hostname());
	log_FTL_version(false);

	// Process pihole.toml configuration file
	// The file is rewritten after parsing to ensure that all
	// settings are present and have a valid value
	if(readFTLconf(&config, true))
		log_info("Parsed config file "GLOBALTOMLPATH" successfully");

	// Check if another FTL process is already running
	if(another_FTL())
		return EXIT_FAILURE;

	// Set process priority
	set_nice();

	// Initialize shared memory
	if(!init_shmem())
	{
		log_crit("Initialization of shared memory failed.");
		return EXIT_FAILURE;
	}

	// pihole-FTL should really be run as user "pihole" to not mess up with file permissions
	// print warning otherwise
	if(strcmp(username, "pihole") != 0)
		log_warn("Starting pihole-FTL as user %s is not recommended", username);

	// Write PID early on so systemd cannot be fooled during DELAY_STARTUP
	// times. The PID in this file will later be overwritten after forking
	savepid();

	// Delay startup (if requested)
	// Do this before reading the database to make this option not only
	// useful for interfaces that aren't ready but also for fake-hwclocks
	// which aren't ready at this point
	delay_startup();

	// Initialize overTime datastructure
	initOverTime();

	// Check for availability of capabilities in debug mode
	if(config.debug.caps.v.b)
		check_capabilities();

	// Initialize pseudo-random number generator
	srand(time(NULL));

	// Start the resolver
	startup = false;
	// Stop writing to STDOUT
	log_ctrl(true, false);

	// Call embedded dnsmasq only on the first run
	// Skip it here if we jump back to this point from die()
	const int jmpret = setjmp(exit_jmp);
	if(jmpret == 0)
		main_dnsmasq(argc_dnsmasq, (char**)argv_dnsmasq);
	else
	{
		// We are jumping back to this point from dnsmasq's die()
		log_debug(DEBUG_ANY, "Jumped back to main() from dnsmasq/die()");
		dnsmasq_failed = true;

		if(!forked)
		{
			// If dnsmasq never finished initializing, we need to
			// launch the threads
			FTL_fork_and_bind_sockets(NULL, false);
		}

		// Loop here to keep the webserver running unless requested to restart
		while(!killed)
			sleepms(100);
	}

	log_debug(DEBUG_ANY, "Shutting down... // exit code %d // jmpret %d", exit_code, jmpret);
	// Extra grace time is needed as dnsmasq script-helpers and the API may not
	// be terminating immediately
	sleepms(250);

	// Save new queries to database (if database is used)
	if(config.database.maxDBdays.v.ui > 0)
	{
		export_queries_to_disk(true);
		log_info("Finished final database update");
	}

	cleanup(exit_code);

	if(exit_code == RESTART_FTL_CODE)
		execvp(argv[0], argv);

	return exit_code;
}<|MERGE_RESOLUTION|>--- conflicted
+++ resolved
@@ -37,14 +37,12 @@
 
 int main (int argc, char *argv[])
 {
-<<<<<<< HEAD
 	// Catch signals not handled by dnsmasq
 	// We configure real-time signals later (after dnsmasq has forked)
 	handle_signals();
-=======
+
 	// Initialize locale (needed for libidn)
 	init_locale();
->>>>>>> 848367fa
 
 	// Get user pihole-FTL is running as
 	// We store this in a global variable
