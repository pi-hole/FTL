/* Pi-hole: A black hole for Internet advertisements
*  (c) 2017 Pi-hole, LLC (https://pi-hole.net)
*  Network-wide ad blocking via your own hardware.
*
*  FTL Engine
*  Core routine
*
*  This file is copyright under the latest version of the EUPL.
*  Please see LICENSE file for your rights under this license. */

#include "FTL.h"
#include "daemon.h"
#include "log.h"
#include "config/setupVars.h"
#include "args.h"
#include "config/config.h"
#include "main.h"
// exit_code
#include "signals.h"
#include "regex_r.h"
// init_shmem()
#include "shmem.h"
#include "capabilities.h"
#include "timers.h"
#include "procps.h"
// init_overtime()
#include "overTime.h"
// export_queries_to_disk()
#include "database/query-table.h"
// verify_FTL()
#include "files.h"

char *username;
bool startup = true;
bool forked = false;
jmp_buf exit_jmp;

int main (int argc, char *argv[])
{
<<<<<<< HEAD
	// Start timer
	timer_start(EXIT_TIMER);

	// Set binary name
	set_bin_name(argv[0]);
=======
	// Initialize locale (needed for libidn)
	init_locale();
>>>>>>> 848367fa

	// Get user pihole-FTL is running as
	// We store this in a global variable
	// such that the log routine can access
	// it if needed
	username = getUserName();

	// Obtain log file location
	getLogFilePath();

	// Catch signals not handled by dnsmasq
	// We configure real-time signals later (after dnsmasq has forked)
	handle_signals();

	// Parse arguments
	// We run this also for no direct arguments
	// to have arg{c,v}_dnsmasq initialized
	parse_args(argc, argv);

	// Initialize FTL log
	init_FTL_log(argc > 0 ? argv[0] : NULL);
	// Try to open FTL log
	init_config_mutex();
	log_info("########## FTL started on %s! ##########", hostname());
	log_FTL_version(false);

	// Process pihole.toml configuration file
	// The file is rewritten after parsing to ensure that all
	// settings are present and have a valid value
	if(readFTLconf(&config, true))
		log_info("Parsed config file "GLOBALTOMLPATH" successfully");

	// Check if another FTL process is already running
	if(another_FTL())
		return EXIT_FAILURE;

	// Set process priority
	set_nice();

	// Initialize shared memory
	if(!init_shmem())
	{
		log_crit("Initialization of shared memory failed.");
		return EXIT_FAILURE;
	}

	// pihole-FTL should really be run as user "pihole" to not mess up with file permissions
	// print warning otherwise
	if(strcmp(username, "pihole") != 0)
		log_warn("Starting pihole-FTL as user %s is not recommended", username);

	// Write PID early on so systemd cannot be fooled during DELAY_STARTUP
	// times. The PID in this file will later be overwritten after forking
	savepid();

	// Delay startup (if requested)
	// Do this before reading the database to make this option not only
	// useful for interfaces that aren't ready but also for fake-hwclocks
	// which aren't ready at this point
	delay_startup();

	// Initialize overTime datastructure
	initOverTime();

	// Check for availability of capabilities in debug mode
	if(config.debug.caps.v.b)
		check_capabilities();

	// Initialize pseudo-random number generator
	srand(time(NULL));

	// Start the resolver
	startup = false;
	// Stop writing to STDOUT
	log_ctrl(true, false);

	// Call embedded dnsmasq only on the first run
	// Skip it here if we jump back to this point from die()
	const int jmpret = setjmp(exit_jmp);
	if(jmpret == 0)
		main_dnsmasq(argc_dnsmasq, (char**)argv_dnsmasq);
	else
	{
		// We are jumping back to this point from dnsmasq's die()
		log_debug(DEBUG_ANY, "Jumped back to main() from dnsmasq/die()");
		dnsmasq_failed = true;

		if(!forked)
		{
			// If dnsmasq never finished initializing, we need to
			// launch the threads
			FTL_fork_and_bind_sockets(NULL, false);
		}

		// Loop here to keep the webserver running unless requested to restart
		while(!killed)
			sleepms(100);
	}

	log_debug(DEBUG_ANY, "Shutting down... // exit code %d // jmpret %d", exit_code, jmpret);
	// Extra grace time is needed as dnsmasq script-helpers and the API may not
	// be terminating immediately
	sleepms(250);

	// Save new queries to database (if database is used)
	if(config.database.maxDBdays.v.ui > 0)
	{
		export_queries_to_disk(true);
		log_info("Finished final database update");
	}

	cleanup(exit_code);

	if(exit_code == RESTART_FTL_CODE)
		execvp(argv[0], argv);

	return exit_code;
}<|MERGE_RESOLUTION|>--- conflicted
+++ resolved
@@ -37,16 +37,14 @@
 
 int main (int argc, char *argv[])
 {
-<<<<<<< HEAD
 	// Start timer
 	timer_start(EXIT_TIMER);
 
 	// Set binary name
 	set_bin_name(argv[0]);
-=======
+
 	// Initialize locale (needed for libidn)
 	init_locale();
->>>>>>> 848367fa
 
 	// Get user pihole-FTL is running as
 	// We store this in a global variable
