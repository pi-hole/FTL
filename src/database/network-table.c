--- conflicted
+++ resolved
@@ -331,14 +331,9 @@
 	int rc = sqlite3_prepare_v2(db, querystr, -1, &query_stmt, NULL);
 	if(rc != SQLITE_OK)
 	{
-<<<<<<< HEAD
 		log_err("update_netDB_name(%s, \"%s\") - SQL error prepare (%i): %s",
 		        ip, name, rc, sqlite3_errstr(rc));
-=======
-		logg("update_netDB_name(%s, \"%s\") - SQL error prepare (%i): %s",
-		     ip, name, rc, sqlite3_errstr(rc));
-		checkFTLDBrc(rc);
->>>>>>> 9bfcc880
+		checkFTLDBrc(rc);
 		return rc;
 	}
 
@@ -350,14 +345,9 @@
 	// We can do this as name has dynamic scope that exceeds that of the binding.
 	if((rc = sqlite3_bind_text(query_stmt, 1, name, -1, SQLITE_STATIC)) != SQLITE_OK)
 	{
-<<<<<<< HEAD
 		log_err("update_netDB_name(%s, \"%s\"): Failed to bind ip (error %d): %s",
 		        ip, name, rc, sqlite3_errstr(rc));
-=======
-		logg("update_netDB_name(%s, \"%s\"): Failed to bind ip (error %d): %s",
-		     ip, name, rc, sqlite3_errstr(rc));
-		checkFTLDBrc(rc);
->>>>>>> 9bfcc880
+		checkFTLDBrc(rc);
 		sqlite3_reset(query_stmt);
 		return rc;
 	}
@@ -365,14 +355,9 @@
 	// We can do this as name has dynamic scope that exceeds that of the binding.
 	if((rc = sqlite3_bind_text(query_stmt, 2, ip, -1, SQLITE_STATIC)) != SQLITE_OK)
 	{
-<<<<<<< HEAD
 		log_err("update_netDB_name(%s, \"%s\"): Failed to bind name (error %d): %s",
 		        ip, name, rc, sqlite3_errstr(rc));
-=======
-		logg("update_netDB_name(%s, \"%s\"): Failed to bind name (error %d): %s",
-		     ip, name, rc, sqlite3_errstr(rc));
-		checkFTLDBrc(rc);
->>>>>>> 9bfcc880
+		checkFTLDBrc(rc);
 		sqlite3_reset(query_stmt);
 		return rc;
 	}
@@ -380,14 +365,9 @@
 	// Perform step
 	if ((rc = sqlite3_step(query_stmt)) != SQLITE_DONE)
 	{
-<<<<<<< HEAD
 		log_err("update_netDB_name(%s, \"%s\"): Failed to step (error %d): %s",
 		        ip, name, rc, sqlite3_errstr(rc));
-=======
-		logg("update_netDB_name(%s, \"%s\"): Failed to step (error %d): %s",
-		     ip, name, rc, sqlite3_errstr(rc));
-		checkFTLDBrc(rc);
->>>>>>> 9bfcc880
+		checkFTLDBrc(rc);
 		sqlite3_reset(query_stmt);
 		return rc;
 	}
@@ -395,14 +375,9 @@
 	// Finalize statement
 	if ((rc = sqlite3_finalize(query_stmt)) != SQLITE_OK)
 	{
-<<<<<<< HEAD
 		log_err("update_netDB_name(%s, \"%s\"): Failed to finalize (error %d): %s",
 		        ip, name, rc, sqlite3_errstr(rc));
-=======
-		logg("update_netDB_name(%s, \"%s\"): Failed to finalize (error %d): %s",
-		     ip, name, rc, sqlite3_errstr(rc));
-		checkFTLDBrc(rc);
->>>>>>> 9bfcc880
+		checkFTLDBrc(rc);
 		sqlite3_reset(query_stmt);
 		return rc;
 	}
@@ -477,14 +452,9 @@
 	int rc = sqlite3_prepare_v2(db, querystr, -1, &query_stmt, NULL);
 	if(rc != SQLITE_OK)
 	{
-<<<<<<< HEAD
 		log_err("add_netDB_network_address(%i, \"%s\") - SQL error prepare (%i): %s",
 		        network_id, ip, rc, sqlite3_errstr(rc));
-=======
-		logg("add_netDB_network_address(%i, \"%s\") - SQL error prepare (%i): %s",
-		     network_id, ip, rc, sqlite3_errstr(rc));
-		checkFTLDBrc(rc);
->>>>>>> 9bfcc880
+		checkFTLDBrc(rc);
 		return rc;
 	}
 
@@ -494,28 +464,18 @@
 	// Bind network_id to prepared statement (1st argument)
 	if((rc = sqlite3_bind_int(query_stmt, 1, network_id)) != SQLITE_OK)
 	{
-<<<<<<< HEAD
 		log_err("add_netDB_network_address(%i, \"%s\"): Failed to bind network_id (error %d): %s",
 		        network_id, ip, rc, sqlite3_errstr(rc));
-=======
-		logg("add_netDB_network_address(%i, \"%s\"): Failed to bind network_id (error %d): %s",
-		     network_id, ip, rc, sqlite3_errstr(rc));
-		checkFTLDBrc(rc);
->>>>>>> 9bfcc880
+		checkFTLDBrc(rc);
 		sqlite3_reset(query_stmt);
 		return rc;
 	}
 	// Bind ip to prepared statement (2nd argument)
 	if((rc = sqlite3_bind_text(query_stmt, 2, ip, -1, SQLITE_STATIC)) != SQLITE_OK)
 	{
-<<<<<<< HEAD
 		log_err("add_netDB_network_address(%i, \"%s\"): Failed to bind name (error %d): %s",
 		        network_id, ip, rc, sqlite3_errstr(rc));
-=======
-		logg("add_netDB_network_address(%i, \"%s\"): Failed to bind name (error %d): %s",
-		     network_id, ip, rc, sqlite3_errstr(rc));
-		checkFTLDBrc(rc);
->>>>>>> 9bfcc880
+		checkFTLDBrc(rc);
 		sqlite3_reset(query_stmt);
 		return rc;
 	}
@@ -523,14 +483,9 @@
 	// Perform step
 	if ((rc = sqlite3_step(query_stmt)) != SQLITE_DONE)
 	{
-<<<<<<< HEAD
 		log_err("add_netDB_network_address(%i, \"%s\"): Failed to step (error %d): %s",
 		        network_id, ip, rc, sqlite3_errstr(rc));
-=======
-		logg("add_netDB_network_address(%i, \"%s\"): Failed to step (error %d): %s",
-		     network_id, ip, rc, sqlite3_errstr(rc));
-		checkFTLDBrc(rc);
->>>>>>> 9bfcc880
+		checkFTLDBrc(rc);
 		sqlite3_reset(query_stmt);
 		return rc;
 	}
@@ -538,14 +493,9 @@
 	// Finalize statement
 	if ((rc = sqlite3_finalize(query_stmt)) != SQLITE_OK)
 	{
-<<<<<<< HEAD
 		log_err("add_netDB_network_address(%i, \"%s\"): Failed to finalize (error %d): %s",
 		        network_id, ip, rc, sqlite3_errstr(rc));
-=======
-		logg("add_netDB_network_address(%i, \"%s\"): Failed to finalize (error %d): %s",
-		     network_id, ip, rc, sqlite3_errstr(rc));
-		checkFTLDBrc(rc);
->>>>>>> 9bfcc880
+		checkFTLDBrc(rc);
 		sqlite3_reset(query_stmt);
 		return rc;
 	}
@@ -569,14 +519,9 @@
 	int rc = sqlite3_prepare_v2(db, querystr, -1, &query_stmt, NULL);
 	if(rc != SQLITE_OK)
 	{
-<<<<<<< HEAD
 		log_err("insert_netDB_device(\"%s\",%lu, %lu, %u, \"%s\") - SQL error prepare (%i): %s",
 		        hwaddr, now, lastQuery, numQueriesARP, macVendor, rc, sqlite3_errstr(rc));
-=======
-		logg("insert_netDB_device(\"%s\",%lu, %lu, %u, \"%s\") - SQL error prepare (%i): %s",
-		     hwaddr, now, lastQuery, numQueriesARP, macVendor, rc, sqlite3_errstr(rc));
-		checkFTLDBrc(rc);
->>>>>>> 9bfcc880
+		checkFTLDBrc(rc);
 		return rc;
 	}
 
@@ -670,14 +615,9 @@
 	int rc = sqlite3_prepare_v2(db, querystr, -1, &query_stmt, NULL);
 	if(rc != SQLITE_OK)
 	{
-<<<<<<< HEAD
 		log_err("unmock_netDB_device(\"%s\", \"%s\", %i) - SQL error prepare (%i): %s",
 		        hwaddr, macVendor, dbID, rc, sqlite3_errstr(rc));
-=======
-		logg("unmock_netDB_device(\"%s\", \"%s\", %i) - SQL error prepare (%i): %s",
-		     hwaddr, macVendor, dbID, rc, sqlite3_errstr(rc));
-		checkFTLDBrc(rc);
->>>>>>> 9bfcc880
+		checkFTLDBrc(rc);
 		return rc;
 	}
 
@@ -754,14 +694,9 @@
 	int rc = sqlite3_prepare_v2(db, querystr, -1, &query_stmt, NULL);
 	if(rc != SQLITE_OK)
 	{
-<<<<<<< HEAD
 		log_err("update_netDB_interface(%i, \"%s\") - SQL error prepare (%i): %s",
 		        network_id, iface, rc, sqlite3_errstr(rc));
-=======
-		logg("update_netDB_interface(%i, \"%s\") - SQL error prepare (%i): %s",
-		     network_id, iface, rc, sqlite3_errstr(rc));
-		checkFTLDBrc(rc);
->>>>>>> 9bfcc880
+		checkFTLDBrc(rc);
 		return rc;
 	}
 
@@ -853,17 +788,11 @@
 		// more clients to FTL's memory herein (those known only from the database))
 		if(client_status[clientID] != CLIENT_NOT_HANDLED)
 		{
-<<<<<<< HEAD
 			log_debug(DEBUG_ARP, "Network table: Client %s known through ARP/neigh cache",
 			          ipaddr);
-=======
-			if(config.debug & DEBUG_ARP)
-				logg("Network table: Client %s known through ARP/neigh cache",
-				     ipaddr);
 			if(ipaddr) free(ipaddr);
 			if(hostname) free(hostname);
 			if(interface) free(interface);
->>>>>>> 9bfcc880
 			unlock_shm();
 			continue;
 		}
@@ -905,18 +834,11 @@
 			// Reacquire client pointer (if may have changed when unlocking above)
 			client = getClient(clientID, true);
 
-<<<<<<< HEAD
-				if(dbID >= 0)
-				{
-					log_debug(DEBUG_ARP, "Network table: Client with IP %s has no MAC info but was recently be seen for network ID %i",
-					          ipaddr, dbID);
-				}
+			if(dbID >= 0)
+			{
+				log_debug(DEBUG_ARP, "Network table: Client with IP %s has no MAC info but was recently be seen for network ID %i",
+						ipaddr, dbID);
 			}
-=======
-			if(config.debug & DEBUG_ARP && dbID >= 0)
-				logg("Network table: Client with IP %s has no MAC info but was recently be seen for network ID %i",
-				     ipaddr, dbID);
->>>>>>> 9bfcc880
 
 			//
 			// Variant 3: Try to find a device with mock IP address
@@ -952,6 +874,7 @@
 			if(interface) free(interface);
 			break;
 		}
+
 		// Device not in database, add new entry
 		else if(dbID == DB_NODATA)
 		{
@@ -1080,12 +1003,8 @@
 		else
 			text = "ERROR";
 
-<<<<<<< HEAD
 		log_err("%s: Storing devices in network table failed: %s", text, sqlite3_errstr(rc));
-=======
-		logg("%s: Storing devices in network table failed: %s", text, sqlite3_errstr(rc));
-		checkFTLDBrc(rc);
->>>>>>> 9bfcc880
+		checkFTLDBrc(rc);
 		return false;
 	}
 
@@ -1104,11 +1023,7 @@
 	errno = ENOMEM;
 	if((ip_pipe = popen(cmd, "r")) == NULL)
 	{
-<<<<<<< HEAD
-		log_warn("Command \"%s\" failed: %s", ip_command, strerror(errno));
-=======
-		logg("WARN: Command \"%s\" failed: %s", cmd, strerror(errno));
->>>>>>> 9bfcc880
+		log_warn("Command \"%s\" failed: %s", cmd, strerror(errno));
 		return false;
 	}
 
@@ -1291,11 +1206,7 @@
 	errno = ENOMEM;
 	if((arpfp = popen(cmd, "r")) == NULL)
 	{
-<<<<<<< HEAD
-		log_warn("Command \"%s\" failed: %s", neigh_command, strerror(errno));
-=======
-		logg("WARN: Command \"%s\" failed: %s", cmd, strerror(errno));
->>>>>>> 9bfcc880
+		log_warn("Command \"%s\" failed: %s", cmd, strerror(errno));
 		return;
 	}
 
@@ -1321,12 +1232,8 @@
 			text = "ERROR";
 
 		// dbquery() above already logs the reson for why the query failed
-<<<<<<< HEAD
 		log_warn("%s: Storing devices in network table (\"%s\") failed", text, sql);
-=======
-		logg("%s: Storing devices in network table (\"%s\") failed", text, sql);
 		pclose(arpfp);
->>>>>>> 9bfcc880
 		return;
 	}
 
@@ -1619,12 +1526,8 @@
 	                                       "AND hwaddr LIKE 'ip-%%';");
 	if(rc != SQLITE_OK)
 	{
-<<<<<<< HEAD
 		log_err("Database error in mock-device cleaning statement");
-=======
-		logg("Database error in mock-device cleaning statement");
-		checkFTLDBrc(rc);
->>>>>>> 9bfcc880
+		checkFTLDBrc(rc);
 		return;
 	}
 
@@ -1636,12 +1539,8 @@
 		else
 			text = "ERROR";
 
-<<<<<<< HEAD
 		log_err("%s: Storing devices in network table failed: %s", text, sqlite3_errstr(rc));
-=======
-		logg("%s: Storing devices in network table failed: %s", text, sqlite3_errstr(rc));
-		checkFTLDBrc(rc);
->>>>>>> 9bfcc880
+		checkFTLDBrc(rc);
 		return;
 	}
 
@@ -1675,15 +1574,10 @@
 	// Perform SQL query
 	sqlite3_stmt *stmt = NULL;
 	int rc = sqlite3_prepare_v2(db, querystr, -1, &stmt, NULL);
-<<<<<<< HEAD
-	if( rc != SQLITE_OK ){
+	if(rc != SQLITE_OK)
+	{
 		log_err("unify_hwaddr(\"%s\") - SQL error prepare: %s", querystr, sqlite3_errstr(rc));
-=======
-	if(rc != SQLITE_OK)
-	{
-		logg("unify_hwaddr(\"%s\") - SQL error prepare: %s", querystr, sqlite3_errstr(rc));
-		checkFTLDBrc(rc);
->>>>>>> 9bfcc880
+		checkFTLDBrc(rc);
 		return false;
 	}
 
@@ -1693,12 +1587,8 @@
 		// Check if we ran into an error
 		if(rc != SQLITE_ROW)
 		{
-<<<<<<< HEAD
 			log_err("unify_hwaddr(\"%s\") - SQL error step: %s", querystr, sqlite3_errstr(rc));
-=======
-			logg("unify_hwaddr(\"%s\") - SQL error step: %s", querystr, sqlite3_errstr(rc));
 			checkFTLDBrc(rc);
->>>>>>> 9bfcc880
 			return false;
 		}
 
@@ -1758,16 +1648,10 @@
 	}
 
 	sqlite3 *macvendor_db = NULL;
-<<<<<<< HEAD
 	int rc = sqlite3_open_v2(config.files.macvendor, &macvendor_db, SQLITE_OPEN_READONLY, NULL);
-	if( rc != SQLITE_OK ){
+	if(rc != SQLITE_OK)
+	{
 		log_err("getMACVendor(\"%s\") - SQL error: %s", hwaddr, sqlite3_errstr(rc));
-=======
-	int rc = sqlite3_open_v2(FTLfiles.macvendor_db, &macvendor_db, SQLITE_OPEN_READONLY, NULL);
-	if(rc != SQLITE_OK)
-	{
-		logg("getMACVendor(\"%s\") - SQL error: %s", hwaddr, sqlite3_errstr(rc));
->>>>>>> 9bfcc880
 		sqlite3_close(macvendor_db);
 		return strdup("");
 	}
@@ -1780,14 +1664,9 @@
 
 	sqlite3_stmt *stmt = NULL;
 	rc = sqlite3_prepare_v2(macvendor_db, querystr, -1, &stmt, NULL);
-<<<<<<< HEAD
-	if( rc != SQLITE_OK ){
+	if(rc != SQLITE_OK)
+	{
 		log_err("getMACVendor(\"%s\") - SQL error prepare \"%s\": %s", hwaddr, querystr, sqlite3_errstr(rc));
-=======
-	if(rc != SQLITE_OK)
-	{
-		logg("getMACVendor(\"%s\") - SQL error prepare \"%s\": %s", hwaddr, querystr, sqlite3_errstr(rc));
->>>>>>> 9bfcc880
 		sqlite3_close(macvendor_db);
 		return strdup("");
 	}
@@ -1846,15 +1725,10 @@
 	sqlite3_stmt *stmt = NULL;
 	const char *selectstr = "SELECT id,hwaddr FROM network;";
 	int rc = sqlite3_prepare_v2(db, selectstr, -1, &stmt, NULL);
-<<<<<<< HEAD
-	if( rc != SQLITE_OK ){
+	if(rc != SQLITE_OK)
+	{
 		log_err("updateMACVendorRecords() - SQL error prepare \"%s\": %s", selectstr, sqlite3_errstr(rc));
-=======
-	if(rc != SQLITE_OK)
-	{
-		logg("updateMACVendorRecords() - SQL error prepare \"%s\": %s", selectstr, sqlite3_errstr(rc));
-		checkFTLDBrc(rc);
->>>>>>> 9bfcc880
+		checkFTLDBrc(rc);
 		return;
 	}
 
@@ -1880,15 +1754,10 @@
 		// Execute prepared statement
 		char *zErrMsg = NULL;
 		rc = sqlite3_exec(db, updatestr, NULL, NULL, &zErrMsg);
-<<<<<<< HEAD
-		if( rc != SQLITE_OK ){
+		if(rc != SQLITE_OK)
+		{
 			log_err("updateMACVendorRecords() - SQL exec error: \"%s\": %s", updatestr, zErrMsg);
-=======
-		if(rc != SQLITE_OK)
-		{
-			logg("updateMACVendorRecords() - SQL exec error: \"%s\": %s", updatestr, zErrMsg);
 			checkFTLDBrc(rc);
->>>>>>> 9bfcc880
 			sqlite3_free(zErrMsg);
 			free(updatestr);
 			free(vendor);
@@ -1902,13 +1771,9 @@
 	if(rc != SQLITE_DONE)
 	{
 		// Error
-<<<<<<< HEAD
 		log_err("updateMACVendorRecords() - SQL error step: %s", sqlite3_errstr(rc));
-=======
-		logg("updateMACVendorRecords() - SQL error step: %s", sqlite3_errstr(rc));
 		checkFTLDBrc(rc);
 		return;
->>>>>>> 9bfcc880
 	}
 
 	sqlite3_finalize(stmt);
@@ -1943,17 +1808,11 @@
 	                       "(SELECT network_id FROM network_addresses "
 	                       "WHERE ip = ? GROUP BY ip HAVING max(lastSeen));";
 	int rc = sqlite3_prepare_v2(db, querystr, -1, &stmt, NULL);
-<<<<<<< HEAD
-	if( rc != SQLITE_OK ){
+	if(rc != SQLITE_OK)
+	{
 		log_err("getMACfromIP(\"%s\") - SQL error prepare: %s",
 		        ipaddr, sqlite3_errstr(rc));
-=======
-	if(rc != SQLITE_OK)
-	{
-		logg("getMACfromIP(\"%s\") - SQL error prepare: %s",
-		     ipaddr, sqlite3_errstr(rc));
-		checkFTLDBrc(rc);
->>>>>>> 9bfcc880
+		checkFTLDBrc(rc);
 		if(db_opened)
 			dbclose(&db);
 		return NULL;
@@ -1962,14 +1821,9 @@
 	// Bind ipaddr to prepared statement
 	if((rc = sqlite3_bind_text(stmt, 1, ipaddr, -1, SQLITE_STATIC)) != SQLITE_OK)
 	{
-<<<<<<< HEAD
 		log_err("getMACfromIP(\"%s\"): Failed to bind ip: %s",
 		        ipaddr, sqlite3_errstr(rc));
-=======
-		logg("getMACfromIP(\"%s\"): Failed to bind ip: %s",
-		     ipaddr, sqlite3_errstr(rc));
-		checkFTLDBrc(rc);
->>>>>>> 9bfcc880
+		checkFTLDBrc(rc);
 		sqlite3_reset(stmt);
 		sqlite3_finalize(stmt);
 		if(db_opened)
@@ -1991,8 +1845,8 @@
 	}
 	else
 	{
-		logg("getMACfromIP(\"%s\"): Failed step: %s",
-		     ipaddr, sqlite3_errstr(rc));
+		log_err("getMACfromIP(\"%s\"): Failed step: %s",
+		        ipaddr, sqlite3_errstr(rc));
 		checkFTLDBrc(rc);
 		return NULL;
 	}
@@ -2023,13 +1877,8 @@
 	{
 		if((db = dbopen(false)) == NULL)
 		{
-<<<<<<< HEAD
 			log_warn("getAliasclientIDfromIP(\"%s\") - Failed to open DB", ipaddr);
-			return -1;
-=======
-			logg("getAliasclientIDfromIP(\"%s\") - Failed to open DB", ipaddr);
 			return DB_FAILED;
->>>>>>> 9bfcc880
 		}
 
 		// Successful
@@ -2046,17 +1895,11 @@
 	                             "AND aliasclient_id IS NOT NULL "
 	                       "GROUP BY ip HAVING max(lastSeen));";
 	int rc = sqlite3_prepare_v2(db, querystr, -1, &stmt, NULL);
-<<<<<<< HEAD
-	if( rc != SQLITE_OK ){
+	if(rc != SQLITE_OK)
+	{
 		log_err("getAliasclientIDfromIP(\"%s\") - SQL error prepare: %s",
 		        ipaddr, sqlite3_errstr(rc));
-=======
-	if(rc != SQLITE_OK)
-	{
-		logg("getAliasclientIDfromIP(\"%s\") - SQL error prepare: %s",
-		     ipaddr, sqlite3_errstr(rc));
-		checkFTLDBrc(rc);
->>>>>>> 9bfcc880
+		checkFTLDBrc(rc);
 		if(db_opened)
 			dbclose(&db);
 		return DB_FAILED;
@@ -2065,14 +1908,9 @@
 	// Bind ipaddr to prepared statement
 	if((rc = sqlite3_bind_text(stmt, 1, ipaddr, -1, SQLITE_STATIC)) != SQLITE_OK)
 	{
-<<<<<<< HEAD
 		log_warn("getAliasclientIDfromIP(\"%s\"): Failed to bind ip: %s",
 		         ipaddr, sqlite3_errstr(rc));
-=======
-		logg("getAliasclientIDfromIP(\"%s\"): Failed to bind ip: %s",
-		     ipaddr, sqlite3_errstr(rc));
-		checkFTLDBrc(rc);
->>>>>>> 9bfcc880
+		checkFTLDBrc(rc);
 		sqlite3_reset(stmt);
 		sqlite3_finalize(stmt);
 		if(db_opened)
@@ -2094,14 +1932,8 @@
 		return DB_FAILED;
 	}
 
-<<<<<<< HEAD
 	log_debug(DEBUG_ALIASCLIENTS, "   Aliasclient ID %s -> %i%s", ipaddr, aliasclient_id,
-	          (aliasclient_id == -1) ? " (NOT FOUND)" : "");
-=======
-	if(config.debug & DEBUG_ALIASCLIENTS)
-		logg("   Aliasclient ID %s -> %i%s", ipaddr, aliasclient_id,
-		     (aliasclient_id == DB_NODATA) ? " (NOT FOUND)" : "");
->>>>>>> 9bfcc880
+	          (aliasclient_id == DB_NODATA) ? " (NOT FOUND)" : "");
 
 	// Finalize statement and close database handle
 	sqlite3_reset(stmt);
@@ -2144,17 +1976,11 @@
 	sqlite3_stmt *stmt = NULL;
 	const char *querystr = "SELECT name FROM network_addresses WHERE name IS NOT NULL AND ip = ?;";
 	int rc = sqlite3_prepare_v2(db, querystr, -1, &stmt, NULL);
-<<<<<<< HEAD
-	if( rc != SQLITE_OK ){
+	if(rc != SQLITE_OK)
+	{
 		log_err("getNameFromIP(\"%s\") - SQL error prepare: %s",
 		        ipaddr, sqlite3_errstr(rc));
-=======
-	if(rc != SQLITE_OK)
-	{
-		logg("getNameFromIP(\"%s\") - SQL error prepare: %s",
-		     ipaddr, sqlite3_errstr(rc));
-		checkFTLDBrc(rc);
->>>>>>> 9bfcc880
+		checkFTLDBrc(rc);
 		if(db_opened)
 			dbclose(&db);
 		return NULL;
@@ -2163,14 +1989,9 @@
 	// Bind ipaddr to prepared statement
 	if((rc = sqlite3_bind_text(stmt, 1, ipaddr, -1, SQLITE_STATIC)) != SQLITE_OK)
 	{
-<<<<<<< HEAD
 		log_warn("getNameFromIP(\"%s\"): Failed to bind ip: %s",
 		         ipaddr, sqlite3_errstr(rc));
-=======
-		logg("getNameFromIP(\"%s\"): Failed to bind ip: %s",
-		     ipaddr, sqlite3_errstr(rc));
-		checkFTLDBrc(rc);
->>>>>>> 9bfcc880
+		checkFTLDBrc(rc);
 		sqlite3_reset(stmt);
 		sqlite3_finalize(stmt);
 		if(db_opened)
@@ -2214,16 +2035,10 @@
 	                                                             "WHERE ip = ?) "
 	                       "ORDER BY lastSeen DESC LIMIT 1";
 	rc = sqlite3_prepare_v2(db, querystr, -1, &stmt, NULL);
-<<<<<<< HEAD
-	if( rc != SQLITE_OK ){
+	if(rc != SQLITE_OK)
+	{
 		log_err("getNameFromIP(\"%s\") - SQL error prepare: %s",
-		ipaddr, sqlite3_errstr(rc));
-=======
-	if(rc != SQLITE_OK)
-	{
-		logg("getNameFromIP(\"%s\") - SQL error prepare: %s",
-		     ipaddr, sqlite3_errstr(rc));
->>>>>>> 9bfcc880
+		        ipaddr, sqlite3_errstr(rc));
 		if(db_opened)
 			dbclose(&db);
 		return NULL;
@@ -2232,14 +2047,9 @@
 	// Bind ipaddr to prepared statement
 	if((rc = sqlite3_bind_text(stmt, 1, ipaddr, -1, SQLITE_STATIC)) != SQLITE_OK)
 	{
-<<<<<<< HEAD
 		log_warn("getNameFromIP(\"%s\"): Failed to bind ip: %s",
-		ipaddr, sqlite3_errstr(rc));
-=======
-		logg("getNameFromIP(\"%s\"): Failed to bind ip: %s",
-		     ipaddr, sqlite3_errstr(rc));
-		checkFTLDBrc(rc);
->>>>>>> 9bfcc880
+		         ipaddr, sqlite3_errstr(rc));
+		checkFTLDBrc(rc);
 		sqlite3_reset(stmt);
 		sqlite3_finalize(stmt);
 		if(db_opened)
@@ -2310,16 +2120,10 @@
 	                                     "interface != 'N/A' AND "
 	                                     "interface IS NOT NULL;";
 	int rc = sqlite3_prepare_v2(db, querystr, -1, &stmt, NULL);
-<<<<<<< HEAD
-	if( rc != SQLITE_OK ){
+	if(rc != SQLITE_OK)
+	{
 		log_err("getIfaceFromIP(\"%s\") - SQL error prepare: %s",
 		        ipaddr, sqlite3_errstr(rc));
-=======
-	if(rc != SQLITE_OK)
-	{
-		logg("getIfaceFromIP(\"%s\") - SQL error prepare: %s",
-		     ipaddr, sqlite3_errstr(rc));
->>>>>>> 9bfcc880
 		if(db_opened)
 			dbclose(&db);
 		return NULL;
@@ -2334,14 +2138,9 @@
 	// Bind ipaddr to prepared statement
 	if((rc = sqlite3_bind_text(stmt, 1, ipaddr, -1, SQLITE_STATIC)) != SQLITE_OK)
 	{
-<<<<<<< HEAD
 		log_warn("getIfaceFromIP(\"%s\"): Failed to bind ip: %s",
 		         ipaddr, sqlite3_errstr(rc));
-=======
-		logg("getIfaceFromIP(\"%s\"): Failed to bind ip: %s",
-		     ipaddr, sqlite3_errstr(rc));
-		checkFTLDBrc(rc);
->>>>>>> 9bfcc880
+		checkFTLDBrc(rc);
 		sqlite3_reset(stmt);
 		sqlite3_finalize(stmt);
 		if(db_opened)
