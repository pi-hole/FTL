--- conflicted
+++ resolved
@@ -966,15 +966,9 @@
 	if(list == GRAVITY_TABLE)
 		querystr = "SELECT DISTINCT domain FROM vw_gravity";
 	else if(list == EXACT_DENY_TABLE)
-<<<<<<< HEAD
 		querystr = "SELECT domain, id FROM vw_denylist GROUP BY id";
 	else if(list == EXACT_ALLOW_TABLE)
 		querystr = "SELECT domain, id FROM vw_allowlist GROUP BY id";
-=======
-		querystr = "SELECT domain, id FROM vw_blacklist GROUP BY id";
-	else if(list == EXACT_ALLOW_TABLE)
-		querystr = "SELECT domain, id FROM vw_whitelist GROUP BY id";
->>>>>>> 4686e534
 	else if(list == REGEX_DENY_TABLE)
 		querystr = "SELECT domain, id FROM vw_regex_denylist GROUP BY id";
 	else if(list == REGEX_ALLOW_TABLE)
@@ -1063,18 +1057,6 @@
 			querystr = "SELECT value FROM info WHERE property = 'gravity_count';";
 			break;
 		case EXACT_DENY_TABLE:
-<<<<<<< HEAD
-			querystr = "SELECT COUNT(DISTINCT domain) FROM vw_denylist";
-			break;
-		case EXACT_ALLOW_TABLE:
-			querystr = "SELECT COUNT(DISTINCT domain) FROM vw_allowlist";
-			break;
-		case REGEX_DENY_TABLE:
-			querystr = "SELECT COUNT(DISTINCT domain) FROM vw_regex_denylist";
-			break;
-		case REGEX_ALLOW_TABLE:
-			querystr = "SELECT COUNT(DISTINCT domain) FROM vw_regex_allowlist";
-=======
 			querystr = total ? "SELECT COUNT(*) FROM domainlist WHERE type = 1"
 			                 : "SELECT COUNT(*) FROM domainlist WHERE type = 1 AND enabled = 1";
 			break;
@@ -1089,7 +1071,6 @@
 		case REGEX_ALLOW_TABLE:
 			querystr = total ? "SELECT COUNT(*) FROM domainlist WHERE type = 2"
 			                 : "SELECT COUNT(*) FROM domainlist WHERE type = 2 AND enabled = 1";
->>>>>>> 4686e534
 			break;
 		case CLIENTS_TABLE:
 			querystr = "SELECT COUNT(1) FROM client";
