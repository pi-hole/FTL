/* Pi-hole: A black hole for Internet advertisements
*  (c) 2017 Pi-hole, LLC (https://pi-hole.net)
*  Network-wide ad blocking via your own hardware.
*
*  FTL Engine
*  Common database routines for pihole-FTL.db
*
*  This file is copyright under the latest version of the EUPL.
*  Please see LICENSE file for your rights under this license. */

#include "../FTL.h"
#include "common.h"
#include "network-table.h"
#include "message-table.h"
#include "../shmem.h"
#include "../memory.h"
<<<<<<< HEAD
#include "../config.h"
#include "../log.h"
#include "../timers.h"
#include "../files.h"
#include "sqlite3-ext.h"
#include "superclients.h"
=======
// struct config
#include "../config.h"
// logg()
#include "../log.h"
#include "../timers.h"
// file_exists()
#include "../files.h"
#include "sqlite3-ext.h"
>>>>>>> 323c40ce

sqlite3 *FTL_db = NULL;
bool database = true;
bool DBdeleteoldqueries = false;
long int lastdbindex = 0;
static bool db_avail = false;

static pthread_mutex_t dblock;

__attribute__ ((pure)) bool FTL_DB_avail(void)
{
	return db_avail;
}

void dbclose(void)
{
	// Only try to close an existing database connection
	int rc = SQLITE_OK;
	if( FTL_db != NULL )
	{
		rc = sqlite3_close(FTL_db);
		FTL_db = NULL;
	}

	db_avail = false;

	// Report any error
	if( rc != SQLITE_OK )
	{
		logg("Encountered error while trying to close database: %s", sqlite3_errstr(rc));
		database = false;
	}

	if(config.debug & DEBUG_LOCKS)
		logg("Unlocking database");

	// Unlock mutex on the database
	pthread_mutex_unlock(&dblock);

	if(config.debug & DEBUG_LOCKS)
		logg("Unlocking database: Success");
}

bool dbopen(void)
{
	// Skip subroutine altogether when database is already open
	if(FTL_db != NULL && db_avail)
	{
		if(config.debug & DEBUG_LOCKS)
			logg("Not locking database (already open)");
		return true;
	}

	if(config.debug & DEBUG_LOCKS)
		logg("Locking database");

	// Lock mutex on the database
	pthread_mutex_lock(&dblock);

	if(config.debug & DEBUG_LOCKS)
		logg("Locking database: Success");

	// Try to open database
	int rc = sqlite3_open_v2(FTLfiles.FTL_db, &FTL_db, SQLITE_OPEN_READWRITE, NULL);
	if( rc != SQLITE_OK )
	{
		logg("Encountered error while trying to open database: %s", sqlite3_errstr(rc));
		database = false;
		pthread_mutex_unlock(&dblock);
		return false;
	}

	// Explicitly set busy handler to value defined in FTL.h
	rc = sqlite3_busy_timeout(FTL_db, DATABASE_BUSY_TIMEOUT);
	if( rc != SQLITE_OK )
	{
		logg("Encountered error while trying to set busy timeout (%d ms) on database: %s",
		     DATABASE_BUSY_TIMEOUT, sqlite3_errstr(rc));
		database = false;
		dbclose();
		return false;
	}

	db_avail = true;

	return true;
}

int dbquery(const char *format, ...)
{
	va_list args;
	va_start(args, format);
	char *query = sqlite3_vmprintf(format, args);
	va_end(args);

	if(query == NULL)
	{
		logg("Memory allocation failed in dbquery()");
		return SQLITE_ERROR;
	}

	// Log generated SQL string when dbquery() is called
	// although the database connection is not available
	if(FTL_db == NULL && !dbopen())
	{
		logg("dbquery(\"%s\") called but database is not available!", query);
		sqlite3_free(query);
		return SQLITE_ERROR;
	}

	if(config.debug & DEBUG_DATABASE)
	{
		logg("dbquery: \"%s\"", query);
	}

	int rc = sqlite3_exec(FTL_db, query, NULL, NULL, NULL);
	if( rc != SQLITE_OK ){
		logg("ERROR: SQL query \"%s\" failed: %s",
		     query, sqlite3_errstr(rc));
		dbclose();
		return rc;
	}

	// Free allocated memory for query string
	sqlite3_free(query);

	if(config.debug & DEBUG_DATABASE)
	{
		logg("         ---> OK");
	}

	// Return success
	return SQLITE_OK;
}

static bool create_counter_table(void)
{
	// Create FTL table in the database (holds properties like database version, etc.)
	SQL_bool("CREATE TABLE counters ( id INTEGER PRIMARY KEY NOT NULL, value INTEGER NOT NULL );");

	// ID 0 = total queries
	if(!db_set_counter(DB_TOTALQUERIES, 0))
	{ dbclose(); return false; }

	// ID 1 = total blocked queries
	if(!db_set_counter(DB_BLOCKEDQUERIES, 0))
	{ dbclose(); return false; }

	// Time stamp of creation of the counters database
	if(!db_set_FTL_property(DB_FIRSTCOUNTERTIMESTAMP, time(NULL)))
	{ dbclose(); return false; }

	// Update database version to 2
	if(!db_set_FTL_property(DB_VERSION, 2))
	{ dbclose(); return false; }

	return true;
}

static bool db_create(void)
{
	int rc = sqlite3_open_v2(FTLfiles.FTL_db, &FTL_db, SQLITE_OPEN_READWRITE | SQLITE_OPEN_CREATE, NULL);
	if( rc != SQLITE_OK )
	{
		logg("Encountered error while trying to create database in rw-mode: %s", sqlite3_errstr(rc));
		return false;
	}
	// Create Queries table in the database
	SQL_bool("CREATE TABLE queries ( id INTEGER PRIMARY KEY AUTOINCREMENT, timestamp INTEGER NOT NULL, type INTEGER NOT NULL, status INTEGER NOT NULL, domain TEXT NOT NULL, client TEXT NOT NULL, forward TEXT );");

	// Add an index on the timestamps (not a unique index!)
	SQL_bool("CREATE INDEX idx_queries_timestamps ON queries (timestamp);");

	// Create FTL table in the database (holds properties like database version, etc.)
	SQL_bool("CREATE TABLE ftl ( id INTEGER PRIMARY KEY NOT NULL, value BLOB NOT NULL );");


	// Set FTL_db version 1
	if(dbquery("INSERT INTO ftl (ID,VALUE) VALUES(%i,1);", DB_VERSION) != SQLITE_OK)
		return false;

	// Most recent timestamp initialized to 00:00 1 Jan 1970
	if(dbquery("INSERT INTO ftl (ID,VALUE) VALUES(%i,0);", DB_LASTTIMESTAMP) != SQLITE_OK)
		return false;

	// Done initializing the database
	// Close database handle
	dbclose();

	// Explicitly set permissions to 0644
	// 644 =            u+w       u+r       g+r       o+r
	const mode_t mode = S_IWUSR | S_IRUSR | S_IRGRP | S_IROTH;
	chmod_file(FTLfiles.FTL_db, mode);

	return true;
}

void SQLite3LogCallback(void *pArg, int iErrCode, const char *zMsg)
{
	// Note: pArg is NULL and not used
	// See https://sqlite.org/rescode.html#extrc for details
	// concerning the return codes returned here
	logg("SQLite3 message: %s (%d)", zMsg, iErrCode);
}

void db_init(void)
{
	// Initialize database lock mutex
	int rc;
	if((rc = pthread_mutex_init(&dblock, NULL)) != 0)
	{
		logg("FATAL: FTL_db mutex init failed (%s, %i)\n", strerror(rc), rc);
		// Return failure
		exit(EXIT_FAILURE);
	}

	// Lock database thread
	pthread_mutex_lock(&dblock);

	// Initialize SQLite3 logging callback
	// This ensures SQLite3 errors and warnings are logged to pihole-FTL.log
	// We use this to possibly catch even more errors in places we do not
	// explicitly check for failures to have happened
	sqlite3_config(SQLITE_CONFIG_LOG, SQLite3LogCallback, NULL);

	// Register Pi-hole provided SQLite3 extensions (see sqlite3-ext.c)
	sqlite3_auto_extension((void (*)(void))sqlite3_pihole_extensions_init);

	// Check if database exists, if not create empty database
	if(!file_exists(FTLfiles.FTL_db))
	{
		logg("No database file found, creating new (empty) database");
		if (!db_create())
		{
			logg("Creation of database failed, database is not available");
			pthread_mutex_unlock(&dblock);
			database = false;
			return;
		}
	}

	// Try to open the database connection
	rc = sqlite3_open_v2(FTLfiles.FTL_db, &FTL_db, SQLITE_OPEN_READWRITE, NULL);
	if( rc != SQLITE_OK ){
		logg("Cannot initialize (open) long-term database: %s", sqlite3_errstr(rc));
		database = false;
		return;
	}

	db_avail = true;

	// Test FTL_db version and see if we need to upgrade the database file
	int dbversion = db_get_FTL_property(DB_VERSION);
	if(dbversion < 1)
	{
		logg("Database not available, please ensure the database is unlocked when starting pihole-FTL !");
		dbclose();

		database = false;
		return;
	}
	else
	{
		logg("Database version is %i", dbversion);
	}


	// Update to version 2 if lower
	if(dbversion < 2)
	{
		// Update to version 2: Create counters table
		logg("Updating long-term database to version 2");
		if (!create_counter_table())
		{
			logg("Counter table not initialized, database not available");
			dbclose();

			database = false;
			return;
		}
		// Get updated version
		dbversion = db_get_FTL_property(DB_VERSION);
	}

	// Update to version 3 if lower
	if(dbversion < 3)
	{
		// Update to version 3: Create network table
		logg("Updating long-term database to version 3");
		if (!create_network_table())
		{
			logg("Network table not initialized, database not available");
			dbclose();

			database = false;
			return;
		}
		// Get updated version
		dbversion = db_get_FTL_property(DB_VERSION);
	}

	// Update to version 4 if lower
	if(dbversion < 4)
	{
		// Update to version 4: Unify clients in network table
		logg("Updating long-term database to version 4");
		if(!unify_hwaddr())
		{
			logg("Unable to unify clients in network table, database not available");
			dbclose();

			database = false;
			return;
		}
		// Get updated version
		dbversion = db_get_FTL_property(DB_VERSION);
	}

	// Update to version 5 if lower
	if(dbversion < 5)
	{
		// Update to version 5: Create network-addresses table
		logg("Updating long-term database to version 5");
		if(!create_network_addresses_table())
		{
			logg("Network-addresses table not initialized, database not available");
			dbclose();

			database = false;
			return;
		}
		// Get updated version
		dbversion = db_get_FTL_property(DB_VERSION);
	}

	// Update to version 6 if lower
	if(dbversion < 6)
	{
		// Update to version 6: Create message table
		logg("Updating long-term database to version 6");
		if(!create_message_table())
		{
			logg("Message table not initialized, database not available");
			dbclose();

			database = false;
			return;
		}
		// Get updated version
		dbversion = db_get_FTL_property(DB_VERSION);
	}

	// Update to version 7 if lower
	if(dbversion < 7)
	{
		// Update to version 7: Create message table
		logg("Updating long-term database to version 7");
		if(dbquery("ALTER TABLE queries ADD COLUMN additional_info TEXT;") != SQLITE_OK ||
		   !db_set_FTL_property(DB_VERSION, 7))
		{
			logg("Column additional_info not initialized, database not available");
			dbclose();

			database = false;
			return;
		}
		// Get updated version
		dbversion = db_get_FTL_property(DB_VERSION);
	}

	// Update to version 8 if lower
	if(dbversion < 8)
	{
		// Update to version 8: Add name field to network_addresses table
		logg("Updating long-term database to version 8");
		if(!create_network_addresses_with_names_table())
		{
			logg("Network addresses table not initialized, database not available");
			dbclose();

			database = false;
			return;
		}
		// Get updated version
		dbversion = db_get_FTL_property(DB_VERSION);
	}

	// Update to version 9 if lower
	if(dbversion < 9)
	{
		// Update to version 9: Add superclients table
		logg("Updating long-term database to version 9");
		if(!create_superclients_table())
		{
			logg("Superclients table not initialized, database not available");
			dbclose();

			database = false;
			return;
		}
		// Get updated version
		dbversion = db_get_FTL_property(DB_VERSION);
	}

	import_superclients();

	// Close database to prevent having it opened all time
	// We already closed the database when we returned earlier
	dbclose();

	// Log if users asked us to not use the long-term database for queries
	// We will still use it to store warnings in it
	if(!use_database())
	{
		logg("Not using the long-term database for storing queries");
		database = false;
		return;
	}

	logg("Database successfully initialized");
}

int db_get_FTL_property(const enum ftl_table_props ID)
{
	if(!database || FTL_db == NULL)
	{
		logg("db_get_FTL_property(%u) called but database is not available!", ID);
		return DB_FAILED;
	}
	// Prepare SQL statement
	char* querystr = NULL;
	int ret = asprintf(&querystr, "SELECT VALUE FROM ftl WHERE id = %u;", ID);

	if(querystr == NULL || ret < 0)
	{
		logg("Memory allocation failed in db_get_FTL_property with ID = %u (%i)", ID, ret);
		return DB_FAILED;
	}

	int value = db_query_int(querystr);
	free(querystr);

	return value;
}

bool db_set_FTL_property(const enum ftl_table_props ID, const int value)
{
	if(!database || FTL_db == NULL)
	{
		logg("db_set_FTL_property(%u, %i) called but database is not available!", ID, value);
		return false;
	}
	return dbquery("INSERT OR REPLACE INTO ftl (id, value) VALUES ( %u, %i );", ID, value) == SQLITE_OK;
}

bool db_set_counter(const enum counters_table_props ID, const int value)
{
	if(!database || FTL_db == NULL)
	{
		logg("db_set_counter(%u, %i) called but database is not available!", ID, value);
		return false;
	}
	return dbquery("INSERT OR REPLACE INTO counters (id, value) VALUES ( %u, %i );", ID, value) == SQLITE_OK;
}

bool db_update_counters(const int total, const int blocked)
{
	if(!database || FTL_db == NULL)
	{
		logg("db_update_counters(%i, %i) called but database is not available!", total, blocked);
		return false;
	}
	if(dbquery("UPDATE counters SET value = value + %i WHERE id = %i;", total, DB_TOTALQUERIES) != SQLITE_OK)
		return false;
	if(dbquery("UPDATE counters SET value = value + %i WHERE id = %i;", blocked, DB_BLOCKEDQUERIES) != SQLITE_OK)
		return false;
	return true;
}

int db_query_int(const char* querystr)
{
	if(!database || FTL_db == NULL)
	{
		logg("db_query_int(\"%s\") called but database is not available!", querystr);
		return DB_FAILED;
	}

	if(config.debug & DEBUG_DATABASE)
	{
		logg("dbquery: \"%s\"", querystr);
	}

	sqlite3_stmt* stmt;
	int rc = sqlite3_prepare_v2(FTL_db, querystr, -1, &stmt, NULL);
	if( rc != SQLITE_OK )
	{
		if( rc != SQLITE_BUSY )
		{
			logg("Encountered prepare error in db_query_int(\"%s\"): %s", querystr, sqlite3_errstr(rc));
			database = false;
		}
		return DB_FAILED;
	}

	rc = sqlite3_step(stmt);
	int result;

	if( rc == SQLITE_ROW )
	{
		result = sqlite3_column_int(stmt, 0);

		if(config.debug & DEBUG_DATABASE)
		{
			logg("         ---> Result %i (int)", result);
		}
	}
	else if( rc == SQLITE_DONE )
	{
		// No rows available
		result = DB_NODATA;

		if(config.debug & DEBUG_DATABASE)
		{
			logg("         ---> No data");
		}
	}
	else
	{
		logg("Encountered step error in db_query_int(\"%s\"): %s", querystr, sqlite3_errstr(rc));
		return DB_FAILED;
	}

	sqlite3_finalize(stmt);
	return result;
}

long int get_max_query_ID(void)
{
	if(!database || FTL_db == NULL)
	{
		logg("get_max_query_ID() called but database is not available!");
		return DB_FAILED;
	}

	const char *sql = "SELECT MAX(ID) FROM queries";
	if(config.debug & DEBUG_DATABASE)
	{
		logg("dbquery: \"%s\"", sql);
	}

	sqlite3_stmt* stmt = NULL;
	int rc = sqlite3_prepare_v2(FTL_db, sql, -1, &stmt, NULL);
	if( rc != SQLITE_OK )
	{
		if( rc != SQLITE_BUSY )
		{
			logg("Encountered prepare error in get_max_query_ID(): %s", sqlite3_errstr(rc));
			database = false;
		}
		dbclose();
		return DB_FAILED;
	}

	rc = sqlite3_step(stmt);
	if( rc != SQLITE_ROW )
	{
		logg("Encountered step error in get_max_query_ID(): %s", sqlite3_errstr(rc));
		database = false;
		dbclose();
		return DB_FAILED;
	}

	sqlite3_int64 result = sqlite3_column_int64(stmt, 0);
	if(config.debug & DEBUG_DATABASE)
	{
		logg("         ---> Result %lli (long long int)", (long long int)result);
	}
	sqlite3_finalize(stmt);
	return result;
}

// Returns ID of the most recent successful INSERT.
long get_lastID(void)
{
	if(!database || FTL_db == NULL)
	{
		logg("get_lastID() called but database is not available!");
		return DB_FAILED;
	}
	return sqlite3_last_insert_rowid(FTL_db);
}

// Return SQLite3 engine version string
const char *get_sqlite3_version(void)
{
	return sqlite3_libversion();
}

// Should the long-term database be used?
__attribute__ ((pure)) bool use_database()
{
	// Check if the user doesn't want to use the database and set an
	// empty string as file name in FTL's config file or configured
	// a maximum history of zero days.
	if(FTLfiles.FTL_db == NULL ||
	   strlen(FTLfiles.FTL_db) == 0 ||
	   config.maxDBdays == 0)
	{
		return false;
	}

	return true;
}<|MERGE_RESOLUTION|>--- conflicted
+++ resolved
@@ -14,14 +14,6 @@
 #include "message-table.h"
 #include "../shmem.h"
 #include "../memory.h"
-<<<<<<< HEAD
-#include "../config.h"
-#include "../log.h"
-#include "../timers.h"
-#include "../files.h"
-#include "sqlite3-ext.h"
-#include "superclients.h"
-=======
 // struct config
 #include "../config.h"
 // logg()
@@ -30,7 +22,8 @@
 // file_exists()
 #include "../files.h"
 #include "sqlite3-ext.h"
->>>>>>> 323c40ce
+// import_superclients()
+#include "superclients.h"
 
 sqlite3 *FTL_db = NULL;
 bool database = true;
