--- conflicted
+++ resolved
@@ -356,7 +356,6 @@
 		dbversion = db_get_int(db, DB_VERSION);
 	}
 
-<<<<<<< HEAD
 	// Update to version 10 if lower
 	if(dbversion < 10)
 	{
@@ -372,9 +371,7 @@
 		dbversion = db_get_int(db, DB_VERSION);
 	}
 
-=======
 	lock_shm();
->>>>>>> 77b578ed
 	import_aliasclients(db);
 	unlock_shm();
 
