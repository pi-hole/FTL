/* Pi-hole: A black hole for Internet advertisements
*  (c) 2020 Pi-hole, LLC (https://pi-hole.net)
*  Network-wide ad blocking via your own hardware.
*
*  FTL Engine
*  Message table routines
*
*  This file is copyright under the latest version of the EUPL.
*  Please see LICENSE file for your rights under this license. */

#include "../FTL.h"
#include "message-table.h"
#include "common.h"
// logging routines
#include "../log.h"
// get_group_names()
#include "gravity-db.h"
// cli_mode
#include "../args.h"
// cleanup()
#include "../daemon.h"
// main_pid()
#include "../signals.h"
// struct config
#include "../config.h"
// get_rate_limit_turnaround()
#include "../gc.h"

static const char *message_types[MAX_MESSAGE] =
	{ "REGEX", "SUBNET", "HOSTNAME", "DNSMASQ_CONFIG", "RATE_LIMIT" };

static unsigned char message_blob_types[MAX_MESSAGE][5] =
	{
		{	// REGEX_MESSAGE: The message column contains the regex warning text
			SQLITE_TEXT, // regex type ("deny", "allow")
			SQLITE_TEXT, // regex text (the erroring regex filter itself)
			SQLITE_INTEGER, // database index of regex (so the dashboard can show a link)
			SQLITE_NULL, // not used
			SQLITE_NULL // not used
		},
		{	// SUBNET_MESSAGE: The message column contains the IP address of the client in question
			SQLITE_INTEGER, // number of matching
			SQLITE_TEXT, // comma-separated list of matching subnets (text representation)
			SQLITE_TEXT, // comma-separated list of matching subnets (database IDs)
			SQLITE_TEXT, // chosen subnet (text representation)
			SQLITE_INTEGER // chosen subnet (database ID)
		},
		{	// HOSTNAME_MESSAGE: The message column contains the IP address of the device
			SQLITE_TEXT, // Obtained host name
			SQLITE_INTEGER, // Position of error in string
			SQLITE_NULL, // not used
			SQLITE_NULL, // not used
			SQLITE_NULL // not used
		},
		{	// DNSMASQ_CONFIG_MESSAGE: The message column contains the full message itself
			SQLITE_NULL, // Not used
			SQLITE_NULL, // Not used
			SQLITE_NULL, // Not used
			SQLITE_NULL, // Not used
			SQLITE_NULL  // Not used
		},
		{	// RATE_LIMIT: The message column contains the IP address of the client in question
			SQLITE_INTEGER, // Configured maximum number of queries
			SQLITE_INTEGER, // Configured rate-limiting interval [seconds]
			SQLITE_NULL, // Not used
			SQLITE_NULL, // Not used
			SQLITE_NULL  // Not used
		},
	};
// Create message table in the database
bool create_message_table(sqlite3 *db)
{
	// The blob fields can hold arbitrary data. Their type is specified through the type.
	SQL_bool(db, "CREATE TABLE message ( id INTEGER PRIMARY KEY AUTOINCREMENT, "
	                                    "timestamp INTEGER NOT NULL, "
	                                    "type TEXT NOT NULL, "
	                                    "message TEXT NOT NULL, "
	                                    "blob1 BLOB, "
	                                    "blob2 BLOB, "
	                                    "blob3 BLOB, "
	                                    "blob4 BLOB, "
	                                    "blob5 BLOB );");

	// Update database version to 6
	if(!db_set_FTL_property(db, DB_VERSION, 6))
	{
		log_err("create_message_table(): Failed to update database version!");
		return false;
	}

	return true;
}

// Flush message table
bool flush_message_table(void)
{
	// Return early if database is known to be broken
	if(FTLDBerror())
		return false;

	sqlite3 *db;
	// Open database connection
	if((db = dbopen(false)) == NULL)
	{
		log_err("flush_message_table() - Failed to open DB");
		return false;
	}

	// Flush message table
	SQL_bool(db, "DELETE FROM message;");

	// Close database connection
	dbclose(&db);

	return true;
}

static bool add_message(enum message_type type,
                        const char *message, const int count,...)
{
	// Return early if database is known to be broken
	if(FTLDBerror())
		return false;

	sqlite3 *db;
	// Open database connection
	if((db = dbopen(false)) == NULL)
	{
<<<<<<< HEAD
		log_err("flush_message_table() - Failed to open DB");
=======
		logg("add_message() - Failed to open DB");
>>>>>>> 9bfcc880
		return false;
	}

	// Ensure there are no duplicates when adding host name or rate-limiting messages
	if(type == HOSTNAME_MESSAGE || type == RATE_LIMIT_MESSAGE)
	{
		sqlite3_stmt* stmt = NULL;
		const char *querystr = "DELETE FROM message WHERE type = ?1 AND message = ?2";
		int rc = sqlite3_prepare_v2(db, querystr, -1, &stmt, NULL);
		if( rc != SQLITE_OK ){
			log_err("add_message(type=%u, message=%s) - SQL error prepare DELETE: %s",
			        type, message, sqlite3_errstr(rc));
			dbclose(&db);
			return false;
		}

		// Bind type to prepared statement
		if((rc = sqlite3_bind_text(stmt, 1, message_types[type], -1, SQLITE_STATIC)) != SQLITE_OK)
		{
			log_err("add_message(type=%u, message=%s) - Failed to bind type DELETE: %s",
			        type, message, sqlite3_errstr(rc));
			sqlite3_reset(stmt);
			sqlite3_finalize(stmt);
			dbclose(&db);
			return false;
		}

		// Bind message to prepared statement
		if((rc = sqlite3_bind_text(stmt, 2, message, -1, SQLITE_STATIC)) != SQLITE_OK)
		{
			log_err("add_message(type=%u, message=%s) - Failed to bind message DELETE: %s",
			        type, message, sqlite3_errstr(rc));
			sqlite3_reset(stmt);
			sqlite3_finalize(stmt);
			dbclose(&db);
			return false;
		}

		// Execute and finalize
		if((rc = sqlite3_step(stmt)) != SQLITE_OK && rc != SQLITE_DONE)
		{
			log_err("add_message(type=%u, message=%s) - SQL error step DELETE: %s",
			        type, message, sqlite3_errstr(rc));
			dbclose(&db);
			return false;
		}
		sqlite3_clear_bindings(stmt);
		sqlite3_reset(stmt);
		sqlite3_finalize(stmt);
	}

	// Prepare SQLite statement
	sqlite3_stmt* stmt = NULL;
	const char *querystr = "INSERT INTO message (timestamp,type,message,blob1,blob2,blob3,blob4,blob5) "
	                       "VALUES ((cast(strftime('%s', 'now') as int)),?,?,?,?,?,?,?);";
	int rc = sqlite3_prepare_v2(db, querystr, -1, &stmt, NULL);
	if( rc != SQLITE_OK )
	{
		log_err("add_message(type=%u, message=%s) - SQL error prepare: %s",
		        type, message, sqlite3_errstr(rc));
		dbclose(&db);
		return false;
	}

	// Bind type to prepared statement
	if((rc = sqlite3_bind_text(stmt, 1, message_types[type], -1, SQLITE_STATIC)) != SQLITE_OK)
	{
		log_err("add_message(type=%u, message=%s) - Failed to bind type: %s",
		        type, message, sqlite3_errstr(rc));
		sqlite3_reset(stmt);
		sqlite3_finalize(stmt);
		dbclose(&db);
		return false;
	}

	// Bind message to prepared statement
	if((rc = sqlite3_bind_text(stmt, 2, message, -1, SQLITE_STATIC)) != SQLITE_OK)
	{
		log_err("add_message(type=%u, message=%s) - Failed to bind message: %s",
		        type, message, sqlite3_errstr(rc));
		sqlite3_reset(stmt);
		sqlite3_finalize(stmt);
		dbclose(&db);
		return false;
	}

	va_list ap;
	va_start(ap, count);
	for (int j = 0; j < count; j++)
	{
		const unsigned char datatype = message_blob_types[type][j];
		switch (datatype)
		{
			case SQLITE_INTEGER:
				rc = sqlite3_bind_int(stmt, 3 + j, va_arg(ap, int));
				break;

			case SQLITE_TEXT:
				rc = sqlite3_bind_text(stmt, 3 + j, va_arg(ap, char*), -1, SQLITE_STATIC);
				break;

			case SQLITE_NULL: /* Fall through */
			default:
				rc = sqlite3_bind_null(stmt, 3 + j);
				break;
		}

		// Bind message to prepared statement
		if(rc != SQLITE_OK)
		{
			log_err("add_message(type=%u, message=%s) - Failed to bind argument %u (type %u): %s",
			        type, message, 3 + j, datatype, sqlite3_errstr(rc));
			sqlite3_reset(stmt);
			sqlite3_finalize(stmt);
			checkFTLDBrc(rc);
			dbclose(&db);
			va_end(ap);
			return false;
		}
	}
	va_end(ap);

	// Step and check if successful
	rc = sqlite3_step(stmt);

	if(rc != SQLITE_DONE)
	{
<<<<<<< HEAD
		log_err("Encountered error while trying to store message in long-term database: %s", sqlite3_errstr(rc));
=======
		logg("Encountered error while trying to store message in long-term database: %s", sqlite3_errstr(rc));
		checkFTLDBrc(rc);
>>>>>>> 9bfcc880
		dbclose(&db);
		return false;
	}

	sqlite3_clear_bindings(stmt);
	sqlite3_reset(stmt);
	sqlite3_finalize(stmt);

	// Close database connection
	dbclose(&db);

	return true;
}

void logg_regex_warning(const char *type, const char *warning, const int dbindex, const char *regex)
{
	if(warning == NULL)
		warning = "No further info available";

	// Only log regex errors/warnings in the main process to prevent errors
	// being added multiple times to the database when a TCP worker
	// (re)compiles a faulty regex
	if(getpid() != main_pid())
		return;

	// Log to pihole-FTL.log
	log_warn("Invalid regex %s filter \"%s\": %s",
	         type, regex, warning);

	// Log to database only if not in CLI mode
	if(!cli_mode)
		add_message(REGEX_MESSAGE, warning, 3, type, regex, dbindex);
}

void logg_subnet_warning(const char *ip, const int matching_count, const char *matching_ids,
                         const int matching_bits, const char *chosen_match_text,
                         const int chosen_match_id)
{
	// Log to pihole-FTL.log
	log_warn("Client %s is managed by %i groups (IDs %s), all describing /%i subnets. "
	         "FTL chose the most recent entry %s (ID %i) for this client.",
	         ip, matching_count, matching_ids, matching_bits,
	         chosen_match_text, chosen_match_id);

	// Log to database
	char *names = get_client_names_from_ids(matching_ids);
	add_message(SUBNET_MESSAGE, ip, 5, matching_count, names, matching_ids, chosen_match_text, chosen_match_id);
	free(names);
}

void logg_hostname_warning(const char *ip, const char *name, const unsigned int pos)
{
	// Log to pihole-FTL.log
	log_warn("Host name of client \"%s\" => \"%s\" contains (at least) one invalid character at position %d",
	         ip, name, pos);

	// Log to database
	add_message(HOSTNAME_MESSAGE, ip, 2, name, (const int)pos);
}

void logg_fatal_dnsmasq_message(const char *message)
{
	// Log to pihole-FTL.log
	log_crit("Error in dnsmasq core: %s", message);

	// Log to database
	add_message(DNSMASQ_CONFIG_MESSAGE, message, 0);

	// FTL will dies after this point, so we should make sure to clean up
	// behind ourselves
	cleanup(EXIT_FAILURE);
}

void logg_rate_limit_message(const char *clientIP, const unsigned int rate_limit_count)
{
	const time_t turnaround = get_rate_limit_turnaround(rate_limit_count);

	// Log to pihole-FTL.log
	logg("Rate-limiting %s for at least %ld second%s",
	     clientIP, turnaround, turnaround == 1 ? "" : "s");

	// Log to database
	add_message(RATE_LIMIT_MESSAGE, clientIP, 2, config.rate_limit.count, config.rate_limit.interval);
}<|MERGE_RESOLUTION|>--- conflicted
+++ resolved
@@ -22,14 +22,14 @@
 // main_pid()
 #include "../signals.h"
 // struct config
-#include "../config.h"
+#include "../config/config.h"
 // get_rate_limit_turnaround()
 #include "../gc.h"
 
-static const char *message_types[MAX_MESSAGE] =
+static const char *message_types[MAX_MESSAGES] =
 	{ "REGEX", "SUBNET", "HOSTNAME", "DNSMASQ_CONFIG", "RATE_LIMIT" };
 
-static unsigned char message_blob_types[MAX_MESSAGE][5] =
+static unsigned char message_blob_types[MAX_MESSAGES][5] =
 	{
 		{	// REGEX_MESSAGE: The message column contains the regex warning text
 			SQLITE_TEXT, // regex type ("deny", "allow")
@@ -126,11 +126,7 @@
 	// Open database connection
 	if((db = dbopen(false)) == NULL)
 	{
-<<<<<<< HEAD
-		log_err("flush_message_table() - Failed to open DB");
-=======
-		logg("add_message() - Failed to open DB");
->>>>>>> 9bfcc880
+		log_err("add_message() - Failed to open DB");
 		return false;
 	}
 
@@ -258,12 +254,8 @@
 
 	if(rc != SQLITE_DONE)
 	{
-<<<<<<< HEAD
 		log_err("Encountered error while trying to store message in long-term database: %s", sqlite3_errstr(rc));
-=======
-		logg("Encountered error while trying to store message in long-term database: %s", sqlite3_errstr(rc));
 		checkFTLDBrc(rc);
->>>>>>> 9bfcc880
 		dbclose(&db);
 		return false;
 	}
@@ -342,8 +334,8 @@
 	const time_t turnaround = get_rate_limit_turnaround(rate_limit_count);
 
 	// Log to pihole-FTL.log
-	logg("Rate-limiting %s for at least %ld second%s",
-	     clientIP, turnaround, turnaround == 1 ? "" : "s");
+	log_warn("Rate-limiting %s for at least %ld second%s",
+	         clientIP, turnaround, turnaround == 1 ? "" : "s");
 
 	// Log to database
 	add_message(RATE_LIMIT_MESSAGE, clientIP, 2, config.rate_limit.count, config.rate_limit.interval);
