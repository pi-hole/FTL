--- conflicted
+++ resolved
@@ -26,15 +26,10 @@
 // get_rate_limit_turnaround()
 #include "../gc.h"
 
-<<<<<<< HEAD
-static const char *message_types[MAX_MESSAGES] =
-	{ "REGEX", "SUBNET", "HOSTNAME", "DNSMASQ_CONFIG", "RATE_LIMIT" };
-=======
 static const char *message_types[MAX_MESSAGE] =
 	{ "REGEX", "SUBNET", "HOSTNAME", "DNSMASQ_CONFIG", "RATE_LIMIT", "DNSMASQ_WARN", "LOAD", "SHMEM", "DISK" };
->>>>>>> d987d3c4
-
-static unsigned char message_blob_types[MAX_MESSAGES][5] =
+
+static unsigned char message_blob_types[MAX_MESSAGE][5] =
 	{
 		{	// REGEX_MESSAGE: The message column contains the regex warning text
 			SQLITE_TEXT, // regex type ("deny", "allow")
@@ -171,16 +166,9 @@
 		const char *querystr = "DELETE FROM message WHERE type = ?1 AND message = ?2";
 		int rc = sqlite3_prepare_v2(db, querystr, -1, &stmt, NULL);
 		if( rc != SQLITE_OK ){
-<<<<<<< HEAD
 			log_err("add_message(type=%u, message=%s) - SQL error prepare DELETE: %s",
 			        type, message, sqlite3_errstr(rc));
-			dbclose(&db);
-			return false;
-=======
-			logg("add_message(type=%u, message=%s) - SQL error prepare DELETE: %s",
-			     type, message, sqlite3_errstr(rc));
-			goto end_of_add_message;
->>>>>>> d987d3c4
+			goto end_of_add_message;
 		}
 
 		// Bind type to prepared statement
@@ -206,16 +194,9 @@
 		// Execute and finalize
 		if((rc = sqlite3_step(stmt)) != SQLITE_OK && rc != SQLITE_DONE)
 		{
-<<<<<<< HEAD
 			log_err("add_message(type=%u, message=%s) - SQL error step DELETE: %s",
 			        type, message, sqlite3_errstr(rc));
-			dbclose(&db);
-			return false;
-=======
-			logg("add_message(type=%u, message=%s) - SQL error step DELETE: %s",
-			     type, message, sqlite3_errstr(rc));
-			goto end_of_add_message;
->>>>>>> d987d3c4
+			goto end_of_add_message;
 		}
 		sqlite3_clear_bindings(stmt);
 		sqlite3_reset(stmt);
@@ -229,16 +210,9 @@
 	int rc = sqlite3_prepare_v2(db, querystr, -1, &stmt, NULL);
 	if( rc != SQLITE_OK )
 	{
-<<<<<<< HEAD
 		log_err("add_message(type=%u, message=%s) - SQL error prepare: %s",
 		        type, message, sqlite3_errstr(rc));
-		dbclose(&db);
-		return false;
-=======
-		logg("add_message(type=%u, message=%s) - SQL error prepare: %s",
-		     type, message, sqlite3_errstr(rc));
 		goto end_of_add_message;
->>>>>>> d987d3c4
 	}
 
 	// Bind type to prepared statement
@@ -396,7 +370,7 @@
 void logg_warn_dnsmasq_message(char *message)
 {
 	// Log to pihole-FTL.log
-	logg("WARNING in dnsmasq core: %s", message);
+	log_warn("WARNING in dnsmasq core: %s", message);
 
 	// Log to database
 	add_message(DNSMASQ_WARN_MESSAGE, false, message, 0);
@@ -406,17 +380,17 @@
 {
 	if(load > 0.0)
 	{
-		logg("WARNING: Long-term load (15min avg) larger than number of processors: %.1f > %d", load, nprocs);
+		log_warn("Long-term load (15min avg) larger than number of processors: %.1f > %d", load, nprocs);
 		add_message(LOAD_MESSAGE, true, "excessive load", 2, load, nprocs);
 	}
 	else if(shmem > -1)
 	{
-		logg("WARNING: RAM shortage (%s) ahead: %d%% is used (%s)", path, shmem, msg);
+		log_warn("RAM shortage (%s) ahead: %d%% is used (%s)", path, shmem, msg);
 		add_message(SHMEM_MESSAGE, true, path, 2, shmem, msg);
 	}
 	else if(disk > -1)
 	{
-		logg("WARNING: Disk shortage (%s) ahead: %d%% is used (%s)", path, disk, msg);
+		log_warn("Disk shortage (%s) ahead: %d%% is used (%s)", path, disk, msg);
 		add_message(DISK_MESSAGE, true, path, 2, disk, msg);
 	}
 }