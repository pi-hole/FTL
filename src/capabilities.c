/* Pi-hole: A black hole for Internet advertisements
*  (c) 2017 Pi-hole, LLC (https://pi-hole.net)
*  Network-wide ad blocking via your own hardware.
*
*  FTL Engine
*  Linux capability check routines
*
*  This file is copyright under the latest version of the EUPL.
*  Please see LICENSE file for your rights under this license. */

// Definition of LINUX_CAPABILITY_VERSION_*
#define FTLDNS
#include "dnsmasq/dnsmasq.h"
#undef __USE_XOPEN
#include "FTL.h"
#include "capabilities.h"
#include "config/config.h"
#include "log.h"

static const unsigned int capabilityIDs[]   = { CAP_CHOWN ,  CAP_DAC_OVERRIDE ,  CAP_DAC_READ_SEARCH ,  CAP_FOWNER ,  CAP_FSETID ,  CAP_KILL ,  CAP_SETGID ,  CAP_SETUID ,  CAP_SETPCAP ,  CAP_LINUX_IMMUTABLE ,  CAP_NET_BIND_SERVICE ,  CAP_NET_BROADCAST ,  CAP_NET_ADMIN ,  CAP_NET_RAW ,  CAP_IPC_LOCK ,  CAP_IPC_OWNER ,  CAP_SYS_MODULE ,  CAP_SYS_RAWIO ,  CAP_SYS_CHROOT ,  CAP_SYS_PTRACE ,  CAP_SYS_PACCT ,  CAP_SYS_ADMIN ,  CAP_SYS_BOOT ,  CAP_SYS_NICE ,  CAP_SYS_RESOURCE ,  CAP_SYS_TIME ,  CAP_SYS_TTY_CONFIG ,  CAP_MKNOD ,  CAP_LEASE ,  CAP_AUDIT_WRITE ,  CAP_AUDIT_CONTROL ,  CAP_SETFCAP };
static const char*        capabilityNames[] = {"CAP_CHOWN", "CAP_DAC_OVERRIDE", "CAP_DAC_READ_SEARCH", "CAP_FOWNER", "CAP_FSETID", "CAP_KILL", "CAP_SETGID", "CAP_SETUID", "CAP_SETPCAP", "CAP_LINUX_IMMUTABLE", "CAP_NET_BIND_SERVICE", "CAP_NET_BROADCAST", "CAP_NET_ADMIN", "CAP_NET_RAW", "CAP_IPC_LOCK", "CAP_IPC_OWNER", "CAP_SYS_MODULE", "CAP_SYS_RAWIO", "CAP_SYS_CHROOT", "CAP_SYS_PTRACE", "CAP_SYS_PACCT", "CAP_SYS_ADMIN", "CAP_SYS_BOOT", "CAP_SYS_NICE", "CAP_SYS_RESOURCE", "CAP_SYS_TIME", "CAP_SYS_TTY_CONFIG", "CAP_MKNOD", "CAP_LEASE", "CAP_AUDIT_WRITE", "CAP_AUDIT_CONTROL", "CAP_SETFCAP"};
static const unsigned int numCaps = sizeof(capabilityIDs) / sizeof(*capabilityIDs);

bool check_capabilities(void)
{
	// First assume header version 1
	int capsize = 1; // VFS_CAP_U32_1
	cap_user_data_t data = NULL;
	cap_user_header_t hdr = calloc(sizeof(*hdr), capsize);

	// Determine capabilities version used by the current kernel
	capget(hdr, NULL);

	// Check version
	if (hdr->version != LINUX_CAPABILITY_VERSION_1)
	{
		// If unknown version, use largest supported version (3)
		// Version 2 is deprecated according to linux/capability.h
		if (hdr->version != LINUX_CAPABILITY_VERSION_2)
		{
			hdr->version = LINUX_CAPABILITY_VERSION_3;
			capsize = 2; // VFS_CAP_U32_3
		}
		else
		{
			// Use version 2
			capsize = 2; // VFS_CAP_U32_2
		}
	}

	// Get current capabilities
	data = calloc(sizeof(*data), capsize);
	capget(hdr, data);

	logg("***************************************");
	logg("* Linux capability debugging enabled  *");
	for(unsigned int i = 0u; i < numCaps; i++)
	{
<<<<<<< HEAD
		log_debug(DEBUG_CAPS, "***************************************");
		log_debug(DEBUG_CAPS, "* Linux capability debugging enabled  *");
		for(unsigned int i = 0u; i < numCaps; i++)
		{
			const unsigned int capid = capabilityIDs[i];

			// Check if capability is valid for the current kernel
			// If not, exit loop early
			if(!cap_valid(capid))
				break;

			log_debug(DEBUG_CAPS, "* %-24s (%02u) = %s%s%s *",
			          capabilityNames[capid], capid,
			          ((data->permitted   & (1 << capid)) ? "P":"-"),
			          ((data->inheritable & (1 << capid)) ? "I":"-"),
			          ((data->effective   & (1 << capid)) ? "E":"-"));
		}
		log_debug(DEBUG_CAPS, "***************************************");
=======
		const unsigned int capid = capabilityIDs[i];
		logg("* %-24s (%02u) = %s%s%s *",
			capabilityNames[capid], capid,
			((data->permitted   & (1 << capid)) ? "P":"-"),
			((data->inheritable & (1 << capid)) ? "I":"-"),
			((data->effective   & (1 << capid)) ? "E":"-"));
>>>>>>> 90215786
	}
	logg("***************************************");

	bool capabilities_okay = true;
	if (!(data->permitted & (1 << CAP_NET_ADMIN)) ||
	    !(data->effective & (1 << CAP_NET_ADMIN)))
	{
		// Needed for ARP-injection (used when we're the DHCP server)
		log_warn("Required Linux capability CAP_NET_ADMIN not available");
		capabilities_okay = false;
	}
	if (!(data->permitted & (1 << CAP_NET_RAW)) ||
	    !(data->effective & (1 << CAP_NET_RAW)))
	{
		// Needed for raw socket access (necessary for ICMP)
		log_warn("Required Linux capability CAP_NET_RAW not available");
		capabilities_okay = false;
	}
	if (!(data->permitted & (1 << CAP_NET_BIND_SERVICE)) ||
	    !(data->effective & (1 << CAP_NET_BIND_SERVICE)))
	{
		// Necessary for dynamic port binding
		log_warn("Required Linux capability CAP_NET_BIND_SERVICE not available");
		capabilities_okay = false;
	}
	if (!(data->permitted & (1 << CAP_SYS_NICE)) ||
	    !(data->effective & (1 << CAP_SYS_NICE)))
	{
<<<<<<< HEAD
		// Necessary for setting the niceness of FTL
		log_warn("Required Linux capability CAP_SYS_NICE not available");
=======
		// Necessary for setting higher process priority through nice
		logg("WARNING: Required Linux capability CAP_SYS_NICE not available");
		capabilities_okay = false;
	}
	if (!(data->permitted & (1 << CAP_CHOWN)) ||
	    !(data->effective & (1 << CAP_CHOWN)))
	{
		// Necessary to chown required files that are owned by another user
		logg("WARNING: Required Linux capability CAP_CHOWN not available");
>>>>>>> 90215786
		capabilities_okay = false;
	}

	// Free allocated memory
	free(hdr);
	free(data);

	// Return whether capabilities are all okay
	return capabilities_okay;
}<|MERGE_RESOLUTION|>--- conflicted
+++ resolved
@@ -52,39 +52,18 @@
 	data = calloc(sizeof(*data), capsize);
 	capget(hdr, data);
 
-	logg("***************************************");
-	logg("* Linux capability debugging enabled  *");
+	log_debug(DEBUG_CAPS, "***************************************");
+	log_debug(DEBUG_CAPS, "* Linux capability debugging enabled  *");
 	for(unsigned int i = 0u; i < numCaps; i++)
 	{
-<<<<<<< HEAD
-		log_debug(DEBUG_CAPS, "***************************************");
-		log_debug(DEBUG_CAPS, "* Linux capability debugging enabled  *");
-		for(unsigned int i = 0u; i < numCaps; i++)
-		{
-			const unsigned int capid = capabilityIDs[i];
-
-			// Check if capability is valid for the current kernel
-			// If not, exit loop early
-			if(!cap_valid(capid))
-				break;
-
-			log_debug(DEBUG_CAPS, "* %-24s (%02u) = %s%s%s *",
-			          capabilityNames[capid], capid,
-			          ((data->permitted   & (1 << capid)) ? "P":"-"),
-			          ((data->inheritable & (1 << capid)) ? "I":"-"),
-			          ((data->effective   & (1 << capid)) ? "E":"-"));
-		}
-		log_debug(DEBUG_CAPS, "***************************************");
-=======
 		const unsigned int capid = capabilityIDs[i];
-		logg("* %-24s (%02u) = %s%s%s *",
+		log_debug(DEBUG_CAPS, "* %-24s (%02u) = %s%s%s *",
 			capabilityNames[capid], capid,
 			((data->permitted   & (1 << capid)) ? "P":"-"),
 			((data->inheritable & (1 << capid)) ? "I":"-"),
 			((data->effective   & (1 << capid)) ? "E":"-"));
->>>>>>> 90215786
 	}
-	logg("***************************************");
+	log_debug(DEBUG_CAPS, "***************************************");
 
 	bool capabilities_okay = true;
 	if (!(data->permitted & (1 << CAP_NET_ADMIN)) ||
@@ -111,20 +90,15 @@
 	if (!(data->permitted & (1 << CAP_SYS_NICE)) ||
 	    !(data->effective & (1 << CAP_SYS_NICE)))
 	{
-<<<<<<< HEAD
-		// Necessary for setting the niceness of FTL
+		// Necessary for setting higher process priority through nice
 		log_warn("Required Linux capability CAP_SYS_NICE not available");
-=======
-		// Necessary for setting higher process priority through nice
-		logg("WARNING: Required Linux capability CAP_SYS_NICE not available");
 		capabilities_okay = false;
 	}
 	if (!(data->permitted & (1 << CAP_CHOWN)) ||
 	    !(data->effective & (1 << CAP_CHOWN)))
 	{
 		// Necessary to chown required files that are owned by another user
-		logg("WARNING: Required Linux capability CAP_CHOWN not available");
->>>>>>> 90215786
+		log_warn("Required Linux capability CAP_CHOWN not available");
 		capabilities_okay = false;
 	}
 
