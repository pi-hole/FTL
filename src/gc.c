--- conflicted
+++ resolved
@@ -26,7 +26,7 @@
 #include "database/message-table.h"
 // get_nprocs()
 #include <sys/sysinfo.h>
-// get_filepath_usage()
+// get_path_usage()
 #include "files.h"
 // void calc_cpu_usage()
 #include "daemon.h"
@@ -91,16 +91,11 @@
 	// Warn if space usage at the device holding the corresponding file
 	// exceeds the configured threshold and current usage is higher than
 	// usage in the last run (to prevent log spam)
-<<<<<<< HEAD
 	perc = get_path_usage(file, buffer);
 	log_debug(DEBUG_GC, "Checking free space at %s: %u%% %s %u%%", file, perc,
 	          perc > config.misc.check.disk.v.ui ? ">" : "<=",
 	          config.misc.check.disk.v.ui);
-	if(perc > config.misc.check.disk.v.ui && perc > LastUsage )
-=======
-	perc = get_filepath_usage(file, buffer);
-	if(perc > config.check.disk && perc > LastUsage && perc <= 100.0)
->>>>>>> 90ecc7d4
+	if(perc > config.misc.check.disk.v.ui && perc > LastUsage && perc <= 100.0)
 		log_resource_shortage(-1.0, 0, -1, perc, file, buffer);
 
 	return perc;
