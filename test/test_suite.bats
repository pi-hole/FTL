#!./test/libs/bats/bin/bats

@test "Compare template and test TOML config files" {
  # We skip the first 5 lines of the files as they contain the version and
  # timestamp of the file creation/modification
  run bash -c 'diff <(tail -n +6 test/pihole.toml) <(tail -n +6 /etc/pihole/pihole.toml)'
  printf "%s\n" "${lines[@]}"
  [[ "${lines[@]}" == "" ]]
}

@test "Check FTL binary integrity" {
  run bash -c './pihole-FTL verify'
  printf "%s\n" "${lines[@]}"
  [[ "${lines[0]}" == *"Binary integrity check: OK" ]]
}

@test "Running a second instance is detected and prevented" {
  run bash -c 'su pihole -s /bin/sh -c "./pihole-FTL -f"'
  printf "%s\n" "${lines[@]}"
  [[ "${lines[@]}" == *"CRIT: pihole-FTL is already running"* ]]
}

@test "dnsmasq options as expected" {
  run bash -c './pihole-FTL -vv | grep "dumpfile"'
  printf "%s\n" "${lines[@]}"
  [[ ${lines[0]} == "Features:        IPv6 GNU-getopt no-DBus no-UBus no-i18n IDN2 DHCP DHCPv6 Lua TFTP no-conntrack ipset no-nftset auth DNSSEC loop-detect inotify dumpfile" ]]
  [[ ${lines[1]} == "" ]]
}

@test "Initial blocking status is enabled" {
  run bash -c 'grep -c "Blocking status is enabled" /var/log/pihole/FTL.log'
  printf "%s\n" "${lines[@]}"
  [[ ${lines[0]} != "0" ]]
}

@test "Number of compiled regex filters as expected" {
  run bash -c 'grep "Compiled [0-9]* allow" /var/log/pihole/FTL.log'
  printf "%s\n" "${lines[@]}"
  [[ ${lines[0]} == *"Compiled 2 allow and 11 deny regex"* ]]
}

@test "Denied domain is blocked" {
  run bash -c "dig denied.ftl @127.0.0.1 +short"
  printf "%s\n" "${lines[@]}"
  [[ ${lines[0]} == "0.0.0.0" ]]
  [[ ${lines[1]} == "" ]]
  run bash -c "dig denied.ftl @127.0.0.1 | grep 'EDE: '"
  printf "%s\n" "${lines[@]}"
  [[ ${lines[0]} == *"EDE: 15 (Blocked): (denylist)" ]]
  [[ ${lines[1]} == "" ]]
}

@test "Gravity domain is blocked" {
  run bash -c "dig gravity.ftl @127.0.0.1 +short"
  printf "%s\n" "${lines[@]}"
  [[ ${lines[0]} == "0.0.0.0" ]]
  [[ ${lines[1]} == "" ]]
  run bash -c "dig gravity.ftl @127.0.0.1 | grep 'EDE: '"
  printf "%s\n" "${lines[@]}"
  [[ ${lines[0]} == *"EDE: 15 (Blocked): (gravity)" ]]
  [[ ${lines[1]} == "" ]]
}

@test "Gravity domain is blocked (TCP)" {
  run bash -c "dig gravity.ftl @127.0.0.1 +tcp +short"
  printf "%s\n" "${lines[@]}"
  [[ ${lines[0]} == "0.0.0.0" ]]
  [[ ${lines[1]} == "" ]]
  run bash -c "dig gravity.ftl @127.0.0.1 +tcp | grep 'EDE: '"
  printf "%s\n" "${lines[@]}"
  [[ ${lines[0]} == *"EDE: 15 (Blocked): (gravity)" ]]
  [[ ${lines[1]} == "" ]]
}

@test "Gravity domain + allowed exact match is not blocked" {
  run bash -c "dig allowed.ftl @127.0.0.1 +short"
  printf "%s\n" "${lines[@]}"
  [[ ${lines[0]} == "192.168.1.4" ]]
}

@test "Gravity domain + allowed regex match is not blocked" {
  run bash -c "dig gravity-allowed.ftl @127.0.0.1 +short"
  printf "%s\n" "${lines[@]}"
  [[ ${lines[0]} == "192.168.1.5" ]]
}

@test "Gravity + antigravity exact matches are not blocked" {
  run bash -c "dig antigravity.ftl @127.0.0.1 +short"
  printf "%s\n" "${lines[@]}"
  [[ ${lines[0]} == "192.168.1.6" ]]
}

@test "Regex denied match is blocked" {
  run bash -c "dig regex5.ftl @127.0.0.1 +short"
  printf "%s\n" "${lines[@]}"
  [[ ${lines[0]} == "0.0.0.0" ]]
  [[ ${lines[1]} == "" ]]
  run bash -c "dig regex5.ftl @127.0.0.1 | grep 'EDE: '"
  printf "%s\n" "${lines[@]}"
  [[ ${lines[0]} == *"EDE: 15 (Blocked): (regex)" ]]
  [[ ${lines[1]} == "" ]]
}

@test "Regex denylist mismatch is not blocked" {
  run bash -c "dig regexA.ftl @127.0.0.1 +short"
  printf "%s\n" "${lines[@]}"
  [[ ${lines[0]} == "192.168.2.4" ]]
}

@test "Regex denylist match + allowlist exact match is not blocked" {
  run bash -c "dig regex1.ftl @127.0.0.1 +short"
  printf "%s\n" "${lines[@]}"
  [[ ${lines[0]} == "192.168.2.1" ]]
}

@test "Regex denylist match + allowlist regex match is not blocked" {
  run bash -c "dig regex2.ftl @127.0.0.1 +short"
  printf "%s\n" "${lines[@]}"
  [[ ${lines[0]} == "192.168.2.2" ]]
}

@test "Client 2: Gravity match matching unassociated allowlist is blocked" {
  run bash -c "dig allowed.ftl -b 127.0.0.2 @127.0.0.1 +short"
  printf "%s\n" "${lines[@]}"
  [[ ${lines[0]} == "0.0.0.0" ]]
}

@test "Client 2: Regex denylist match matching unassociated whitelist is blocked" {
  run bash -c "dig regex1.ftl -b 127.0.0.2 @127.0.0.1 +short"
  printf "%s\n" "${lines[@]}"
  [[ ${lines[0]} == "0.0.0.0" ]]
}

@test "Same domain is not blocked for client 1 ..." {
  run bash -c "dig regex1.ftl @127.0.0.1 +short"
  printf "%s\n" "${lines[@]}"
  [[ ${lines[0]} == "192.168.2.1" ]]
}

@test "... or client 3" {
  run bash -c "dig regex1.ftl -b 127.0.0.3  @127.0.0.1 +short"
  printf "%s\n" "${lines[@]}"
  [[ ${lines[0]} == "192.168.2.1" ]]
}

@test "Client 2: Unassociated denylist match is not blocked" {
  run bash -c "dig denied.ftl -b 127.0.0.2 @127.0.0.1 +short"
  printf "%s\n" "${lines[@]}"
  [[ ${lines[0]} == "192.168.1.3" ]]
}

@test "Client 3: Exact denylist domain is not blocked" {
  run bash -c "dig denied.ftl -b 127.0.0.3 @127.0.0.1 +short"
  printf "%s\n" "${lines[@]}"
  [[ ${lines[0]} == "192.168.1.3" ]]
}

@test "Client 3: Regex denylist domain is not blocked" {
  run bash -c "dig regex1.ftl -b 127.0.0.3 @127.0.0.1 +short"
  printf "%s\n" "${lines[@]}"
  [[ ${lines[0]} == "192.168.2.1" ]]
}

@test "Client 3: Gravity domain is not blocked" {
  run bash -c "dig a.ftl -b 127.0.0.3 @127.0.0.1 +short"
  printf "%s\n" "${lines[@]}"
  [[ ${lines[0]} == "192.168.1.1" ]]
}

@test "Client 4: Client is recognized by MAC address" {
  logsize_before=$(stat -c%s /var/log/pihole/FTL.log)
  run bash -c "dig TXT CHAOS version.bind -b 127.0.0.4 @127.0.0.1 +short"

  # Wait for lines we want to see in the log file
  run bash -c "./pihole-FTL wait-for '**** got cache reply: version.bind is <TXT>' /var/log/pihole/FTL.log 5 $logsize_before"
  printf "%s\n" "${lines[@]}"
  [[ $status == 0 ]]

  run bash -c "grep -c \"Found database hardware address 127.0.0.4 -> aa:bb:cc:dd:ee:ff\" /var/log/pihole/FTL.log"
  printf "%s\n" "${lines[@]}"
  [[ ${lines[0]} == "1" ]]
  run bash -c "grep -c \"Gravity database: Client aa:bb:cc:dd:ee:ff found. Using groups (4)\" /var/log/pihole/FTL.log"
  printf "%s\n" "${lines[@]}"
  [[ ${lines[0]} != "0" ]]
  run bash -c "grep -c 'Regex deny: Querying groups for client 127.0.0.4: \"SELECT id from vw_regex_blacklist WHERE group_id IN (4);\"' /var/log/pihole/FTL.log"
  printf "%s\n" "${lines[@]}"
  [[ ${lines[0]} == "1" ]]
  run bash -c "grep -c 'Regex allow: Querying groups for client 127.0.0.4: \"SELECT id from vw_regex_whitelist WHERE group_id IN (4);\"' /var/log/pihole/FTL.log"
  printf "%s\n" "${lines[@]}"
  [[ ${lines[0]} == "1" ]]
  run bash -c "grep -c 'get_client_querystr: SELECT id from vw_whitelist WHERE domain = ? AND group_id IN (4);' /var/log/pihole/FTL.log"
  printf "%s\n" "${lines[@]}"
  [[ ${lines[0]} != "0" ]]
  run bash -c "grep -c 'get_client_querystr: SELECT id from vw_blacklist WHERE domain = ? AND group_id IN (4);' /var/log/pihole/FTL.log"
  printf "%s\n" "${lines[@]}"
  [[ ${lines[0]} != "0" ]]
  run bash -c "grep -c 'get_client_querystr: SELECT adlist_id from vw_gravity WHERE domain = ? AND group_id IN (4);' /var/log/pihole/FTL.log"
  printf "%s\n" "${lines[@]}"
  [[ ${lines[0]} != "0" ]]
  run bash -c "grep -c 'Regex allow ([[:digit:]]*, DB ID [[:digit:]]*) .* NOT ENABLED for client 127.0.0.4' /var/log/pihole/FTL.log"
  printf "%s\n" "${lines[@]}"
  [[ ${lines[0]} == "2" ]]
  run bash -c "grep -c 'Regex deny ([[:digit:]]*, DB ID [[:digit:]]*) .* NOT ENABLED for client 127.0.0.4' /var/log/pihole/FTL.log"
  printf "%s\n" "${lines[@]}"
  [[ ${lines[0]} == "11" ]]
}

@test "Client 5: Client is recognized by MAC address" {
  logsize_before=$(stat -c%s /var/log/pihole/FTL.log)
  run bash -c "dig TXT CHAOS version.bind -b 127.0.0.5 @127.0.0.1 +short"

  # Wait for lines we want to see in the log file
  run bash -c "./pihole-FTL wait-for '**** got cache reply: version.bind is <TXT>' /var/log/pihole/FTL.log 5 $logsize_before"
  printf "%s\n" "${lines[@]}"
  [[ $status == 0 ]]

  run bash -c "grep -c \"Found database hardware address 127.0.0.5 -> aa:bb:cc:dd:ee:ff\" /var/log/pihole/FTL.log"
  printf "%s\n" "${lines[@]}"
  [[ ${lines[0]} == "1" ]]
  run bash -c "grep -c \"Gravity database: Client aa:bb:cc:dd:ee:ff found. Using groups (4)\" /var/log/pihole/FTL.log"
  printf "%s\n" "${lines[@]}"
  [[ ${lines[0]} != "0" ]]
  run bash -c "grep -c 'Regex deny: Querying groups for client 127.0.0.5: \"SELECT id from vw_regex_blacklist WHERE group_id IN (4);\"' /var/log/pihole/FTL.log"
  printf "%s\n" "${lines[@]}"
  [[ ${lines[0]} == "1" ]]
  run bash -c "grep -c 'Regex allow: Querying groups for client 127.0.0.5: \"SELECT id from vw_regex_whitelist WHERE group_id IN (4);\"' /var/log/pihole/FTL.log"
  printf "%s\n" "${lines[@]}"
  [[ ${lines[0]} == "1" ]]
  run bash -c "grep -c 'get_client_querystr: SELECT id from vw_whitelist WHERE domain = ? AND group_id IN (4);' /var/log/pihole/FTL.log"
  printf "%s\n" "${lines[@]}"
  [[ ${lines[0]} != "0" ]]
  run bash -c "grep -c 'get_client_querystr: SELECT id from vw_blacklist WHERE domain = ? AND group_id IN (4);' /var/log/pihole/FTL.log"
  printf "%s\n" "${lines[@]}"
  [[ ${lines[0]} != "0" ]]
  run bash -c "grep -c 'get_client_querystr: SELECT adlist_id from vw_gravity WHERE domain = ? AND group_id IN (4);' /var/log/pihole/FTL.log"
  printf "%s\n" "${lines[@]}"
  [[ ${lines[0]} != "0" ]]
  run bash -c "grep -c 'Regex allow ([[:digit:]]*, DB ID [[:digit:]]*) .* NOT ENABLED for client 127.0.0.5' /var/log/pihole/FTL.log"
  printf "%s\n" "${lines[@]}"
  [[ ${lines[0]} == "2" ]]
  run bash -c "grep -c 'Regex deny ([[:digit:]]*, DB ID [[:digit:]]*) .* NOT ENABLED for client 127.0.0.5' /var/log/pihole/FTL.log"
  printf "%s\n" "${lines[@]}"
  [[ ${lines[0]} == "11" ]]
}

@test "Client 6: Client is recognized by interface name" {
  logsize_before=$(stat -c%s /var/log/pihole/FTL.log)
  run bash -c "dig TXT CHAOS version.bind -b 127.0.0.6 @127.0.0.1 +short"

  # Wait for lines we want to see in the log file
  run bash -c "./pihole-FTL wait-for '**** got cache reply: version.bind is <TXT>' /var/log/pihole/FTL.log 5 $logsize_before"
  printf "%s\n" "${lines[@]}"
  [[ $status == 0 ]]

  run bash -c "grep -c \"Found database hardware address 127.0.0.6 -> 00:11:22:33:44:55\" /var/log/pihole/FTL.log"
  printf "%s\n" "${lines[@]}"
  [[ ${lines[0]} == "1" ]]
  run bash -c "grep -c \"There is no record for 00:11:22:33:44:55 in the client table\" /var/log/pihole/FTL.log"
  printf "%s\n" "${lines[@]}"
  [[ ${lines[0]} == "1" ]]
  run bash -c "grep -c \"Found database interface 127.0.0.6 -> enp0s123\" /var/log/pihole/FTL.log"
  printf "%s\n" "${lines[@]}"
  [[ ${lines[0]} == "1" ]]
  run bash -c "grep -c \"Gravity database: Client 00:11:22:33:44:55 found (identified by interface enp0s123). Using groups (5)\" /var/log/pihole/FTL.log"
  printf "%s\n" "${lines[@]}"
  [[ ${lines[0]} == "1" ]]
  run bash -c "grep -c 'Regex deny: Querying groups for client 127.0.0.6: \"SELECT id from vw_regex_blacklist WHERE group_id IN (5);\"' /var/log/pihole/FTL.log"
  printf "%s\n" "${lines[@]}"
  [[ ${lines[0]} == "1" ]]
  run bash -c "grep -c 'Regex allow: Querying groups for client 127.0.0.6: \"SELECT id from vw_regex_whitelist WHERE group_id IN (5);\"' /var/log/pihole/FTL.log"
  printf "%s\n" "${lines[@]}"
  [[ ${lines[0]} == "1" ]]
  run bash -c "grep -c 'get_client_querystr: SELECT id from vw_whitelist WHERE domain = ? AND group_id IN (5);' /var/log/pihole/FTL.log"
  printf "%s\n" "${lines[@]}"
  [[ ${lines[0]} == "1" ]]
  run bash -c "grep -c 'get_client_querystr: SELECT id from vw_blacklist WHERE domain = ? AND group_id IN (5);' /var/log/pihole/FTL.log"
  printf "%s\n" "${lines[@]}"
  [[ ${lines[0]} == "1" ]]
  run bash -c "grep -c 'get_client_querystr: SELECT adlist_id from vw_gravity WHERE domain = ? AND group_id IN (5);' /var/log/pihole/FTL.log"
  printf "%s\n" "${lines[@]}"
  [[ ${lines[0]} == "1" ]]
  run bash -c "grep -c 'Regex allow ([[:digit:]]*, DB ID [[:digit:]]*) .* NOT ENABLED for client 127.0.0.6' /var/log/pihole/FTL.log"
  printf "%s\n" "${lines[@]}"
  [[ ${lines[0]} == "2" ]]
  run bash -c "grep -c 'Regex deny ([[:digit:]]*, DB ID [[:digit:]]*) .* NOT ENABLED for client 127.0.0.6' /var/log/pihole/FTL.log"
  printf "%s\n" "${lines[@]}"
  [[ ${lines[0]} == "11" ]]
}

@test "Normal query (A) is not blocked" {
  run bash -c "dig A a.ftl @127.0.0.1 +short"
  printf "%s\n" "${lines[@]}"
  [[ ${lines[0]} == "192.168.1.1" ]]
}

@test "Normal query (AAAA) is not blocked (TCP query)" {
  run bash -c "dig AAAA aaaa.ftl @127.0.0.1 +short +tcp"
  printf "%s\n" "${lines[@]}"
  [[ ${lines[0]} == "fe80::1c01" ]]
}

@test "Mozilla canary domain is blocked with NXDOMAIN" {
  run bash -c "dig A use-application-dns.net @127.0.0.1"
  printf "dig: %s\n" "${lines[@]}"
  [[ ${lines[3]} == *"status: NXDOMAIN"* ]]
  run bash -c 'grep -c "Mozilla canary domain use-application-dns.net is NXDOMAIN" /var/log/pihole/pihole.log'
  printf "%s\n" "${lines[@]}"
  [[ ${lines[0]} == "1" ]]
}

@test "Local DNS test: A a.ftl" {
  run bash -c "dig A a.ftl @127.0.0.1 +short"
  printf "%s\n" "${lines[@]}"
  [[ ${lines[0]} == "192.168.1.1" ]]
  [[ ${lines[1]} == "" ]]
}

@test "Local DNS test: AAAA aaaa.ftl" {
  run bash -c "dig AAAA aaaa.ftl @127.0.0.1 +short"
  printf "%s\n" "${lines[@]}"
  [[ ${lines[0]} == "fe80::1c01" ]]
  [[ ${lines[1]} == "" ]]
}

@test "Local DNS test: ANY any.ftl" {
  run bash -c "dig ANY any.ftl @127.0.0.1 +short"
  printf "%s\n" "${lines[@]}"
  [[ ${lines[@]} == *"192.168.3.1"* ]]
  [[ ${lines[@]} == *"fe80::3c01"* ]]
  # TXT records should not be returned due to filter-rr=ANY
  [[ ${lines[@]} != *"Some example text"* ]]
}

@test "Local DNS test: CNAME cname-ok.ftl" {
  run bash -c "dig CNAME cname-ok.ftl @127.0.0.1 +short"
  printf "%s\n" "${lines[@]}"
  [[ ${lines[0]} == "a.ftl." ]]
  [[ ${lines[1]} == "" ]]
}

@test "Local DNS test: SRV srv.ftl" {
  run bash -c "dig SRV srv.ftl @127.0.0.1 +short"
  printf "%s\n" "${lines[@]}"
  [[ ${lines[0]} == "0 1 80 a.ftl." ]]
  [[ ${lines[1]} == "" ]]
}

@test "Local DNS test: PTR ptr.ftl" {
  run bash -c "dig PTR ptr.ftl @127.0.0.1 +short"
  printf "%s\n" "${lines[@]}"
  [[ ${lines[0]} == "ptr.ftl." ]]
  [[ ${lines[1]} == "" ]]
}

@test "Local DNS test: TXT txt.ftl" {
  run bash -c "dig TXT txt.ftl @127.0.0.1 +short"
  printf "%s\n" "${lines[@]}"
  [[ ${lines[0]} == "\"Some example text\"" ]]
  [[ ${lines[1]} == "" ]]
}

@test "Local DNS test: NAPTR naptr.ftl" {
  run bash -c "dig NAPTR naptr.ftl @127.0.0.1 +short"
  printf "%s\n" "${lines[@]}"
  [[ ${lines[@]} == *'10 10 "u" "smtp+E2U" "!.*([^.]+[^.]+)$!mailto:postmaster@$1!i" .'* ]]
  [[ ${lines[@]} == *'20 10 "s" "http+N2L+N2C+N2R" "" ftl.'* ]]
}

@test "Local DNS test: MX mx.ftl" {
  run bash -c "dig MX mx.ftl @127.0.0.1 +short"
  printf "%s\n" "${lines[@]}"
  [[ ${lines[0]} == "50 ns1.ftl." ]]
  [[ ${lines[1]} == "" ]]
}

@test "Local DNS test: SVCB svcb.ftl" {
  run bash -c "dig SVCB svcb.ftl @127.0.0.1 +short"
  printf "%s\n" "${lines[@]}"
  [[ ${lines[0]} == '1 port=\"80\".' ]]
  [[ ${lines[1]} == "" ]]
}

@test "Local DNS test: HTTPS https.ftl" {
  run bash -c "dig HTTPS https.ftl @127.0.0.1 +short"
  printf "%s\n" "${lines[@]}"
  [[ ${lines[0]} == '1 . alpn="h3,h2"' ]]
  [[ ${lines[1]} == "" ]]
}

@test "CNAME inspection: Shallow CNAME is blocked" {
  run bash -c "dig A cname-1.ftl @127.0.0.1 +short"
  printf "%s\n" "${lines[@]}"
  [[ ${lines[0]} == "0.0.0.0" ]]
  [[ ${lines[1]} == "" ]]
}

@test "CNAME inspection: Deep CNAME is blocked" {
  run bash -c "dig A cname-7.ftl @127.0.0.1 +short"
  printf "%s\n" "${lines[@]}"
  [[ ${lines[0]} == "0.0.0.0" ]]
  [[ ${lines[1]} == "" ]]
}

@test "CNAME inspection: NODATA CNAME targets are blocked" {
  run bash -c "dig A a-cname.ftl @127.0.0.1 +short"
  printf "%s\n" "${lines[@]}"
  [[ ${lines[0]} == "0.0.0.0" ]]
  [[ ${lines[1]} == "" ]]
  run bash -c "dig AAAA a-cname.ftl @127.0.0.1 +short"
  printf "%s\n" "${lines[@]}"
  [[ ${lines[0]} == "::" ]]
  [[ ${lines[1]} == "" ]]
  run bash -c "dig A aaaa-cname.ftl @127.0.0.1 +short"
  printf "%s\n" "${lines[@]}"
  [[ ${lines[0]} == "0.0.0.0" ]]
  [[ ${lines[1]} == "" ]]
  run bash -c "dig AAAA aaaa-cname.ftl @127.0.0.1 +short"
  printf "%s\n" "${lines[@]}"
  [[ ${lines[0]} == "::" ]]
  [[ ${lines[1]} == "" ]]
}

@test "DNSSEC: SECURE domain is resolved" {
  run bash -c "dig A a.dnssec @127.0.0.1"
  printf "%s\n" "${lines[@]}"
  [[ ${lines[@]} == *"status: NOERROR"* ]]
}

@test "DNSSEC: BOGUS domain is rejected" {
  run bash -c "dig A a.bogus @127.0.0.1"
  printf "%s\n" "${lines[@]}"
  [[ ${lines[@]} == *"status: SERVFAIL"* ]]
}

@test "Special domain: NXDOMAIN is returned" {
  run bash -c "dig A mask.icloud.com @127.0.0.1"
  printf "%s\n" "${lines[@]}"
  [[ ${lines[@]} == *"status: NXDOMAIN"* ]]
}

@test "Special domain: Record is returned when explicitly allowed" {
  run bash -c "dig A mask.icloud.com -b 127.0.0.2 @127.0.0.1"
  printf "%s\n" "${lines[@]}"
  [[ ${lines[@]} == *"status: NOERROR"* ]]
}

# NXRA + RA unset cannot be tested with PowerDNS as upstream provider

@test "Upstream blocked domain: NULL is recognized" {
  # Get number of lines in the log before the test
  before="$(grep -c ^ /var/log/pihole/FTL.log)"

  # Run test
  run bash -c "dig A null.ftl @127.0.0.1"
  printf "%s\n" "${lines[@]}"
  [[ ${lines[@]} == *"status: NOERROR"* ]]
  [[ ${lines[@]} == *"null.ftl."*"2"*"IN"*"A"*"0.0.0.0"* ]]
  [[ ${lines[@]} == *"EDE: 15 (Blocked): (upstream NULL)"* ]]

  # Get number of lines in the log after the test
  after="$(grep -c ^ /var/log/pihole/FTL.log)"

  # Extract relevant log lines
  log="$(sed -n "${before},${after}p" /var/log/pihole/FTL.log)"
  # Split log into array by newline
  lines=()
  while IFS= read -r line; do
    lines+=("$line")
  done <<< "${log}"
  printf "%s\n" "${lines[@]}"
  [[ ${lines[@]} == *"DEBUG_QUERIES: DNS cache: A/127.0.0.1/null.ftl is not blocked (domainlist ID: -1)"* ]]
  [[ ${lines[@]} == *"DEBUG_QUERIES: **** forwarded null.ftl to 127.0.0.1#5555"* ]]
  [[ ${lines[@]} == *"DEBUG_QUERIES: blocked upstream with 0.0.0.0"* ]]
  [[ ${lines[@]} == *"DEBUG_QUERIES:   Adding RR: \"null.ftl A 0.0.0.0\""* ]]
}

@test "Upstream blocked domain: NULL is recognized (cached)" {
  # Get number of lines in the log before the test
  before="$(grep -c ^ /var/log/pihole/FTL.log)"

  # Run test
  run bash -c "dig A null.ftl @127.0.0.1"
  printf "%s\n" "${lines[@]}"
  [[ ${lines[@]} == *"status: NOERROR"* ]]
  [[ ${lines[@]} == *"null.ftl."*"2"*"IN"*"A"*"0.0.0.0"* ]]

  # Get number of lines in the log after the test
  after="$(grep -c ^ /var/log/pihole/FTL.log)"

  # Extract relevant log lines
  log="$(sed -n "${before},${after}p" /var/log/pihole/FTL.log)"
  # Split log into array by newline
  lines=()
  while IFS= read -r line; do
    lines+=("$line")
  done <<< "${log}"
  printf "%s\n" "${lines[@]}"
  [[ ${lines[@]} == *"DEBUG_QUERIES: null.ftl is known as blocked upstream with NULL address (expires in"* ]]
  [[ ${lines[@]} != *"DEBUG_QUERIES: **** forwarded null.ftl to 127.0.0.1#5555"* ]]
  [[ ${lines[@]} == *"DEBUG_QUERIES:   Adding RR: \"null.ftl A 0.0.0.0\""* ]]
}

@test "Upstream blocked domain: NULL is recognized (IPv6)" {
  # Get number of lines in the log before the test
  before="$(grep -c ^ /var/log/pihole/FTL.log)"

  # Run test
  run bash -c "dig AAAA null.ftl @127.0.0.1"
  printf "%s\n" "${lines[@]}"
  [[ ${lines[@]} == *"status: NOERROR"* ]]
  [[ ${lines[@]} == *"null.ftl."*"2"*"IN"*"AAAA"*"::"* ]]
  [[ ${lines[@]} == *"EDE: 15 (Blocked): (upstream NULL)"* ]]

  # Get number of lines in the log after the test
  after="$(grep -c ^ /var/log/pihole/FTL.log)"

  # Extract relevant log lines
  log="$(sed -n "${before},${after}p" /var/log/pihole/FTL.log)"
  # Split log into array by newline
  lines=()
  while IFS= read -r line; do
    lines+=("$line")
  done <<< "${log}"
  printf "%s\n" "${lines[@]}"
  [[ ${lines[@]} == *"DEBUG_QUERIES: DNS cache: AAAA/127.0.0.1/null.ftl is not blocked (domainlist ID: -1)"* ]]
  [[ ${lines[@]} == *"DEBUG_QUERIES: **** forwarded null.ftl to 127.0.0.1#5555"* ]]
  [[ ${lines[@]} == *"DEBUG_QUERIES: blocked upstream with ::"* ]]
  [[ ${lines[@]} == *"DEBUG_QUERIES:   Adding RR: \"null.ftl AAAA ::\""* ]]
}

@test "Upstream blocked domain: IP is recognized" {
  # Get number of lines in the log before the test
  before="$(grep -c ^ /var/log/pihole/FTL.log)"

  # Run test
  run bash -c "dig A umbrella.ftl +short @127.0.0.1"
  printf "%s\n" "${lines[@]}"
  [[ ${lines[0]} == "146.112.61.104" ]]
  [[ ${lines[1]} == "" ]]

  # Get number of lines in the log after the test
  after="$(grep -c ^ /var/log/pihole/FTL.log)"

  # Extract relevant log lines
  log="$(sed -n "${before},${after}p" /var/log/pihole/FTL.log)"
  # Split log into array by newline
  lines=()
  while IFS= read -r line; do
    lines+=("$line")
  done <<< "${log}"
  printf "%s\n" "${lines[@]}"
  [[ ${lines[@]} == *"DEBUG_QUERIES: DNS cache: A/127.0.0.1/umbrella.ftl is not blocked (domainlist ID: -1)"* ]]
  [[ ${lines[@]} == *"DEBUG_QUERIES: **** forwarded umbrella.ftl to 127.0.0.1#5555"* ]]
  [[ ${lines[@]} == *"DEBUG_QUERIES: blocked upstream with known address (IPv4)"* ]]
  [[ ${lines[@]} == *"DEBUG_QUERIES: DNS cache: A/127.0.0.1/umbrella.ftl -> EXTERNAL_BLOCKED_IP"* ]]
}

@test "Upstream blocked domain: IP is recognized (cached)" {
  # Get number of lines in the log before the test
  before="$(grep -c ^ /var/log/pihole/FTL.log)"

  # Run test
  run bash -c "dig A umbrella.ftl +short @127.0.0.1"
  printf "%s\n" "${lines[@]}"
  [[ ${lines[0]} == "146.112.61.104" ]]
  [[ ${lines[1]} == "" ]]

  # Get number of lines in the log after the test
  after="$(grep -c ^ /var/log/pihole/FTL.log)"

  # Extract relevant log lines
  log="$(sed -n "${before},${after}p" /var/log/pihole/FTL.log)"
  # Split log into array by newline
  lines=()
  while IFS= read -r line; do
    lines+=("$line")
  done <<< "${log}"
  printf "%s\n" "${lines[@]}"
  [[ ${lines[@]} == *"DEBUG_QUERIES: umbrella.ftl is known as blocked upstream with known address (expires in"* ]]
  # Test for NOT forwarded ...
  [[ ${lines[@]} != *"DEBUG_QUERIES: **** forwarded umbrella.ftl to 127.0.0.1#5555"* ]]
  # ... but cached
  [[ ${lines[@]} == *"DEBUG_QUERIES: **** got cache reply: umbrella.ftl is 146.112.61.104"* ]]
}

@test "Upstream blocked domain: IP is recognized (IPv6)" {
  # Get number of lines in the log before the test
  before="$(grep -c ^ /var/log/pihole/FTL.log)"

  # Run test
  run bash -c "dig AAAA umbrella.ftl +short @127.0.0.1"
  printf "%s\n" "${lines[@]}"
  [[ ${lines[0]} == "::ffff:146.112.61.104" ]]
  [[ ${lines[1]} == "" ]]

  # Get number of lines in the log after the test
  after="$(grep -c ^ /var/log/pihole/FTL.log)"

  # Extract relevant log lines
  log="$(sed -n "${before},${after}p" /var/log/pihole/FTL.log)"
  # Split log into array by newline
  lines=()
  while IFS= read -r line; do
    lines+=("$line")
  done <<< "${log}"
  printf "%s\n" "${lines[@]}"
  [[ ${lines[@]} == *"DEBUG_QUERIES: DNS cache: AAAA/127.0.0.1/umbrella.ftl is not blocked (domainlist ID: -1)"* ]]
  [[ ${lines[@]} == *"DEBUG_QUERIES: **** forwarded umbrella.ftl to 127.0.0.1#5555"* ]]
  [[ ${lines[@]} == *"DEBUG_QUERIES: blocked upstream with known address (IPv6)"* ]]
  [[ ${lines[@]} == *"DEBUG_QUERIES: DNS cache: AAAA/127.0.0.1/umbrella.ftl -> EXTERNAL_BLOCKED_IP"* ]]
}

@test "Upstream blocked domain: IP is recognized (multi)" {
  # Get number of lines in the log before the test
  before="$(grep -c ^ /var/log/pihole/FTL.log)"

  # Run test
  run bash -c "dig A umbrella-multi.ftl +short @127.0.0.1"
  printf "%s\n" "${lines[@]}"
  [[ "${lines[@]}" == *"146.112.61.104"* ]]
  [[ "${lines[@]}" == *"8.8.8.8"* ]]
  [[ "${lines[@]}" == *"1.2.3.4"* ]]

  # Get number of lines in the log after the test
  after="$(grep -c ^ /var/log/pihole/FTL.log)"

  # Extract relevant log lines
  log="$(sed -n "${before},${after}p" /var/log/pihole/FTL.log)"
  # Split log into array by newline
  lines=()
  while IFS= read -r line; do
    lines+=("$line")
  done <<< "${log}"
  printf "%s\n" "${lines[@]}"
  [[ ${lines[@]} == *"DEBUG_QUERIES: DNS cache: A/127.0.0.1/umbrella-multi.ftl is not blocked (domainlist ID: -1)"* ]]
  [[ ${lines[@]} == *"DEBUG_QUERIES: **** forwarded umbrella-multi.ftl to 127.0.0.1#5555"* ]]
  [[ ${lines[@]} == *"DEBUG_QUERIES: DNS cache: A/127.0.0.1/umbrella-multi.ftl -> EXTERNAL_BLOCKED_IP"* ]]
}

@test "Upstream blocked domain: EDE 15 is recognized" {
  # Get number of lines in the log before the test
  before="$(grep -c ^ /var/log/pihole/FTL.log)"

  # Run test
  run bash -c "dig A nxdomain.ede15.ftl @127.0.0.1"
  printf "%s\n" "${lines[@]}"
  [[ ${lines[@]} == *"EDE: 15 (Blocked): (upstream EDE 15)"* ]]

  # Get number of lines in the log after the test
  after="$(grep -c ^ /var/log/pihole/FTL.log)"

  # Extract relevant log lines
  log="$(sed -n "${before},${after}p" /var/log/pihole/FTL.log)"
  # Split log into array by newline
  lines=()
  while IFS= read -r line; do
    lines+=("$line")
  done <<< "${log}"
  printf "%s\n" "${lines[@]}"
  [[ ${lines[@]} == *"DEBUG_QUERIES: DNS cache: A/127.0.0.1/nxdomain.ede15.ftl is not blocked (domainlist ID: -1)"* ]]
  [[ ${lines[@]} == *"DEBUG_QUERIES: **** forwarded nxdomain.ede15.ftl to 127.0.0.1#5555"* ]]
  [[ ${lines[@]} == *"DEBUG_QUERIES: DNS cache: A/127.0.0.1/nxdomain.ede15.ftl -> EXTERNAL_BLOCKED_EDE15"* ]]
  [[ ${lines[@]} == *"DEBUG_QUERIES:   Adding RR: \"nxdomain.ede15.ftl A 0.0.0.0\""* ]]
}

@test "Upstream blocked domain: EDE 15 is recognized (cached)" {
  # Get number of lines in the log before the test
  before="$(grep -c ^ /var/log/pihole/FTL.log)"

  # Run test
  run bash -c "dig A nxdomain.ede15.ftl @127.0.0.1"
  printf "%s\n" "${lines[@]}"
  [[ ${lines[@]} == *"EDE: 15 (Blocked): (upstream EDE 15)"* ]]

  # Get number of lines in the log after the test
  after="$(grep -c ^ /var/log/pihole/FTL.log)"

  # Extract relevant log lines
  log="$(sed -n "${before},${after}p" /var/log/pihole/FTL.log)"
  # Split log into array by newline
  lines=()
  while IFS= read -r line; do
    lines+=("$line")
  done <<< "${log}"
  printf "%s\n" "${lines[@]}"
  [[ ${lines[@]} == *"DEBUG_QUERIES: nxdomain.ede15.ftl is known as blocked upstream with EDE15 (expires in"* ]]
  [[ ${lines[@]} != *"DEBUG_QUERIES: **** forwarded umbrella.ftl to 127.0.0.1#5555"* ]]
  [[ ${lines[@]} == *"DEBUG_QUERIES:   Adding RR: \"nxdomain.ede15.ftl A 0.0.0.0\""* ]]
}

@test "ABP-style matching working as expected" {
  run bash -c "dig A special.gravity.ftl @127.0.0.1 +short"
  printf "%s\n" "${lines[@]}"
  [[ ${lines[0]} == "0.0.0.0" ]]
  [[ ${lines[1]} == "" ]]
  run bash -c "dig A a.b.c.d.special.gravity.ftl @127.0.0.1 +short"
  printf "%s\n" "${lines[@]}"
  [[ ${lines[0]} == "0.0.0.0" ]]
  [[ ${lines[1]} == "" ]]
}

@test "pihole-FTL.db schema is as expected" {
  run bash -c './pihole-FTL sqlite3 /etc/pihole/pihole-FTL.db .dump'
  printf "%s\n" "${lines[@]}"
  [[ "${lines[@]}" == *"CREATE TABLE IF NOT EXISTS \"query_storage\" (id INTEGER PRIMARY KEY AUTOINCREMENT, timestamp INTEGER NOT NULL, type INTEGER NOT NULL, status INTEGER NOT NULL, domain INTEGER NOT NULL, client INTEGER NOT NULL, forward INTEGER, additional_info INTEGER, reply_type INTEGER, reply_time REAL, dnssec INTEGER, list_id INTEGER, ede INTEGER);"* ]]
  [[ "${lines[@]}" == *"CREATE INDEX idx_queries_timestamps ON \"query_storage\" (timestamp);"* ]]
  [[ "${lines[@]}" == *"CREATE TABLE ftl (id INTEGER PRIMARY KEY NOT NULL, value BLOB NOT NULL, description TEXT);"* ]]
  [[ "${lines[@]}" == *"CREATE TABLE counters (id INTEGER PRIMARY KEY NOT NULL, value INTEGER NOT NULL);"* ]]
  [[ "${lines[@]}" == *"CREATE TABLE IF NOT EXISTS \"network\" (id INTEGER PRIMARY KEY NOT NULL, hwaddr TEXT UNIQUE NOT NULL, interface TEXT NOT NULL, firstSeen INTEGER NOT NULL, lastQuery INTEGER NOT NULL, numQueries INTEGER NOT NULL, macVendor TEXT, aliasclient_id INTEGER);"* ]]
  [[ "${lines[@]}" == *"CREATE TABLE IF NOT EXISTS \"network_addresses\" (network_id INTEGER NOT NULL, ip TEXT UNIQUE NOT NULL, lastSeen INTEGER NOT NULL DEFAULT (cast(strftime('%s', 'now') as int)), name TEXT, nameUpdated INTEGER, FOREIGN KEY(network_id) REFERENCES network(id));"* ]]
  [[ "${lines[@]}" == *"CREATE TABLE aliasclient (id INTEGER PRIMARY KEY NOT NULL, name TEXT NOT NULL, comment TEXT);"* ]]
  [[ "${lines[@]}" == *"INSERT INTO ftl VALUES(0,21,'Database version');"* ]]
  # vvv This has been added in version 10 vvv
  [[ "${lines[@]}" == *"CREATE VIEW queries AS SELECT id, timestamp, type, status, CASE typeof(domain) WHEN 'integer' THEN (SELECT domain FROM domain_by_id d WHERE d.id = q.domain) ELSE domain END domain,CASE typeof(client) WHEN 'integer' THEN (SELECT ip FROM client_by_id c WHERE c.id = q.client) ELSE client END client,CASE typeof(forward) WHEN 'integer' THEN (SELECT forward FROM forward_by_id f WHERE f.id = q.forward) ELSE forward END forward,CASE typeof(additional_info) WHEN 'integer' THEN (SELECT content FROM addinfo_by_id a WHERE a.id = q.additional_info) ELSE additional_info END additional_info, reply_type, reply_time, dnssec, list_id, ede FROM query_storage q;"* ]]
  [[ "${lines[@]}" == *"CREATE TABLE domain_by_id (id INTEGER PRIMARY KEY, domain TEXT NOT NULL);"* ]]
  [[ "${lines[@]}" == *"CREATE TABLE client_by_id (id INTEGER PRIMARY KEY, ip TEXT NOT NULL, name TEXT);"* ]]
  [[ "${lines[@]}" == *"CREATE TABLE forward_by_id (id INTEGER PRIMARY KEY, forward TEXT NOT NULL);"* ]]
  [[ "${lines[@]}" == *"CREATE UNIQUE INDEX domain_by_id_domain_idx ON domain_by_id(domain);"* ]]
  [[ "${lines[@]}" == *"CREATE UNIQUE INDEX client_by_id_client_idx ON client_by_id(ip,name);"* ]]
  # vvv This has been added in version 11 vvv
  [[ "${lines[@]}" == *"CREATE TABLE addinfo_by_id (id INTEGER PRIMARY KEY, type INTEGER NOT NULL, content NOT NULL);"* ]]
  [[ "${lines[@]}" == *"CREATE UNIQUE INDEX addinfo_by_id_idx ON addinfo_by_id(type,content);"* ]]
  # vvv This has been added in version 15 vvv
  [[ "${lines[@]}" == *"CREATE TABLE session (id INTEGER PRIMARY KEY, login_at TIMESTAMP NOT NULL, valid_until TIMESTAMP NOT NULL, remote_addr TEXT NOT NULL, user_agent TEXT, sid TEXT NOT NULL, csrf TEXT NOT NULL, tls_login BOOL, tls_mixed BOOL, app BOOL, cli BOOL, x_forwarded_for TEXT);"* ]]
  # vvv This has been added in version 20 vvv
  [[ "${lines[@]}" == *"CREATE INDEX network_addresses_network_id_index ON network_addresses (network_id);"* ]]
}

@test "Ownership, permissions and type of pihole-FTL.db correct" {
  run bash -c 'ls -l /etc/pihole/pihole-FTL.db'
  printf "%s\n" "${lines[@]}"
  # Depending on the shell (x86_64-musl is built on busybox) there can be one or multiple spaces between user and group
  [[ ${lines[0]} == *"pihole"?*"pihole"* ]]
  [[ ${lines[0]} == "-rw-r-----"* ]]
  run bash -c 'file /etc/pihole/pihole-FTL.db'
  printf "%s\n" "${lines[@]}"
  [[ ${lines[0]} == "/etc/pihole/pihole-FTL.db: SQLite 3.x database"* ]]
}

@test "Test fail on invalid CLI argument" {
  run bash -c './pihole-FTL abc'
  printf "%s\n" "${lines[@]}"
  [[ ${lines[0]} == "pihole-FTL: invalid option -- 'abc'" ]]
  [[ ${lines[1]} == "Command: './pihole-FTL abc'" ]]
  [[ ${lines[2]} == "Try './pihole-FTL --help' for more information" ]]
}

@test "Help CLI argument return help text" {
  run bash -c './pihole-FTL help'
  printf "%s\n" "${lines[@]}"
  [[ ${lines[0]} == "The Pi-hole FTL engine - "* ]]
}

@test "CLI config output as expected" {
  # Partial match printing
  run bash -c './pihole-FTL --config dns.upstream'
  printf "%s\n" "${lines[@]}"
  [[ "${lines[0]}" == "dns.upstreams = [ 127.0.0.1#5555 ]" ]]

  # Exact match printing
  run bash -c './pihole-FTL --config dns.upstreams'
  printf "%s\n" "${lines[@]}"
  [[ "${lines[0]}" == "[ 127.0.0.1#5555 ]" ]]
  run bash -c './pihole-FTL --config dns.piholePTR'
  printf "%s\n" "${lines[@]}"
  [[ "${lines[0]}" == "PI.HOLE" ]]
  run bash -c './pihole-FTL --config dns.hosts'
  printf "%s\n" "${lines[@]}"
  [[ "${lines[0]}" == "[ 1.1.1.1 abc-custom.com def-custom.de, 2.2.2.2 äste.com steä.com ]" ]]
  run bash -c './pihole-FTL --config webserver.port'
  printf "%s\n" "${lines[@]}"
  [[ "${lines[0]}" == "80o,443os,[::]:80o,[::]:443os" ]]
}

@test "No WARNING messages in FTL.log (besides known warnings)" {
  run bash -c 'grep "WARNING:" /var/log/pihole/FTL.log | grep -v -E "CAP_NET_ADMIN|CAP_NET_RAW|CAP_SYS_NICE|CAP_IPC_LOCK|CAP_CHOWN|CAP_NET_BIND_SERVICE|CAP_SYS_TIME|FTLCONF_|(Negative DS reply without NS record received for ftl)|(nameserver 127.0.0.1 refused to do a recursive query)"'
  printf "%s\n" "${lines[@]}"
  [[ "${lines[@]}" == "" ]]
}

@test "No ERROR messages in FTL.log (besides known/intended error)" {
  run bash -c 'grep "ERROR: " /var/log/pihole/FTL.log'
  printf "%s\n" "${lines[@]}"
  run bash -c 'grep "ERROR: " /var/log/pihole/FTL.log | grep -c -v -E "(index\.html)|(Failed to create shared memory object)|(FTLCONF_debug_api is not a boolean)|(FTLCONF_files_pcap files.pcap: not a valid file path)|(Failed to set|adjust time during NTP sync: Insufficient permissions)|(nlrequest error)|(Failed to read ARP cache)"'
  printf "count: %s\n" "${lines[@]}"
  [[ ${lines[0]} == "0" ]]
}

@test "No CRIT messages in FTL.log (besides error due to starting FTL more than once)" {
  run bash -c 'grep "CRIT:" /var/log/pihole/FTL.log | grep -v "CRIT: pihole-FTL is already running"'
  printf "%s\n" "${lines[@]}"
  [[ "${lines[@]}" == "" ]]
}

@test "No \"database not available\" messages in FTL.log" {
  run bash -c 'grep -c "database not available" /var/log/pihole/FTL.log'
  printf "%s\n" "${lines[@]}"
  [[ ${lines[0]} == "0" ]]
}

# Regex tests
@test "Compiled deny regex as expected" {
  run bash -c 'grep -c "Compiling deny regex 0 (DB ID 6): regex\[0-9\].ftl" /var/log/pihole/FTL.log'
  printf "%s\n" "${lines[@]}"
  [[ ${lines[0]} == "1" ]]
}

@test "Compiled allow regex as expected" {
  run bash -c 'grep -c "Compiling allow regex 0 (DB ID 3): regex2" /var/log/pihole/FTL.log'
  printf "%s\n" "${lines[@]}"
  [[ ${lines[0]} == "1" ]]
  run bash -c 'grep -c "Compiling allow regex 1 (DB ID 4): ^gravity-allowed" /var/log/pihole/FTL.log'
  printf "%s\n" "${lines[@]}"
  [[ ${lines[0]} == "1" ]]
}

@test "Regex Test 1: \"regex7.ftl\" vs. [database regex]: MATCH" {
  run bash -c './pihole-FTL regex-test "regex7.ftl"'
  printf "%s\n" "${lines[@]}"
  [[ $status == 0 ]]
}

@test "Regex Test 2: \"a\" vs. \"a\": MATCH" {
  run bash -c './pihole-FTL regex-test "a" "a"'
  printf "%s\n" "${lines[@]}"
  [[ $status == 0 ]]
}

@test "Regex Test 3: \"aa\" vs. \"^[a-z]{1,3}$\": MATCH" {
  run bash -c './pihole-FTL regex-test "aa" "^[a-z]{1,3}$"'
  printf "%s\n" "${lines[@]}"
  [[ $status == 0 ]]
}

@test "Regex Test 4: \"aaaa\" vs. \"^[a-z]{1,3}$\": NO MATCH" {
  run bash -c './pihole-FTL regex-test "aaaa" "^[a-z]{1,3}$"'
  printf "%s\n" "${lines[@]}"
  [[ $status == 2 ]]
}

@test "Regex Test 5: \"aa\" vs. \"^a(?#some comment)a$\": MATCH (comments)" {
  run bash -c './pihole-FTL regex-test "aa" "^a(?#some comment)a$"'
  printf "%s\n" "${lines[@]}"
  [[ $status == 0 ]]
}

@test "Regex Test 6: \"abc.abc\" vs. \"([a-z]*)\.\1\": MATCH" {
  run bash -c './pihole-FTL regex-test "abc.abc" "([a-z]*)\.\1"'
  printf "%s\n" "${lines[@]}"
  [[ $status == 0 ]]
}

@test "Regex Test 7: Complex character set: MATCH" {
  run bash -c './pihole-FTL regex-test "__abc#LMN012$x%yz789*" "[[:digit:]a-z#$%]+"'
  printf "%s\n" "${lines[@]}"
  [[ $status == 0 ]]
}

@test "Regex Test 8: Range expression: MATCH" {
  run bash -c './pihole-FTL regex-test "!ABC-./XYZ~" "[--Z]+"'
  printf "%s\n" "${lines[@]}"
  [[ $status == 0 ]]
}

@test "Regex Test 9: Back reference: \"aabc\" vs. \"(a)\1{1,2}\": MATCH" {
  run bash -c './pihole-FTL regex-test "aabc" "(a)\1{1,2}"'
  printf "%s\n" "${lines[@]}"
  [[ $status == 0 ]]
}

@test "Regex Test 10: Back reference: \"foo\" vs. \"(.)\1$\": MATCH" {
  run bash -c './pihole-FTL regex-test "foo" "(.)\1$"'
  printf "%s\n" "${lines[@]}"
  [[ $status == 0 ]]
}

@test "Regex Test 11: Back reference: \"foox\" vs. \"(.)\1$\": NO MATCH" {
  run bash -c './pihole-FTL regex-test "foox" "(.)\1$"'
  printf "%s\n" "${lines[@]}"
  [[ $status == 2 ]]
}

@test "Regex Test 12: Back reference: \"1234512345\" vs. \"([0-9]{5})\1\": MATCH" {
  run bash -c './pihole-FTL regex-test "1234512345" "([0-9]{5})\1"'
  printf "%s\n" "${lines[@]}"
  [[ $status == 0 ]]
}

@test "Regex Test 13: Back reference: \"12345\" vs. \"([0-9]{5})\1\": NO MATCH" {
  run bash -c './pihole-FTL regex-test "12345" "([0-9]{5})\1"'
  printf "%s\n" "${lines[@]}"
  [[ $status == 2 ]]
}

@test "Regex Test 14: Complex back reference: MATCH" {
  run bash -c './pihole-FTL regex-test "cat.foo.dog---cat%dog!foo" "(cat)\.(foo)\.(dog)---\1%\3!\2"'
  printf "%s\n" "${lines[@]}"
  [[ $status == 0 ]]
}

@test "Regex Test 15: Approximate matching, 0 errors: MATCH" {
  run bash -c './pihole-FTL regex-test "foobarzap" "foo(bar){~1}zap"'
  printf "%s\n" "${lines[@]}"
  [[ $status == 0 ]]
}

@test "Regex Test 16: Approximate matching, 1 error (inside fault-tolerant area): MATCH" {
  run bash -c './pihole-FTL regex-test "foobrzap" "foo(bar){~1}zap"'
  printf "%s\n" "${lines[@]}"
  [[ $status == 0 ]]
}

@test "Regex Test 17: Approximate matching, 1 error (outside fault-tolert area): NO MATCH" {
  run bash -c './pihole-FTL regex-test "foxbrazap" "foo(bar){~1}zap"'
  printf "%s\n" "${lines[@]}"
  [[ $status == 2 ]]
}

@test "Regex Test 18: Approximate matching, 0 global errors: MATCH" {
  run bash -c './pihole-FTL regex-test "foobar" "^(foobar){~1}$"'
  printf "%s\n" "${lines[@]}"
  [[ $status == 0 ]]
}

@test "Regex Test 19: Approximate matching, 1 global error: MATCH" {
  run bash -c './pihole-FTL regex-test "cfoobar" "^(foobar){~1}$"'
  printf "%s\n" "${lines[@]}"
  [[ $status == 0 ]]
}

@test "Regex Test 20: Approximate matching, 2 global errors: NO MATCH" {
  run bash -c './pihole-FTL regex-test "ccfoobar" "^(foobar){~1}$"'
  printf "%s\n" "${lines[@]}"
  [[ $status == 2 ]]
}

@test "Regex Test 21: Approximate matching, insert + substitute: MATCH" {
  run bash -c './pihole-FTL regex-test "oobargoobaploowap" "(foobar){+2#2~2}"'
  printf "%s\n" "${lines[@]}"
  [[ $status == 0 ]]
}

@test "Regex Test 22: Approximate matching, insert + delete: MATCH" {
  run bash -c './pihole-FTL regex-test "3oifaowefbaoraofuiebofasebfaobfaorfeoaro" "(foobar){+1 -2}"'
  printf "%s\n" "${lines[@]}"
  [[ $status == 0 ]]
}

@test "Regex Test 23: Approximate matching, insert + delete (insufficient): NO MATCH" {
  run bash -c './pihole-FTL regex-test "3oifaowefbaoraofuiebofasebfaobfaorfeoaro" "(foobar){+1 -1}"'
  printf "%s\n" "${lines[@]}"
  [[ $status == 2 ]]
}

@test "Regex Test 24: Useful hint for invalid regular expression \"f{x}\": Invalid contents of {}" {
  run bash -c './pihole-FTL regex-test "fbcdn.net" "f{x}"'
  printf "%s\n" "${lines[@]}"
  [[ ${lines[1]} == "Invalid regex CLI filter \"f{x}\": Invalid contents of {}" ]]
  [[ $status == 1 ]]
}

@test "Regex Test 25: Useful hint for invalid regular expression \"a**\": Invalid use of repetition operators" {
  run bash -c './pihole-FTL regex-test "fbcdn.net" "a**"'
  printf "%s\n" "${lines[@]}"
  [[ ${lines[1]} == "Invalid regex CLI filter \"a**\": Invalid use of repetition operators" ]]
  [[ $status == 1 ]]
}

@test "Regex Test 26: Useful hint for invalid regular expression \"x\\\": Trailing backslash" {
  run bash -c './pihole-FTL regex-test "fbcdn.net" "x\\"'
  printf "%s\n" "${lines[@]}"
  [[ ${lines[1]} == "Invalid regex CLI filter \"x\\\": Trailing backslash" ]]
  [[ $status == 1 ]]
}

@test "Regex Test 27: Useful hint for invalid regular expression \"[\": Missing ']'" {
  run bash -c './pihole-FTL regex-test "fbcdn.net" "["'
  printf "%s\n" "${lines[@]}"
  [[ ${lines[1]} == "Invalid regex CLI filter \"[\": Missing ']'" ]]
  [[ $status == 1 ]]
}

@test "Regex Test 28: Useful hint for invalid regular expression \"(\": Missing ')'" {
  run bash -c './pihole-FTL regex-test "fbcdn.net" "("'
  printf "%s\n" "${lines[@]}"
  [[ ${lines[1]} == "Invalid regex CLI filter \"(\": Missing ')'" ]]
  [[ $status == 1 ]]
}

@test "Regex Test 29: Useful hint for invalid regular expression \"{1\": Missing '}'" {
  run bash -c './pihole-FTL regex-test "fbcdn.net" "{1"'
  printf "%s\n" "${lines[@]}"
  [[ ${lines[1]} == "Invalid regex CLI filter \"{1\": Missing '}'" ]]
  [[ $status == 1 ]]
}

@test "Regex Test 30: Useful hint for invalid regular expression \"[[.foo.]]\": Unknown collating element" {
  run bash -c './pihole-FTL regex-test "fbcdn.net" "[[.foo.]]"'
  printf "%s\n" "${lines[@]}"
  [[ ${lines[1]} == "Invalid regex CLI filter \"[[.foo.]]\": Unknown collating element" ]]
  [[ $status == 1 ]]
}

@test "Regex Test 31: Useful hint for invalid regular expression \"[[:foobar:]]\": Unknown character class name" {
  run bash -c './pihole-FTL regex-test "fbcdn.net" "[[:foobar:]]"'
  printf "%s\n" "${lines[@]}"
  [[ ${lines[1]} == "Invalid regex CLI filter \"[[:foobar:]]\": Unknown character class name" ]]
  [[ $status == 1 ]]
}

@test "Regex Test 32: Useful hint for invalid regular expression \"(a)\\2\": Invalid back reference" {
  run bash -c './pihole-FTL regex-test "fbcdn.net" "(a)\\2"'
  printf "%s\n" "${lines[@]}"
  [[ ${lines[1]} == "Invalid regex CLI filter \"(a)\\2\": Invalid back reference" ]]
  [[ $status == 1 ]]
}

@test "Regex Test 33: Useful hint for invalid regular expression \"[g-1]\": Invalid character range" {
  run bash -c './pihole-FTL regex-test "fbcdn.net" "[g-1]"'
  printf "%s\n" "${lines[@]}"
  [[ ${lines[1]} == "Invalid regex CLI filter \"[g-1]\": Invalid character range" ]]
  [[ $status == 1 ]]
}

@test "Regex Test 34: Quiet mode: Match = Return code 0, nothing else" {
  run bash -c './pihole-FTL -q regex-test "fbcdn.net" "f"'
  printf "%s\n" "${lines[@]}"
  [[ $status == 0 ]]
}

@test "Regex Test 35: Quiet mode: Invalid regex = Return code 1, with error message" {
  run bash -c './pihole-FTL -q regex-test "fbcdn.net" "g{x}"'
  printf "%s\n" "${lines[@]}"
  [[ ${lines[0]} == "Invalid regex CLI filter \"g{x}\": Invalid contents of {}" ]]
  [[ $status == 1 ]]
}

@test "Regex Test 36: Quiet mode: No Match = Return code 2, nothing else" {
  run bash -c './pihole-FTL -q regex-test "fbcdn.net" "g"'
  printf "%s\n" "${lines[@]}"
  [[ $status == 2 ]]
}

@test "Regex Test 37: Option \";querytype=A\" working as expected (ONLY matching A queries)" {
  run bash -c 'dig A regex-A @127.0.0.1'
  printf "dig A: %s\n" "${lines[@]}"
  run bash -c 'dig A regex-A @127.0.0.1 +short'
  [[ ${lines[0]} == "0.0.0.0" ]]
  run bash -c 'dig AAAA regex-A @127.0.0.1'
  printf "dig AAAA: %s\n" "${lines[@]}"
  run bash -c 'dig AAAA regex-A @127.0.0.1 +short'
  [[ ${lines[0]} != "::" ]]
}

@test "Regex Test 38: Option \";querytype=!A\" working as expected (NOT matching A queries)" {
  run bash -c 'dig A regex-notA @127.0.0.1'
  printf "dig A: %s\n" "${lines[@]}"
  run bash -c 'dig A regex-notA @127.0.0.1 +short'
  [[ ${lines[0]} != "0.0.0.0" ]]
  run bash -c 'dig AAAA regex-notA @127.0.0.1'
  printf "dig AAAA: %s\n" "${lines[@]}"
  run bash -c 'dig AAAA regex-notA @127.0.0.1 +short'
  [[ ${lines[0]} == "::" ]]
}

@test "Regex Test 39: Option \";invert\" working as expected (match is inverted)" {
  run bash -c './pihole-FTL -q regex-test "f" "g;invert"'
  printf "%s\n" "${lines[@]}"
  [[ $status == 0 ]]
  run bash -c './pihole-FTL -q regex-test "g" "g;invert"'
  printf "%s\n" "${lines[@]}"
  [[ $status == 2 ]]
}

@test "Regex Test 40: Option \";querytype\" sanity checks" {
  run bash -c './pihole-FTL regex-test "f" g\;querytype=!A\;querytype=A'
  printf "%s\n" "${lines[@]}"
  [[ "${lines[@]}" == *"Overwriting previous querytype setting (multiple \"querytype=...\" found)"* ]]
}

@test "Regex Test 41: Option \"^;reply=NXDOMAIN\" working as expected" {
  run bash -c 'dig A regex-NXDOMAIN @127.0.0.1'
  printf "dig: %s\n" "${lines[@]}"
  [[ ${lines[3]} == *"status: NXDOMAIN"* ]]
}

@test "Regex Test 42: Option \"^;reply=NODATA\" working as expected" {
  run bash -c 'dig A regex-NODATA @127.0.0.1'
  printf "dig (full): %s\n" "${lines[@]}"
  [[ ${lines[3]} == *"status: NOERROR"* ]]
}

@test "Regex Test 43: Option \";reply=REFUSED\" working as expected" {
  run bash -c 'dig A regex-REFUSED @127.0.0.1'
  printf "dig (full): %s\n" "${lines[@]}"
  [[ ${lines[3]} == *"status: REFUSED"* ]]
}

@test "Regex Test 44: Option \";reply=1.2.3.4\" working as expected" {
  run bash -c 'dig A regex-REPLYv4 @127.0.0.1 +short'
  printf "dig A: %s\n" "${lines[@]}"
  [[ ${lines[0]} == "1.2.3.4" ]]
  run bash -c 'dig AAAA regex-REPLYv4 @127.0.0.1 +short'
  printf "dig AAAA: %s\n" "${lines[@]}"
  [[ ${lines[0]} == "::" ]]
}

@test "Regex Test 45: Option \";reply=fe80::1234\" working as expected" {
  run bash -c 'dig A regex-REPLYv6 @127.0.0.1 +short'
  printf "dig A: %s\n" "${lines[@]}"
  [[ ${lines[0]} == "0.0.0.0" ]]
  run bash -c 'dig AAAA regex-REPLYv6 @127.0.0.1 +short'
  printf "dig AAAA: %s\n" "${lines[@]}"
  [[ ${lines[0]} == "fe80::1234" ]]
}

@test "Regex Test 46: Option \";reply=1.2.3.4;reply=fe80::1234\" working as expected" {
  run bash -c 'dig A regex-REPLYv46 @127.0.0.1 +short'
  printf "dig A: %s\n" "${lines[@]}"
  [[ ${lines[0]} == "1.2.3.4" ]]
  run bash -c 'dig AAAA regex-REPLYv46 @127.0.0.1 +short'
  printf "dig AAAA: %s\n" "${lines[@]}"
  [[ ${lines[0]} == "fe80::1234" ]]
}

@test "Regex Test 47: Option \";querytype=A\" reported on CLI" {
  run bash -c './pihole-FTL regex-test "f" f\;querytype=A'
  printf "%s\n" "${lines[@]}"
  [[ $status == 0 ]]
  [[ ${lines[5]} == *"- A"* ]]
}

@test "Regex Test 48: Option \";querytype=!TXT\" reported on CLI" {
  run bash -c './pihole-FTL regex-test "f" f\;querytype=!TXT'
  printf "%s\n" "${lines[@]}"
  [[ $status == 0 ]]
  [[ "${lines[@]}" != *"- TXT"* ]]
}

@test "Regex Test 49: Option \";reply=NXDOMAIN\" reported on CLI" {
  run bash -c './pihole-FTL regex-test "f" f\;reply=NXDOMAIN'
  printf "%s\n" "${lines[@]}"
  [[ $status == 0 ]]
  [[ ${lines[4]} == "    Hint: This regex forces reply type NXDOMAIN" ]]
}

@test "Regex Test 50: Option \";invert\" reported on CLI" {
  run bash -c './pihole-FTL regex-test "f" g\;invert'
  printf "%s\n" "${lines[@]}"
  [[ $status == 0 ]]
  [[ ${lines[4]} == "    Hint: This regex is inverted" ]]
}

@test "Regex Test 51: Option \";querytype=A,HTTPS\" reported on CLI" {
  run bash -c './pihole-FTL regex-test "f" f\;querytype=A,HTTPS'
  printf "%s\n" "${lines[@]}"
  [[ $status == 0 ]]
  [[ ${lines[5]} == *"- A"* ]]
  [[ ${lines[6]} == *"- HTTPS"* ]]
}

@test "Regex Test 52: Option \";querytype=ANY,HTTPS,SVCB;reply=refused\" working as expected (ONLY matching ANY, HTTPS or SVCB queries)" {
  run bash -c 'dig A regex-multiple.ftl @127.0.0.1'
  printf "dig A: %s\n" "${lines[@]}"
  [[ "${lines[@]}" == *"status: NOERROR"* ]]
  run bash -c 'dig AAAA regex-multiple.ftl @127.0.0.1'
  printf "dig AAAA: %s\n" "${lines[@]}"
  [[ "${lines[@]}" == *"status: NOERROR"* ]]
  run bash -c 'dig SVCB regex-multiple.ftl @127.0.0.1'
  printf "dig SVCB: %s\n" "${lines[@]}"
  [[ "${lines[@]}" == *"status: REFUSED"* ]]
  run bash -c 'dig HTTPS regex-multiple.ftl @127.0.0.1'
  printf "dig HTTPS: %s\n" "${lines[@]}"
  [[ "${lines[@]}" == *"status: REFUSED"* ]]
  run bash -c 'dig ANY regex-multiple.ftl @127.0.0.1'
  printf "dig ANY: %s\n" "${lines[@]}"
  [[ "${lines[@]}" == *"status: REFUSED"* ]]
}

@test "Regex Test 53: Option \";querytype=!ANY,HTTPS,SVCB;reply=refused\" working as expected (NOT matching ANY, HTTPS or SVCB queries)" {
  run bash -c 'dig A regex-notMultiple.ftl @127.0.0.1'
  printf "dig A: %s\n" "${lines[@]}"
  [[ "${lines[@]}" == *"status: REFUSED"* ]]
  run bash -c 'dig AAAA regex-notMultiple.ftl @127.0.0.1'
  printf "dig AAAA: %s\n" "${lines[@]}"
  [[ "${lines[@]}" == *"status: REFUSED"* ]]
  run bash -c 'dig SVCB regex-notMultiple.ftl @127.0.0.1'
  printf "dig SVCB: %s\n" "${lines[@]}"
  [[ "${lines[@]}" == *"status: NOERROR"* ]]
  run bash -c 'dig HTTPS regex-notMultiple.ftl @127.0.0.1'
  printf "dig HTTPS: %s\n" "${lines[@]}"
  [[ "${lines[@]}" == *"status: NOERROR"* ]]
  run bash -c 'dig ANY regex-notMultiple.ftl @127.0.0.1'
  printf "dig ANY: %s\n" "${lines[@]}"
  [[ "${lines[@]}" == *"status: NOERROR"* ]]
}

@test "API addresses reported correctly by CHAOS TXT domain.api.ftl" {
  run bash -c 'dig CHAOS TXT domain.api.ftl +short @127.0.0.1'
  printf "dig (full): %s\n" "${lines[@]}"
  [[ ${lines[0]} == '"http://pi.hole:80/api/" "https://pi.hole:443/api/"' ]]
}

@test "API addresses reported correctly by CHAOS TXT local.api.ftl" {
  run bash -c 'dig CHAOS TXT local.api.ftl +short @127.0.0.1'
  printf "dig (full): %s\n" "${lines[@]}"
  [[ ${lines[0]} == '"http://127.0.0.1:80/api/" "https://127.0.0.1:443/api/" "http://[::1]:80/api/" "https://[::1]:443/api/"' ]]
}

@test "API addresses reported by CHAOS TXT api.ftl identical to domain.api.ftl" {
  run bash -c 'dig CHAOS TXT api.ftl +short @127.0.0.1'
  api="${lines[0]}"
  run bash -c 'dig CHAOS TXT domain.api.ftl +short @127.0.0.1'
  domain_api="${lines[0]}"
  [[ "${api}" == "${domain_api}" ]]
}

# "ldd" prints library dependencies and the used interpreter for a given program
#
# Dependencies on shared libraries are displayed like
#    libm.so.6 => /lib/x86_64-linux-gnu/libm.so.6 (0x00007fa7d28be000)
#
# In this test, we use ldd and check for the dependency arrow "=>" to check if
# our generated binary depends on shared libraries in the way we expect it to

@test "Dependence on shared libraries" {
  run bash -c 'ldd ./pihole-FTL'
  printf "%s\n" "${lines[@]}"
  [[ "${STATIC}" != "true" && "${lines[@]}" == *"=>"* ]] || \
  [[ "${STATIC}" == "true" && "${lines[@]}" != *"=>"* ]]
}

# "file" determines the file type of our generated binary
#
# We use its ability to test whether a specific interpreter is
# required by the given executable. What the interpreter is, is not
# really well documented in "man elf(5)", however, one can say that
# the interpreter is a program that finds and loads the shared
# libraries needed by a program, prepares the program to run, and then
# runs it.
#
# In this test, we use "file" to confirm the absence of the dependence
# on an interpreter for the static binary.

@test "Dependence on specific interpreter" {
  run bash -c 'file ./pihole-FTL'
  printf "%s\n" "${lines[@]}"
  [[ "${STATIC}" != "true" && "${lines[@]}" == *"interpreter"* ]] || \
  [[ "${STATIC}" == "true" && "${lines[@]}" != *"interpreter"* ]]
}

@test "Compiler version is correctly reported on startup" {
  compiler_version="$(${CC} --version | head -n1)" && export compiler_version
  run bash -c 'grep "Compiled for" /var/log/pihole/FTL.log'
  printf "Output: %s\n\$CC: %s\nVersion: %s\n" "${lines[@]:-not set}" "${CC:-not set}" "${compiler_version:-not set}"
  [[ ${lines[0]} == *"using ${compiler_version}"* ]]
}

@test "No errors on setting busy handlers for the databases" {
  run bash -c 'grep -c "Cannot set busy handler" /var/log/pihole/FTL.log'
  printf "%s\n" "${lines[@]}"
  [[ ${lines[0]} == "0" ]]
}

@test "Blocking status is correctly logged in pihole.log" {
  run bash -c 'grep -c "gravity blocked gravity.ftl is 0.0.0.0" /var/log/pihole/pihole.log'
  printf "%s\n" "${lines[@]}"
  [[ ${lines[0]} == "4" ]]
}

@test "HTTP server responds with JSON error 404 to unknown API path" {
  run bash -c 'curl -s 127.0.0.1/api/undefined'
  printf "%s\n" "${lines[@]}"
  [[ ${lines[0]} == '{"error":{"key":"not_found","message":"Not found","hint":"/api/undefined"},"took":'*'}' ]]
}

@test "HTTP server responds with error 404 to path outside /admin" {
  run bash -c 'curl -sI 127.0.0.1/undefined'
  printf "%s\n" "${lines[@]}"
  [[ ${lines[@]} == *"HTTP/1.1 404 Not Found"* ]]
}

@test "LUA: Interpreter returns FTL version" {
  run bash -c './pihole-FTL lua -e "print(pihole.ftl_version())"'
  printf "%s\n" "${lines[@]}"
  [[ ${lines[0]} == "v"* ]]
}

@test "LUA: Interpreter loads and enabled bundled library \"inspect\"" {
  run bash -c './pihole-FTL lua -e "print(inspect(inspect))"'
  printf "%s\n" "${lines[@]}"
  [[ ${lines[@]} == *'_DESCRIPTION = "human-readable representations of tables"'* ]]
  [[ ${lines[@]} == *'_VERSION = "inspect.lua 3.1.0"'* ]]
}

@test "EDNS(0) analysis working as expected" {
  # Get number of lines in the log before the test
  before="$(grep -c ^ /var/log/pihole/FTL.log)"

  # Run test command
  #                                  CLIENT SUBNET          COOKIE                       MAC HEX                     MAC TEXT                                          CPE-ID
  run bash -c 'dig localhost +short +subnet=192.168.1.1/32 +ednsopt=10:1122334455667788 +ednsopt=65001:000102030405 +ednsopt=65073:41413A42423A43433A44443A45453A4646 +ednsopt=65074:414243444546 @127.0.0.1'
  printf "%s\n" "${lines[@]}"
  [[ ${lines[0]} == "127.0.0.1" ]]
  [[ $status == 0 ]]

  # Get number of lines in the log after the test
  after="$(grep -c ^ /var/log/pihole/FTL.log)"

  # Extract relevant log lines
  log="$(sed -n "${before},${after}p" /var/log/pihole/FTL.log)"
  printf "%s\n" "${log}"

  # Start actual test
  run bash -c "grep -c \"EDNS0: CLIENT SUBNET: 192.168.1.1/32\"" <<< "${log}"
  printf "%s\n" "${lines[@]}"
  [[ ${lines[0]} == "1" ]]
  run bash -c "grep -c \"EDNS0: COOKIE (client-only): 1122334455667788\"" <<< "${log}"
  printf "%s\n" "${lines[@]}"
  [[ ${lines[0]} == "1" ]]
  run bash -c "grep -c \"EDNS0: MAC address (BYTE format): 00:01:02:03:04:05\"" <<< "${log}"
  printf "%s\n" "${lines[@]}"
  [[ ${lines[0]} == "1" ]]
  run bash -c "grep -c \"EDNS0: MAC address (TEXT format): AA:BB:CC:DD:EE:FF\"" <<< "${log}"
  printf "%s\n" "${lines[@]}"
  [[ ${lines[0]} == "1" ]]
  run bash -c "grep -c \"EDNS0: CPE-ID (payload size 6): \\\"ABCDEF\\\" (0x41 0x42 0x43 0x44 0x45 0x46)\"" <<< "${log}"
  printf "%s\n" "${lines[@]}"
  [[ ${lines[0]} == "1" ]]
}

@test "EDNS(0) ECS can overwrite client address (IPv4)" {
  # Get number of lines in the log before the test
  before="$(grep -c ^ /var/log/pihole/FTL.log)"

  # Run test command
  run bash -c 'dig localhost +short +subnet=192.168.47.97/32 @127.0.0.1'
  printf "%s\n" "${lines[@]}"
  [[ ${lines[0]} == "127.0.0.1" ]]
  [[ $status == 0 ]]

  # Get number of lines in the log after the test
  after="$(grep -c ^ /var/log/pihole/FTL.log)"

  # Extract relevant log lines
  run bash -c "sed -n \"${before},${after}p\" /var/log/pihole/FTL.log"
  printf "%s\n" "${lines[@]}"
  [[ "${lines[@]}" == *"**** new UDP IPv4 query[A] query \"localhost\" from lo/192.168.47.97#53 "* ]]
}

@test "EDNS(0) ECS can overwrite client address (IPv6)" {
  # Get number of lines in the log before the test
  before="$(grep -c ^ /var/log/pihole/FTL.log)"

  # Run test command
  run bash -c 'dig localhost +short +subnet=fe80::b167:af1e:968b:dead/128 @127.0.0.1'
  printf "%s\n" "${lines[@]}"
  [[ ${lines[0]} == "127.0.0.1" ]]
  [[ $status == 0 ]]

  # Get number of lines in the log after the test
  after="$(grep -c ^ /var/log/pihole/FTL.log)"

  # Extract relevant log lines
  run bash -c "sed -n \"${before},${after}p\" /var/log/pihole/FTL.log"
  printf "%s\n" "${lines[@]}"
  [[ "${lines[@]}" == *"**** new UDP IPv4 query[A] query \"localhost\" from lo/fe80::b167:af1e:968b:dead#53 "* ]]
}

@test "alias-client is imported and used for configured client" {
  run bash -c 'grep -c "Added alias-client \"some-aliasclient\" (aliasclient-0) with FTL ID 0" /var/log/pihole/FTL.log'
  printf "Added: %s\n" "${lines[@]}"
  [[ ${lines[0]} == "1" ]]
  run bash -c 'grep -c "Aliasclient ID 127.0.0.6 -> 0" /var/log/pihole/FTL.log'
  printf "Found ID: %s\n" "${lines[@]}"
  [[ ${lines[0]} == "1" ]]
  run bash -c 'grep -c "Client .* (127.0.0.6) IS  managed by this alias-client, adding counts" /var/log/pihole/FTL.log'
  printf "Adding counts: %s\n" "${lines[@]}"
  [[ ${lines[0]} == "1" ]]
}

@test "EDNS(0) ECS skipped for loopback address (IPv4)" {
  # Get number of lines in the log before the test
  before="$(grep -c ^ /var/log/pihole/FTL.log)"

  # Run test command
  run bash -c 'dig localhost +short +subnet=127.0.0.1/32 @127.0.0.1'
  printf "%s\n" "${lines[@]}"
  [[ ${lines[0]} == "127.0.0.1" ]]
  [[ $status == 0 ]]

  # Get number of lines in the log after the test
  after="$(grep -c ^ /var/log/pihole/FTL.log)"

  # Extract relevant log lines
  run bash -c "sed -n \"${before},${after}p\" /var/log/pihole/FTL.log"
  printf "%s\n" "${lines[@]}"
  [[ "${lines[@]}" == *"EDNS0: CLIENT SUBNET: Skipped 127.0.0.1/32 (IPv4 loopback address)"* ]]
}

@test "EDNS(0) ECS skipped for loopback address (IPv6)" {
  # Get number of lines in the log before the test
  before="$(grep -c ^ /var/log/pihole/FTL.log)"

  # Run test command
  run bash -c 'dig localhost +short +subnet=::1/128 @127.0.0.1'
  printf "%s\n" "${lines[@]}"
  [[ ${lines[0]} == "127.0.0.1" ]]
  [[ $status == 0 ]]

  # Get number of lines in the log after the test
  after="$(grep -c ^ /var/log/pihole/FTL.log)"

  # Extract relevant log lines
  run bash -c "sed -n \"${before},${after}p\" /var/log/pihole/FTL.log"
  printf "%s\n" "${lines[@]}"
  [[ "${lines[@]}" == *"EDNS0: CLIENT SUBNET: Skipped ::1/128 (IPv6 loopback address)"* ]]
}

@test "Embedded SQLite3 shell available and functional" {
  run bash -c './pihole-FTL sqlite3 -help'
  printf "%s\n" "${lines[@]}"
  [[ ${lines[0]} == "Usage: sqlite3 [OPTIONS] [FILENAME [SQL...]]" ]]
}

@test "Embedded SQLite3 shell is called for .db file" {
  run bash -c './pihole-FTL abc.db ".version"'
  printf "%s\n" "${lines[@]}"
  [[ ${lines[0]} == "SQLite 3."* ]]
}

@test "Embedded SQLite3 shell prints FTL version in interactive mode" {
  # shell.c contains a call to print_FTL_version
  run bash -c "echo -e '.quit\n' | ./pihole-FTL sqlite3 -interactive"
  printf "%s\n" "${lines[@]}"
  [[ ${lines[0]} == "Pi-hole FTL"* ]]
}

@test "Embedded SQLite3 shell ignores .sqliterc \"-ni\"" {
  # Install .sqliterc file at current home directory
  cp test/sqliterc ~/.sqliterc
  run bash -c "./pihole-FTL sqlite3 /etc/pihole/gravity.db \"SELECT value FROM info WHERE property = 'abp_domains';\""
  printf "%s\n" "${lines[@]}"
  [[ ${lines[0]} != "1" ]]
  run bash -c "./pihole-FTL sqlite3 -ni /etc/pihole/gravity.db \"SELECT value FROM info WHERE property = 'abp_domains';\""
  printf "%s\n" "${lines[@]}"
  [[ ${lines[0]} == "1" ]]
  rm ~/.sqliterc
}

@test "Embedded LUA engine is called for .lua file" {
  echo 'print("Hello from LUA")' > abc.lua
  run bash -c './pihole-FTL abc.lua'
  printf "%s\n" "${lines[@]}"
  [[ ${lines[0]} == "Hello from LUA" ]]
  rm abc.lua
}

@test "Pi-hole PTR generation check" {
  run bash -c "bash test/hostnames.sh | tee ptr.log"
  printf "%s\n" "${lines[@]}"
  [[ "${lines[@]}" != *"ERROR"* ]]
}

@test "No missing config items in pihole.toml" {
  run bash -c 'grep "DEBUG_CONFIG: " /var/log/pihole/FTL.log'
  printf "%s\n" "${lines[@]}"
  run bash -c 'grep "DEBUG_CONFIG: " /var/log/pihole/FTL.log | grep -c "DOES NOT EXIST"'
  printf "DOES NOT EXIST count: %s\n" "${lines[@]}"
  [[ ${lines[0]} == "0" ]]
}

@test "Check dnsmasq warnings in source code" {
  run bash -c "bash test/dnsmasq_warnings.sh"
  printf "%s\n" "${lines[@]}"
  [[ "${lines[0]}" == "" ]]
}

@test "Pi-hole use interface-dependent replies for pi.hole" {
  run bash -c "dig A pi.hole +short @127.0.0.1"
  printf "A: %s\n" "${lines[@]}"
  [[ "${lines[0]}" == "127.0.0.1" ]]

  run bash -c "dig AAAA pi.hole +short @127.0.0.1"
  printf "AAAA: %s\n" "${lines[@]}"
  [[ "${lines[0]}" == "::1" ]]
}

@test "Pi-hole uses interface-dependent replies inside CNAME chains" {
  run bash -c "dig A pihole.mydomain.net +short @127.0.0.1"
  printf "A: %s\n" "${lines[@]}"
  [[ "${lines[0]}" == "pi.hole." ]]
  [[ "${lines[1]}" == "127.0.0.1" ]]

  run bash -c "dig AAAA pihole.mydomain.net +short @127.0.0.1"
  printf "AAAA: %s\n" "${lines[@]}"
  [[ "${lines[0]}" == "pi.hole." ]]
  [[ "${lines[1]}" == "::1" ]]
}

@test "Pi-hole uses dns.reply.host.IPv4/6 for pi.hole" {
  # Set the reply for pi.hole to custom IPv4 and IPv6 addresses
  logsize_before=$(stat -c%s /var/log/pihole/FTL.log)
  run bash -c 'curl -s -X PATCH http://127.0.0.1/api/config -d "{\"config\":{\"dns\":{\"reply\":{\"host\":{\"force4\":true,\"IPv4\":\"10.100.0.10\",\"force6\":true,\"IPv6\":\"fe80::10\"}}}}}"'

  # Wait for change to be applied
  run bash -c "./pihole-FTL wait-for 'INFO: Config file written to /etc/pihole/pihole.toml' /var/log/pihole/FTL.log 5 $logsize_before"
  printf "%s\n" "${lines[@]}"
  [[ $status == 0 ]]

  run bash -c "dig A pi.hole +short @127.0.0.1"
  printf "A: %s\n" "${lines[@]}"
  [[ "${lines[0]}" == "10.100.0.10" ]]
  run bash -c "dig AAAA pi.hole +short @127.0.0.1"
  printf "AAAA: %s\n" "${lines[@]}"
  [[ "${lines[0]}" == "fe80::10" ]]

  run bash -c "dig A pi.hole @127.0.0.1 | grep 'EDE: '"
  printf "%s\n" "${lines[@]}"
  [[ ${lines[0]} == *"EDE: 29: (synthesized)" ]]
  [[ ${lines[1]} == "" ]]
  run bash -c "dig AAAA pi.hole @127.0.0.1 | grep 'EDE: '"
  printf "%s\n" "${lines[@]}"
  [[ ${lines[0]} == *"EDE: 29: (synthesized)" ]]
  [[ ${lines[1]} == "" ]]
}

@test "Pi-hole uses dns.reply.host.IPv4/6 replies inside CNAME chains" {
  run bash -c "dig A pihole.mydomain.net +short @127.0.0.1"
  printf "A: %s\n" "${lines[@]}"
  [[ "${lines[0]}" == "pi.hole." ]]
  [[ "${lines[1]}" == "10.100.0.10" ]]

  run bash -c "dig AAAA pihole.mydomain.net +short @127.0.0.1"
  printf "AAAA: %s\n" "${lines[@]}"
  [[ "${lines[0]}" == "pi.hole." ]]
  [[ "${lines[1]}" == "fe80::10" ]]
}

@test "Pi-hole uses dns.reply.host.IPv4/6 for hostname" {
  run bash -c "dig A $(hostname) +short @127.0.0.1"
  printf "A: %s\n" "${lines[@]}"
  [[ "${lines[0]}" == "10.100.0.10" ]]
  run bash -c "dig AAAA $(hostname) +short @127.0.0.1"
  printf "AAAA: %s\n" "${lines[@]}"
  [[ "${lines[0]}" == "fe80::10" ]]

  run bash -c "dig A $(hostname) @127.0.0.1 | grep 'EDE: '"
  printf "%s\n" "${lines[@]}"
  [[ ${lines[0]} == *"EDE: 29: (synthesized)" ]]
  [[ ${lines[1]} == "" ]]
  run bash -c "dig AAAA $(hostname) @127.0.0.1 | grep 'EDE: '"
  printf "%s\n" "${lines[@]}"
  [[ ${lines[0]} == *"EDE: 29: (synthesized)" ]]
  [[ ${lines[1]} == "" ]]
}

@test "Pi-hole uses dns.reply.blocking.IPv4/6 for blocked domain" {
  run bash -c 'grep "mode = \"NULL\"" /etc/pihole/pihole.toml'
  printf "grep output: %s\n" "${lines[@]}"
  [[ "${lines[0]}" == '    mode = "NULL"' ]]

  logsize_before=$(stat -c%s /var/log/pihole/FTL.log)

  run bash -c './pihole-FTL --config dns.blocking.mode IP'
  printf "setting config: %s\n" "${lines[@]}"

  # Wait for change to become effective
  run bash -c "./pihole-FTL wait-for 'DEBUG_CONFIG: pihole.toml unchanged' /var/log/pihole/FTL.log 5 $logsize_before"
  printf "%s\n" "${lines[@]}"
  [[ $status == 0 ]]

  run bash -c "kill -HUP $(cat /run/pihole-FTL.pid)"

  # Wait for change to become effective
  run bash -c "./pihole-FTL wait-for 'INFO: Compiled 2 allow and 11 deny regex for 11 clients' /var/log/pihole/FTL.log 5 $logsize_before"
  printf "%s\n" "${lines[@]}"
  [[ $status == 0 ]]

  run bash -c 'grep "mode = \"IP" /etc/pihole/pihole.toml'
  printf "grep output (after reload): %s\n" "${lines[@]}"
  [[ "${lines[0]}" == *'mode = "IP" ### CHANGED, default = "NULL"' ]]

  run bash -c "dig A denied.ftl +short @127.0.0.1"
  printf "A: %s\n" "${lines[@]}"
  [[ "${lines[0]}" == "10.100.0.11" ]]

  run bash -c "dig AAAA denied.ftl +short @127.0.0.1"
  printf "AAAA: %s\n" "${lines[@]}"
  [[ "${lines[0]}" == "fe80::11" ]]
}

@test "Antigravity domain is not blocked" {
  run bash -c "dig A antigravity.ftl +short @127.0.0.1"
  printf "A: %s\n" "${lines[@]}"
  [[ "${lines[0]}" == "192.168.1.6" ]]
}

@test "Antigravity ABP-domain is not blocked" {
  run bash -c "dig A x.y.z.abp.antigravity.ftl +short @127.0.0.1"
  printf "A: %s\n" "${lines[@]}"
  [[ "${lines[0]}" == "192.168.1.7" ]]
}

@test "Custom DNS records: Multiple domains per line are accepted" {
  run bash -c "dig A abc-custom.com +short @127.0.0.1"
  printf "%s\n" "${lines[@]}"
  [[ "${lines[0]}" == "1.1.1.1" ]]
  run bash -c "dig A def-custom.de +short @127.0.0.1"
  printf "%s\n" "${lines[@]}"
  [[ "${lines[0]}" == "1.1.1.1" ]]
}

@test "Zone update (non-query) is rejected with NOTIMP (UDP)" {
  # Get number of lines in the log before the test
  before="$(grep -c ^ /var/log/pihole/FTL.log)"

  # Run test command
  run bash -c "python3 test/zone_update.py udp"
  printf "%s\n" "${lines[@]}"
  [[ "${lines[0]}" == "UDP response: NOTIMP" ]]
  [[ "${lines[1]}" == "" ]]

  # Get number of lines in the log after the test
  after="$(grep -c ^ /var/log/pihole/FTL.log)"

  # Extract relevant log lines
  run bash -c "sed -n \"${before},${after}p\" /var/log/pihole/FTL.log"

  # Check for expected log lines
  printf "%s\n" "${lines[@]}"
  [[ "${lines[@]}" == *"new UDP IPv4 non-query[type=0] \"opcode\" from lo/127.0.0.1"* ]]
  [[ "${lines[@]}" == *"**** got cache reply: opcode is (null) "* ]]
}

@test "Zone update (non-query) is rejected with NOTIMP (TCP)" {
  # Get number of lines in the log before the test
  before="$(grep -c ^ /var/log/pihole/FTL.log)"

  # Run test command
  run bash -c "python3 test/zone_update.py tcp"
  printf "%s\n" "${lines[@]}"
  [[ "${lines[0]}" == "TCP response: NOTIMP" ]]
  [[ "${lines[1]}" == "" ]]

  # Get number of lines in the log after the test
  after="$(grep -c ^ /var/log/pihole/FTL.log)"

  # Extract relevant log lines
  run bash -c "sed -n \"${before},${after}p\" /var/log/pihole/FTL.log"

  # Check for expected log lines
  printf "%s\n" "${lines[@]}"
  [[ "${lines[@]}" == *"new TCP IPv4 non-query[type=0] \"opcode\" from lo/127.0.0.1"* ]]
  [[ "${lines[@]}" == *"**** got cache reply: opcode is (null) "* ]]
}

@test "Mixed-case DNS queries are returned in the same case" {
  run bash -c "dig AAAA AaaA.fTL @127.0.0.1"
  printf "%s\n" "${lines[@]}"
  [[ "${lines[@]}" == *"AaaA.fTL."*"IN"*"AAAA"*"fe80::1c01"* ]]
}

@test "Custom DNS records: International domains are converted to IDN form" {
  # äste.com ---> xn--ste-pla.com
  run bash -c "dig A xn--ste-pla.com +short @127.0.0.1"
  printf "%s\n" "${lines[@]}"
  [[ "${lines[0]}" == "2.2.2.2" ]]
  # steä.com -> xn--ste-sla.com
  run bash -c "dig A xn--ste-sla.com +short @127.0.0.1"
  printf "%s\n" "${lines[@]}"
  [[ "${lines[0]}" == "2.2.2.2" ]]
}

@test "Local CNAME records: International domains are converted to IDN form" {
  # brücke.com ---> xn--brcke-lva.com
  run bash -c "dig A xn--brcke-lva.com +short @127.0.0.1"
  printf "%s\n" "${lines[@]}"
  # xn--ste-pla.com ---> äste.com
  [[ "${lines[0]}" == "xn--ste-pla.com." ]]
  [[ "${lines[1]}" == "2.2.2.2" ]]
}

@test "IDN2 CLI interface correctly encodes/decodes domain according to IDNA2008 + TR46" {
  run bash -c './pihole-FTL idn2 äste.com'
  printf "%s\n" "${lines[@]}"
  [[ "${lines[0]}" == "xn--ste-pla.com" ]]
  run bash -c './pihole-FTL idn2 -d xn--ste-pla.com'
  printf "%s\n" "${lines[@]}"
  [[ "${lines[0]}" == "äste.com" ]]
  run bash -c './pihole-FTL idn2 ß.de'
  printf "%s\n" "${lines[@]}"
  [[ "${lines[0]}" == "xn--zca.de" ]]
  run bash -c './pihole-FTL idn2 -d xn--zca.de'
  printf "%s\n" "${lines[@]}"
  [[ "${lines[0]}" == "ß.de" ]]
}

@test "Environmental variable is favored over config file" {
  # The config file has -10 but we set FTLCONF_misc_nice="-11"
  run bash -c 'grep "nice = -11" /etc/pihole/pihole.toml'
  printf "%s\n" "${lines[@]}"
  [[ ${lines[0]} == "  nice = -11 ### CHANGED (env), default = -10" ]]
}

@test "Capitalized Environmental variable is used and favored over config file" {
  # The config file has 90 but we set FTLCONF_MISC_CHECK_SHMEM="91"
  run bash -c 'grep "shmem = 91" /etc/pihole/pihole.toml'
  printf "%s\n" "${lines[@]}"
  [[ ${lines[0]} == "    shmem = 91 ### CHANGED (env), default = 90" ]]
}

@test "Correct number of environmental variables is logged" {
  grep "FTLCONF environment variables" /var/log/pihole/FTL.log
  printf "%s\n" "${lines[@]}"
  run bash -c 'grep -q "5 FTLCONF environment variables found (2 used, 2 invalid, 1 ignored)" /var/log/pihole/FTL.log'
  printf "%s\n" "${lines[@]}"
  [[ $status == 0 ]]
}

@test "Correct environmental variable is logged" {
  grep "FTLCONF_misc_nice" /var/log/pihole/FTL.log
  printf "%s\n" "${lines[@]}"
  run bash -c 'grep -q "FTLCONF_misc_nice is used" /var/log/pihole/FTL.log'
  printf "%s\n" "${lines[@]}"
  [[ $status == 0 ]]
}

@test "Invalid environmental variable is logged (type mismatch)" {
  grep "FTLCONF_debug_api" /var/log/pihole/FTL.log
  printf "%s\n" "${lines[@]}"
  run bash -c 'grep -q "FTLCONF_debug_api is not a boolean, using default instead" /var/log/pihole/FTL.log'
  printf "%s\n" "${lines[@]}"
  [[ $status == 0 ]]
}

@test "Invalid environmental variable is logged (validation failed)" {
  grep "FTLCONF_files_pcap" /var/log/pihole/FTL.log
  printf "%s\n" "${lines[@]}"
  run bash -c 'grep -q "FTLCONF_files_pcap files.pcap: not a valid file path (\"\*123#./test/pcap\"), using default instead" /var/log/pihole/FTL.log'
  printf "%s\n" "${lines[@]}"
  [[ $status == 0 ]]
}

@test "Unknown environmental variable is logged, a useful alternative is suggested" {
  grep "FTLCONF_dns_upstrrr" /var/log/pihole/FTL.log
  printf "%s\n" "${lines[@]}"
  run bash -c 'grep -A1 "FTLCONF_dns_upstrrr is unknown" /var/log/pihole/FTL.log'
  printf "%s\n" "${lines[@]}"
  [[ ${lines[0]} == *"WARNING: [?] FTLCONF_dns_upstrrr is unknown, did you mean any of these?" ]]
  [[ ${lines[1]} == *"WARNING:     - FTLCONF_dns_upstreams" ]]
}

@test "cJSON_GetErrorPtr and cJSON_InitHooks are never used (for thread-safety reasons)" {
  # cJSON_GetErrorPtr() is not thread-safe but can be replaces by cJSON_ParseWithOpts()
  # cJSON_InitHooks() is only thread-safe if used before any other cJSON function in a thread
  # We grep for the two functions recursively and exclude cJSON.{c,h} where they are defined
  run bash -c 'grep -rE "(cJSON_GetErrorPtr)|(cJSON_InitHooks)" src/ | grep -vE "^src/webserver/cJSON/cJSON."'
  printf "%s\n" "${lines[@]}"
  [[ ${lines[0]} == "" ]]
}

@test "CLI complains about unknown config key and offers a suggestion" {
  run bash -c './pihole-FTL --config dbg.all'
  [[ ${lines[0]} == "Unknown config option dbg.all, did you mean:" ]]
  [[ ${lines[1]} == " - debug.all" ]]
  [[ $status == 4 ]]
  run bash -c './pihole-FTL --config misc.privacyLLL'
  [[ ${lines[0]} == "Unknown config option misc.privacyLLL, did you mean:" ]]
  [[ ${lines[1]} == " - misc.privacylevel" ]]
  [[ $status == 4 ]]
}

@test "Changing a config option set forced by ENVVAR is not possible via the CLI" {
  run bash -c './pihole-FTL --config misc.nice -12'
  printf "%s\n" "${lines[@]}"
  [[ ${lines[0]} == "Config option misc.nice is read-only (set via environmental variable)" ]]
  [[ $status == 5 ]]
}

@test "Changing a config option set forced by ENVVAR is not possible via the API" {
  run bash -c 'curl -s -X PATCH http://127.0.0.1/api/config/misc/nice -d "{\"config\":{\"misc\":{\"nice\":-12}}}"'
  printf "%s\n" "${lines[@]}"
  [[ ${lines[0]} == '{"error":{"key":"bad_request","message":"Config items set via environment variables cannot be changed via the API","hint":"misc.nice"},"took":'*'}' ]]
}

# We cannot easily test IPv6 as it may not be available in docker (CI)

@test "API domain search: Non-existing domain returns expected JSON" {
  run bash -c 'curl -s 127.0.0.1/api/search/non.existent'
  printf "%s\n" "${lines[@]}"
  [[ ${lines[0]} == '{"search":{"domains":[],"gravity":[],"results":{"domains":{"exact":0,"regex":0},"gravity":{"allow":0,"block":0},"total":0},"parameters":{"N":20,"partial":false,"domain":"non.existent","debug":false}},"took":'*'}' ]]
}

@test "API domain search: antigravity.ftl returns expected JSON" {
  run bash -c 'curl -s 127.0.0.1/api/search/antigravity.ftl'
  printf "%s\n" "${lines[@]}"
  [[ ${lines[0]} == '{"search":{"domains":[],"gravity":[{"domain":"antigravity.ftl","type":"block","address":"https://pi-hole.net/block.txt","comment":"Fake block-list","enabled":true,"id":1,"date_added":1559928803,"date_modified":1559928803,"type":"block","date_updated":1559928803,"number":2000,"invalid_domains":2,"abp_entries":0,"status":1,"groups":[0,2]},{"domain":"antigravity.ftl","type":"allow","address":"https://pi-hole.net/allow.txt","comment":"Fake allow-list","enabled":true,"id":2,"date_added":1559928803,"date_modified":1559928803,"type":"allow","date_updated":1559928803,"number":2000,"invalid_domains":2,"abp_entries":0,"status":1,"groups":[0]},{"domain":"@@||antigravity.ftl^","type":"allow","address":"https://pi-hole.net/allow.txt","comment":"Fake allow-list","enabled":true,"id":2,"date_added":1559928803,"date_modified":1559928803,"type":"allow","date_updated":1559928803,"number":2000,"invalid_domains":2,"abp_entries":0,"status":1,"groups":[0]}],"results":{"domains":{"exact":0,"regex":0},"gravity":{"allow":2,"block":1},"total":3},"parameters":{"N":20,"partial":false,"domain":"antigravity.ftl","debug":false}},"took":'*'}' ]]
}

@test "API domain search: Internationalized/partially capital domain returns expected lowercase punycode domain" {
  run bash -c 'curl -s 127.0.0.1/api/search/äBC.com?debug=true | jq .search.debug.punycode'
  printf "%s\n" "${lines[@]}"
  [[ ${lines[0]} == '"xn--bc-uia.com"' ]]
}

@test "API history: Returns full 24 hours even if only a few queries are made" {
  run bash -c 'curl -s 127.0.0.1/api/history | jq ".history | length"'
  printf "%s\n" "${lines[@]}"
  [[ ${lines[0]} == "145" ]]
}

@test "API history/clients: Returns full 24 hours even if only a few queries are made" {
  run bash -c 'curl -s 127.0.0.1/api/history/clients | jq ".history | length"'
  printf "%s\n" "${lines[@]}"
  [[ ${lines[0]} == "145" ]]
}

@test "Check /api/lists?type=block returning only blocking lists" {
  run bash -c 'curl -s 127.0.0.1/api/lists?type=block | jq ".lists[].type"'
  printf "%s\n" "${lines[@]}"
  # Check no allow entries are present
  [[ ${lines[@]} != *"allow"* ]]
}

@test "Check /api/lists?type=allow returning only allowing lists" {
  run bash -c 'curl -s 127.0.0.1/api/lists?type=allow | jq ".lists[].type"'
  printf "%s\n" "${lines[@]}"
  # Check no block entries are present
  [[ ${lines[@]} != *"block"* ]]
}

@test "Check /api/lists without type parameter returning all lists" {
  run bash -c 'curl -s 127.0.0.1/api/lists | jq ".lists[].type"'
  printf "%s\n" "${lines[@]}"
  # Check both block and allow entries are present
  [[ ${lines[@]} == *"allow"* ]]
  [[ ${lines[@]} == *"block"* ]]
}

@test "API: No UNKNOWN reply in API" {
  run bash -c 'curl -s 127.0.0.1/api/queries?reply=UNKNOWN | jq .queries'
  printf "%s\n" "${lines[@]}"
  run bash -c 'curl -s 127.0.0.1/api/queries?reply=UNKNOWN | jq ".queries | length"'
  [[ ${lines[0]} == "0" ]]
}

@test "API: No UNKNOWN status in API" {
  run bash -c 'curl -s 127.0.0.1/api/queries?status=UNKNOWN | jq .queries'
  printf "%s\n" "${lines[@]}"
  run bash -c 'curl -s 127.0.0.1/api/queries?status=UNKNOWN | jq ".queries | length"'
  [[ ${lines[0]} == "0" ]]
}

@test "Lua server page outside /admin is not served by default" {
  run bash -c 'curl -sI 127.0.0.1/broken_lua'
  printf "%s\n" "${lines[@]}"
  [[ ${lines[0]} == "HTTP/1.1 404 Not Found"* ]]
}

# This test should run before a password is set
@test "Lua server page is generating proper backtrace" {
  # Enable serving of Lua pages outside /admin
  logsize_before=$(stat -c%s /var/log/pihole/FTL.log)
  run bash -c './pihole-FTL --config webserver.serve_all true'
  printf "%s\n" "${lines[@]}"
  [[ ${lines[0]} == 'true' ]]

  # Wait for change to become effective
  run bash -c "./pihole-FTL wait-for 'DEBUG_CONFIG: pihole.toml unchanged' /var/log/pihole/FTL.log 5 $logsize_before"
  printf "%s\n" "${lines[@]}"
  [[ $status == 0 ]]

  # Run a page with a syntax error
  run bash -c 'curl -s 127.0.0.1/broken_lua'
  printf "%s\n" "${lines[@]}"
  [[ ${lines[0]} == 'Hello, world 1!' ]]
  [[ ${lines[1]} == 'Hello, world 2!' ]]
  [[ ${lines[2]} == '[string "/var/www/html/broken_lua_2.lp"]:4: Cannot include [/var/www/html/does_not_exist.lp]: not found' ]]
  [[ ${lines[3]} == 'stack traceback:' ]]
  [[ ${lines[4]} == "	[C]: in field 'include'" ]]
  [[ ${lines[5]} == '	[string "/var/www/html/broken_lua.lp"]:4: in main chunk' ]]
  [[ ${lines[6]} == 'aborting' ]]
  [[ ${lines[7]} == '' ]]

  # Check if the error is logged (-F = fixed string (no regex), -q = quiet)
  run grep -qF 'LSP Kepler: call failed: runtime error: [string "/var/www/html/broken_lua_2.lp"]:4: Cannot include [/var/www/html/does_not_exist.lp]: not found' /var/log/pihole/webserver.log
  [[ $status == 0 ]]
}

@test "API authorization (without password): No login required" {
  run bash -c 'curl -s 127.0.0.1/api/auth'
  printf "%s\n" "${lines[@]}"
  [[ ${lines[0]} == '{"session":{"valid":true,"totp":false,"sid":null,"validity":-1,"message":"no password set"},"took":'*'}' ]]
}

@test "Config validation working on the CLI (type-based checking)" {
  run bash -c './pihole-FTL --config dns.port true'
  printf "%s\n" "${lines[@]}"
  [[ ${lines[0]} == 'Config setting dns.port is invalid, allowed options are: unsigned integer (16 bit)' ]]
  [[ $status == 2 ]]

  run bash -c './pihole-FTL --config dns.revServers "abc"'
  printf "%s\n" "${lines[@]}"
  [[ ${lines[0]} == 'Config setting dns.revServers is invalid: not valid JSON, error at: abc' ]]
  [[ $status == 2 ]]
}

@test "Config validation working on the API (type-based checking)" {
  run bash -c 'curl -s -X PATCH http://127.0.0.1/api/config -d "{\"config\":{\"dns\":{\"blockESNI\":15.5}}}"'
  printf "%s\n" "${lines[@]}"
  [[ ${lines[0]} == "{\"error\":{\"key\":\"bad_request\",\"message\":\"Config item is invalid\",\"hint\":\"dns.blockESNI: not of type bool\"},\"took\":"*"}" ]]

  run bash -c 'curl -s -X PATCH http://127.0.0.1/api/config -d "{\"config\":{\"dns\":{\"piholePTR\":\"something_else\"}}}"'
  printf "%s\n" "${lines[@]}"
  [[ ${lines[0]} == "{\"error\":{\"key\":\"bad_request\",\"message\":\"Config item is invalid\",\"hint\":\"dns.piholePTR: invalid option\"},\"took\":"*"}" ]]
}

@test "Config validation working on the CLI (validator-based checking)" {
  run bash -c './pihole-FTL --config dns.hosts "[\"111.222.333.444 abc\"]"'
  printf "%s\n" "${lines[@]}"
  [[ ${lines[0]} == 'Invalid value: dns.hosts[0]: neither a valid IPv4 nor IPv6 address ("111.222.333.444")' ]]
  [[ $status == 3 ]]

  run bash -c './pihole-FTL --config dns.hosts "[\"1.1.1.1 cf\",\"8.8.8.8 google\",\"1.2.3.4\"]"'
  printf "%s\n" "${lines[@]}"
  [[ ${lines[0]} == 'Invalid value: dns.hosts[2]: entry does not have at least one hostname ("1.2.3.4")' ]]
  [[ $status == 3 ]]

  run bash -c './pihole-FTL --config dns.revServers "[\"abc,def,ghi\"]"'
  printf "%s\n" "${lines[@]}"
  [[ ${lines[0]} == 'Invalid value: dns.revServers[0]: <enabled> not a boolean ("abc")' ]]
  [[ $status == 3 ]]

  run bash -c './pihole-FTL --config dns.revServers "[\"true,abc,def,ghi\"]"'
  printf "%s\n" "${lines[@]}"
  [[ ${lines[0]} == 'Invalid value: dns.revServers[0]: <ip-address> neither a valid IPv4 nor IPv6 address ("abc")' ]]
  [[ $status == 3 ]]

  run bash -c './pihole-FTL --config dns.revServers "[\"true,1.2.3.4/55,def,ghi\"]"'
  printf "%s\n" "${lines[@]}"
  [[ ${lines[0]} == 'Invalid value: dns.revServers[0]: <prefix-len> not a valid IPv4 prefix length ("55")' ]]
  [[ $status == 3 ]]

  run bash -c './pihole-FTL --config dns.revServers "[\"true,::1/255,def,ghi\"]"'
  printf "%s\n" "${lines[@]}"
  [[ ${lines[0]} == 'Invalid value: dns.revServers[0]: <prefix-len> not a valid IPv6 prefix length ("255")' ]]
  [[ $status == 3 ]]

  run bash -c './pihole-FTL --config dns.revServers "[\"true,1.1.1.1,def,ghi\"]"'
  printf "%s\n" "${lines[@]}"
  [[ ${lines[0]} == 'New dnsmasq configuration is not valid ('*'resolve at line '*' of /etc/pihole/dnsmasq.conf.temp: "rev-server=1.1.1.1,def"), config remains unchanged' ]]
  [[ $status == 3 ]]

  run bash -c './pihole-FTL --config webserver.api.excludeClients "[\".*\",\"$$$\",\"[[[\"]"'
  printf "%s\n" "${lines[@]}"
  [[ ${lines[0]} == 'Invalid value: webserver.api.excludeClients[2]: not a valid regex ("[[["): Missing '\'']'\' ]]
  [[ $status == 3 ]]
}

@test "DNS hosts sanitization: Whitespace is normalized when saving" {
  # Set dns.hosts with various whitespace formatting issues
  logsize_before=$(stat -c%s /var/log/pihole/FTL.log)
  run bash -c './pihole-FTL --config dns.hosts "[\"  192.168.1.1    host1.local  \", \"   10.0.0.1\\t\\thost2.local   host3.local\", \"127.0.0.1     host4.local\\t\\thost5.local\"]"'
  [[ $status == 0 ]]

  # Wait for change to become effective
  run bash -c "./pihole-FTL wait-for 'HOSTS file written to /etc/pihole/hosts/custom.list' /var/log/pihole/FTL.log 5 $logsize_before"
  printf "%s\n" "${lines[@]}"
  [[ $status == 0 ]]

  # Check that the sanitized entries are properly formatted
  run bash -c './pihole-FTL --config dns.hosts'
  printf "%s\n" "${lines[@]}"
  [[ ${lines[0]} == '[ 192.168.1.1 host1.local, 10.0.0.1 host2.local host3.local, 127.0.0.1 host4.local host5.local ]' ]]
}

@test "DNS hosts sanitization: Comments are handled correctly" { 
  # Set dns.hosts with entries containing comments
  logsize_before=$(stat -c%s /var/log/pihole/FTL.log)
  run bash -c './pihole-FTL --config dns.hosts "[\"192.168.1.1   host1.local   # this is a comment with  double spaces\", \"   10.0.0.1\\thost2.local\\t\\t\\t\"]"'
  [[ $status == 0 ]]

  # Wait for change to become effective
  run bash -c "./pihole-FTL wait-for 'HOSTS file written to /etc/pihole/hosts/custom.list' /var/log/pihole/FTL.log 5 $logsize_before"
  printf "%s\n" "${lines[@]}"
  [[ $status == 0 ]]

  # Check that the sanitized entries are properly formatted
  run bash -c './pihole-FTL --config dns.hosts'
  printf "%s\n" "${lines[@]}"
  [[ ${lines[0]} == '[ 192.168.1.1 host1.local # this is a comment with  double spaces, 10.0.0.1 host2.local ]' ]]
}

@test "Config validation working on the API (validator-based checking)" {
  run bash -c 'curl -s -X PATCH http://127.0.0.1/api/config -d "{\"config\":{\"files\":{\"pcap\":\"%gh4b\"}}}"'
  printf "%s\n" "${lines[@]}"
  [[ ${lines[0]} == "{\"error\":{\"key\":\"bad_request\",\"message\":\"Config item validation failed\",\"hint\":\"files.pcap: not a valid file path (\\\"%gh4b\\\")\"},\"took\":"*"}" ]]

  run bash -c 'curl -s -X PATCH http://127.0.0.1/api/config -d "{\"config\":{\"dns\":{\"cnameRecords\":[\"a\"]}}}"'
  printf "%s\n" "${lines[@]}"
  [[ ${lines[0]} == "{\"error\":{\"key\":\"bad_request\",\"message\":\"Config item validation failed\",\"hint\":\"dns.cnameRecords[0]: not a valid CNAME definition (too few elements)\"},\"took\":"*"}" ]]

  run bash -c 'curl -s -X PATCH http://127.0.0.1/api/config -d "{\"config\":{\"dns\":{\"cnameRecords\":[\"a,b,c\",\"a,b,c,,c\"]}}}"'
  printf "%s\n" "${lines[@]}"
  [[ ${lines[0]} == "{\"error\":{\"key\":\"bad_request\",\"message\":\"Config item validation failed\",\"hint\":\"dns.cnameRecords[1]: contains an empty string at position 3\"},\"took\":"*"}" ]]

  run bash -c 'curl -s -X PATCH http://127.0.0.1/api/config -d "{\"config\":{\"dns\":{\"cnameRecords\":[\"a,b,c\",\"a,b,c\",5]}}}"'
  printf "%s\n" "${lines[@]}"
  [[ ${lines[0]} == "{\"error\":{\"key\":\"bad_request\",\"message\":\"Config item is invalid\",\"hint\":\"dns.cnameRecords: array has invalid elements\"},\"took\":"*"}" ]]
}

@test "Create, set, and use application password" {
  run bash -c 'curl -s 127.0.0.1/api/auth/app'
  printf "%s\n" "${lines[@]}"
  [[ ${lines[0]} == '{"app":{"password":"'*'","hash":"'*'"},"took":'*'}' ]]

  # Extract password and hash from response
  password="$(echo ${lines[0]} | jq .app.password)"
  pwhash="$(echo ${lines[0]} | jq .app.hash)"

  printf "password: %s\n" "${password}"
  printf "pwhash: %s\n" "${pwhash}"

  # Set app password hash
  # Configure extra timeouts to avoid CI issues on very slow runners due to
  # compute-intense hashing
  run bash -c 'curl -s --connect-timeout 15 --max-time 20 -X PATCH http://127.0.0.1/api/config/webserver/api/app_pwhash -d  "{\"config\":{\"webserver\":{\"api\":{\"app_pwhash\":${0}}}}}"' "${pwhash}"
  printf "%s\n" "${lines[@]}"
  [[ ${lines[0]} == "{\"config\":{\"webserver\":{\"api\":{\"app_pwhash\":${pwhash}}}},\"took\":"*"}" ]]

  # Login using app password is successful
  run bash -c 'curl -s -X POST 127.0.0.1/api/auth -d "{\"password\":${0}}" | jq .session.valid' "${password}"
  printf "%s\n" "${lines[@]}"
  [[ ${lines[0]} == "true" ]]
}

@test "CLI password file is as expected" {
  # Check the file is non-empty
  run bash -c 'cat /etc/pihole/cli_pw'
  printf "%s\n" "${lines[@]}"
  [[ ${#lines[0]} -gt 0 ]]

  # Check if file has exactly one line
  [[ ${#lines[@]} -eq 1 ]]

  # Check if this line does NOT have a newline character at the end
  [[ ${lines[0]} != *$'\n' ]]

  # Check the file content is valid base64
  run bash -c 'echo ${0} | base64 -d > /dev/null' "${lines[0]}"
  [[ $status == 0 ]]

  # Check permission set on the file is 640
  run bash -c 'stat -c "%a" /etc/pihole/cli_pw'
  printf "%s\n" "${lines[@]}"
  [[ ${lines[0]} == "640" ]]
}

@test "API authorization: Setting password" {
  # Password: ABC
  run bash -c 'curl -s -X PATCH http://127.0.0.1/api/config/webserver/api/password -d "{\"config\":{\"webserver\":{\"api\":{\"password\":\"ABC\"}}}}"'
  printf "%s\n" "${lines[@]}"
  [[ ${lines[0]} == "{\"config\":{\"webserver\":{\"api\":{\"password\":\"********\"}}},\"took\":"*"}" ]]
}

@test "API authorization (with password): Incorrect password is rejected if password auth is enabled" {
  # Password: ABC
  run bash -c 'curl -s -X POST 127.0.0.1/api/auth -d "{\"password\":\"XXX\"}"'
  printf "%s\n" "${lines[@]}"
  [[ ${lines[0]} == "{\"session\":{\"valid\":false,\"totp\":false,\"sid\":null,\"validity\":-1,\"message\":\"password incorrect\"},\"took\":"*"}" ]]
}

@test "API authorization (with password): Correct password is accepted" {
  # Password: ABC
  run bash -c 'curl -s -X POST 127.0.0.1/api/auth -d "{\"password\":\"ABC\"}"'
  printf "%s\n" "${lines[@]}"
  [[ ${lines[0]} == "{\"session\":{\"valid\":true,\"totp\":false,\"sid\":\""*"\",\"csrf\":\""*"\",\"validity\":300,\"message\":\"password correct\"},\"took\":"*"}" ]]
}

# This test should run after a password is set
@test "Lua server page outside of webhome is served without login" {
  run bash -c 'curl -s 127.0.0.1/broken_lua'
  printf "%s\n" "${lines[@]}"
  [[ ${lines[0]} == 'Hello, world 1!' ]]
}

@test "Test TLS/SSL server using self-signed certificate" {
  # -s: silent
  # -I: HEAD request
  # --cacert: use this CA certificate to verify the server certificate
  # --resolve: resolve pi.hole:443 to 127.0.0.1
  #            we need this line because curl is not using FTL as resolver
  #            and would otherwise not be able to resolve pi.hole
  run bash -c 'curl -sI --cacert /etc/pihole/test.crt --resolve pi.hole:443:127.0.0.1 https://pi.hole/'
  printf "%s\n" "${lines[@]}"
  [[ "${lines[0]}" == "HTTP/1.1 "* ]]
  run bash -c 'curl -I --cacert /etc/pihole/test.crt --resolve pi.hole:443:127.0.0.1 https://pi.hole/'
}

@test "X.509 certificate parser returns expected result" {
  # We are getting the certificate from the config
  run bash -c './pihole-FTL --read-x509'
  printf "%s\n" "${lines[@]}"
  [[ "${lines[0]}"  == "Reading certificate from /etc/pihole/test.pem ..." ]]
  [[ "${lines[1]}"  == "Certificate (X.509):" ]]
  [[ "${lines[2]}"  == "  cert. version     : 3" ]]
  [[ "${lines[3]}"  == "  serial number     : 36:36:32:32:35:31:37:36:30:30:39:31:30:30:37" ]]
  [[ "${lines[4]}"  == "  issuer name       : CN=pi.hole, O=Pi-hole, C=DE" ]]
  [[ "${lines[5]}"  == "  subject name      : CN=pi.hole" ]]
  [[ "${lines[6]}"  == "  issued  on        : 2023-01-16 21:15:12" ]]
  [[ "${lines[7]}"  == "  expires on        : 2053-01-16 21:15:12" ]]
  [[ "${lines[8]}"  == "  signed using      : ECDSA with SHA256" ]]
  [[ "${lines[9]}"  == "  EC key size       : 384 bits" ]]
  [[ "${lines[10]}" == "  basic constraints : CA=false" ]]
  [[ "${lines[11]}" == "  subject alt name  :" ]]
  [[ "${lines[12]}" == "      dNSName : pi.hole" ]]
  [[ "${lines[13]}" == "Public key (PEM):" ]]
  [[ "${lines[14]}" == "-----BEGIN PUBLIC KEY-----" ]]
  [[ "${lines[15]}" == "MHYwEAYHKoZIzj0CAQYFK4EEACIDYgAEuH7sWfGRkvm5s5LVYTwbM6PjZmuK4KPh" ]]
  [[ "${lines[16]}" == "A5qaWfVqJw4jeEMkvyT4CKtiruLEBcqzimkBhP6dlMOUM/K0caRC5Jm46fMC9bV3" ]]
  [[ "${lines[17]}" == "74ibYXxiX4bkiu8m/GDjM5RgiS1D1x+U" ]]
  [[ "${lines[18]}" == "-----END PUBLIC KEY-----" ]]
  [[ "${lines[19]}" == "" ]]
}

@test "X.509 certificate parser returns expected result (with private key)" {
  # We are explicitly specifying the certificate file here
  run bash -c './pihole-FTL --read-x509-key /etc/pihole/test.pem'
  printf "%s\n" "${lines[@]}"
  [[ "${lines[0]}"  == "Reading certificate from /etc/pihole/test.pem ..." ]]
  [[ "${lines[1]}"  == "Certificate (X.509):" ]]
  [[ "${lines[2]}"  == "  cert. version     : 3" ]]
  [[ "${lines[3]}"  == "  serial number     : 36:36:32:32:35:31:37:36:30:30:39:31:30:30:37" ]]
  [[ "${lines[4]}"  == "  issuer name       : CN=pi.hole, O=Pi-hole, C=DE" ]]
  [[ "${lines[5]}"  == "  subject name      : CN=pi.hole" ]]
  [[ "${lines[6]}"  == "  issued  on        : 2023-01-16 21:15:12" ]]
  [[ "${lines[7]}"  == "  expires on        : 2053-01-16 21:15:12" ]]
  [[ "${lines[8]}"  == "  signed using      : ECDSA with SHA256" ]]
  [[ "${lines[9]}"  == "  EC key size       : 384 bits" ]]
  [[ "${lines[10]}" == "  basic constraints : CA=false" ]]
  [[ "${lines[11]}" == "  subject alt name  :" ]]
  [[ "${lines[12]}" == "      dNSName : pi.hole" ]]
  [[ "${lines[13]}" == "Private key:" ]]
  [[ "${lines[14]}" == "  Type: EC" ]]
  [[ "${lines[15]}" == "  Curve type: Short Weierstrass (y^2 = x^3 + a x + b)" ]]
  [[ "${lines[16]}" == "  Bitlen:  383 bit" ]]
  [[ "${lines[17]}" == "  Private key:" ]]
  [[ "${lines[18]}" == "    D = 0x465886D0D75BFCB108EB963F8A512ECE26847433DC7267230B8647A3B5794718D5E7DA52BC6733D651403AF99AA0740F"* ]]
  [[ "${lines[19]}" == "  Public key:" ]]
  [[ "${lines[20]}" == "    X = 0xB87EEC59F19192F9B9B392D5613C1B33A3E3666B8AE0A3E1039A9A59F56A270E23784324BF24F808AB62AEE2C405CAB3"* ]]
  [[ "${lines[21]}" == "    Y = 0x8A690184FE9D94C39433F2B471A442E499B8E9F302F5B577EF889B617C625F86E48AEF26FC60E3339460892D43D71F94"* ]]
  [[ "${lines[22]}" == "    Z = 0x01"* ]]
  [[ "${lines[23]}" == "Private key (PEM):" ]]
  [[ "${lines[24]}" == "-----BEGIN EC PRIVATE KEY-----" ]]
  [[ "${lines[25]}" == "MIGkAgEBBDBGWIbQ11v8sQjrlj+KUS7OJoR0M9xyZyMLhkejtXlHGNXn2lK8ZzPW" ]]
  [[ "${lines[26]}" == "UUA6+ZqgdA+gBwYFK4EEACKhZANiAAS4fuxZ8ZGS+bmzktVhPBszo+Nma4rgo+ED" ]]
  [[ "${lines[27]}" == "mppZ9WonDiN4QyS/JPgIq2Ku4sQFyrOKaQGE/p2Uw5Qz8rRxpELkmbjp8wL1tXfv" ]]
  [[ "${lines[28]}" == "iJthfGJfhuSK7yb8YOMzlGCJLUPXH5Q=" ]]
  [[ "${lines[29]}" == "-----END EC PRIVATE KEY-----" ]]
  [[ "${lines[30]}" == "Public key (PEM):" ]]
  [[ "${lines[31]}" == "-----BEGIN PUBLIC KEY-----" ]]
  [[ "${lines[32]}" == "MHYwEAYHKoZIzj0CAQYFK4EEACIDYgAEuH7sWfGRkvm5s5LVYTwbM6PjZmuK4KPh" ]]
  [[ "${lines[33]}" == "A5qaWfVqJw4jeEMkvyT4CKtiruLEBcqzimkBhP6dlMOUM/K0caRC5Jm46fMC9bV3" ]]
  [[ "${lines[34]}" == "74ibYXxiX4bkiu8m/GDjM5RgiS1D1x+U" ]]
  [[ "${lines[35]}" == "-----END PUBLIC KEY-----" ]]
  [[ "${lines[36]}" == "" ]]
}

@test "X.509 certificate parser can check if domain is included" {
  run bash -c './pihole-FTL --read-x509-key /etc/pihole/test.pem pi.hole'
  printf "%s\n" "${lines[@]}"
  [[ "${lines[0]}" == "Reading certificate from /etc/pihole/test.pem ..." ]]
  [[ "${lines[1]}" == "Certificate matches domain pi.hole" ]]
  [[ "${lines[2]}" == "" ]]
  [[ $status == 0 ]]
  run bash -c './pihole-FTL --read-x509-key /etc/pihole/test.pem pi-hole.net'
  printf "%s\n" "${lines[@]}"
  [[ "${lines[0]}" == "Reading certificate from /etc/pihole/test.pem ..." ]]
  [[ "${lines[1]}" == "Certificate does not match domain pi-hole.net" ]]
  [[ "${lines[2]}" == "" ]]
  [[ $status == 1 ]]
}

@test "Test embedded GZIP compressor" {
  run bash -c './pihole-FTL gzip test/pihole-FTL.db.sql'
  printf "Compression output:\n"
  printf "%s\n" "${lines[@]}"
  [[ $status == 0 ]]
  [[ ${lines[0]} == "Compressed test/pihole-FTL.db.sql (2.0KB) to test/pihole-FTL.db.sql.gz (689.0B), 66.0% size reduction" ]]
  printf "Uncompress (FTL) output:\n"
  run bash -c './pihole-FTL gzip test/pihole-FTL.db.sql.gz test/pihole-FTL.db.sql.1'
  printf "%s\n" "${lines[@]}"
  [[ $status == 0 ]]
  [[ ${lines[0]} == "Uncompressed test/pihole-FTL.db.sql.gz (677.0B) to test/pihole-FTL.db.sql.1 (2.0KB), 199.3% size increase" ]]
  printf "Uncompress (gzip) output:\n"
  run bash -c 'gzip -dkc test/pihole-FTL.db.sql.gz > test/pihole-FTL.db.sql.2'
  printf "%s\n" "${lines[@]}"
  [[ $status == 0 ]]
  printf "Remove generated GZIP file:\n"
  run bash -c 'rm test/pihole-FTL.db.sql.gz'
  printf "%s\n" "${lines[@]}"
  [[ $status == 0 ]]
  printf "Compare uncompressed files (original vs. FTL uncompressed):\n"
  run bash -c 'cmp test/pihole-FTL.db.sql test/pihole-FTL.db.sql.1'
  printf "%s\n" "${lines[@]}"
  [[ $status == 0 ]]
  printf "Compare uncompressed files (original vs. gzip uncompressed):\n"
  run bash -c 'cmp test/pihole-FTL.db.sql test/pihole-FTL.db.sql.2'
  printf "%s\n" "${lines[@]}"
  [[ $status == 0 ]]
  printf "Remove generated files:\n"
  run bash -c 'rm test/pihole-FTL.db.sql.[1-2]'
  printf "%s\n" "${lines[@]}"
  [[ $status == 0 ]]
}

@test "SHA256 checksum working" {
  run bash -c './pihole-FTL sha256sum test/test.pem'
  printf "%s\n" "${lines[@]}"
  [[ ${lines[0]} == "ce4c01340ef46bf3bc26831f7c53763d57c863528826aa795f1da5e16d6e7b2d  test/test.pem" ]]
}

@test "Internal IP -> name resolution works (UDP IPv4)" {
  run bash -c "./pihole-FTL ptr 127.0.0.1 | tail -n1"
  printf "%s\n" "${lines[@]}"
  [[ ${lines[0]} == "localhost" ]]
}

@test "Internal IP -> name resolution works (UDP IPv6)" {
  run bash -c "./pihole-FTL ptr ::1 | tail -n1"
  printf "%s\n" "${lines[@]}"
  [[ ${lines[0]} == "localhost" ]]
}

@test "Internal IP -> name resolution works (TCP IPv4)" {
  run bash -c "./pihole-FTL ptr 127.0.0.1 tcp | tail -n1"
  printf "%s\n" "${lines[@]}"
  [[ ${lines[0]} == "localhost" ]]
}

@test "Internal IP -> name resolution works (TCP IPv6)" {
  run bash -c "./pihole-FTL ptr ::1 tcp | tail -n1"
  printf "%s\n" "${lines[@]}"
  [[ ${lines[0]} == "localhost" ]]
}

@test "API validation" {
  run python3 test/api/checkAPI.py
  printf "%s\n" "${lines[@]}"
  [[ $status == 0 ]]
}

@test "Create, verify and re-import Teleporter file via CLI" {
  run bash -c './pihole-FTL --teleporter'
  printf "%s\n" "${lines[@]}"
  [[ $status == 0 ]]
  # Get filename from last line printed by FTL
  filename="${lines[-1]}"
#  run bash -c 'zipinfo ${filename}'
#  printf "%s\n" "${lines[@]}"
#  [[ $status == 0 ]]
  run bash -c "./pihole-FTL --teleporter ${filename}"
  printf "%s\n" "${lines[@]}"
  [[ "${lines[-9]}" == "Imported etc/pihole/pihole.toml" ]]
  [[ "${lines[-8]}" == "Imported etc/pihole/dhcp.leases" ]]
  [[ "${lines[-7]}" == "Imported etc/pihole/gravity.db->group" ]]
  [[ "${lines[-6]}" == "Imported etc/pihole/gravity.db->adlist" ]]
  [[ "${lines[-5]}" == "Imported etc/pihole/gravity.db->adlist_by_group" ]]
  [[ "${lines[-4]}" == "Imported etc/pihole/gravity.db->domainlist" ]]
  [[ "${lines[-3]}" == "Imported etc/pihole/gravity.db->domainlist_by_group" ]]
  [[ "${lines[-2]}" == "Imported etc/pihole/gravity.db->client" ]]
  [[ "${lines[-1]}" == "Imported etc/pihole/gravity.db->client_by_group" ]]
  [[ $status == 0 ]]
  run bash -c "rm ${filename}"
}

@test "Expected number of config file rotations" {
  # 1. Setting force4 = true (and others)
  # 2. Setting dns.blocking.mode = "IP"
  # 3. PATCH /api/config/webserver/api/password
  run bash -c 'grep -c "INFO: Config file written to /etc/pihole/pihole.toml" /var/log/pihole/FTL.log'
  printf "%s\n" "${lines[@]}"
  [[ ${lines[0]} == "3" ]]
  run bash -c 'grep -c "DEBUG_CONFIG: Config file written to /etc/pihole/dnsmasq.conf" /var/log/pihole/FTL.log'
  printf "%s\n" "${lines[@]}"
  [[ ${lines[0]} == "1" ]]
  run bash -c 'grep -c "DEBUG_CONFIG: HOSTS file written to /etc/pihole/hosts/custom.list" /var/log/pihole/FTL.log'
  printf "%s\n" "${lines[@]}"
  [[ ${lines[0]} == "3" ]]
}

@test "Suggest expected completions" {
  run bash -c './pihole-FTL --complete pihole-FTL versio'
  printf "%s\n" "${lines[@]}"
  [[ ${lines[0]} == "version" ]]
  [[ ${lines[1]} == "" ]]
  run bash -c './pihole-FTL --complete pihole-FTL --config debug.ne'
  printf "%s\n" "${lines[@]}"
  [[ ${lines[0]} == "debug.networking" ]]
  [[ ${lines[1]} == "debug.netlink" ]]
  [[ ${lines[2]} == "" ]]
  run bash -c './pihole-FTL --complete pihole-FTL --config debug.networking t'
  printf "%s\n" "${lines[@]}"
  [[ ${lines[0]} == "true" ]]
  [[ ${lines[1]} == "" ]]
}

@test "Query with ID 0 has been saved to the database" {
  run bash -c './pihole-FTL sqlite3 /etc/pihole/pihole-FTL.db "SELECT COUNT(*) FROM queries WHERE id=0;"'
  printf "%s\n" "${lines[@]}"
  [[ ${lines[0]} == "1" ]]
}

<<<<<<< HEAD
@test "Webserver options are logged as expected" {
  run bash -c 'grep -F "Webserver option 0/12: document_root=/var/www/html" /var/log/pihole/FTL.log'
  [[ $status == 0 ]]
  run bash -c 'grep -F "Webserver option 1/12: error_pages=/var/www/html/admin/" /var/log/pihole/FTL.log'
  [[ $status == 0 ]]
  run bash -c 'grep -F "Webserver option 2/12: listening_ports=80o,443os,[::]:80o,[::]:443os" /var/log/pihole/FTL.log'
  [[ $status == 0 ]]
  run bash -c 'grep -F "Webserver option 3/12: decode_url=yes" /var/log/pihole/FTL.log'
  [[ $status == 0 ]]
  run bash -c 'grep -F "Webserver option 4/12: enable_directory_listing=no" /var/log/pihole/FTL.log'
  [[ $status == 0 ]]
  run bash -c 'grep -F "Webserver option 5/12: num_threads=50" /var/log/pihole/FTL.log'
  [[ $status == 0 ]]
  run bash -c 'grep -F "Webserver option 6/12: authentication_domain=pi.hole" /var/log/pihole/FTL.log'
  [[ $status == 0 ]]
  run bash -c 'grep -F "Webserver option 7/12: additional_header=X-DNS-Prefetch-Control: off\r\nContent-Security-Policy: default-src '"'self'"'; style-src '"'self'"' '"'unsafe-inline'"'; img-src '"'self'"' data:;\r\nX-Frame-Options: DENY\r\nX-XSS-Protection: 0\r\nX-Content-Type-Options: nosniff\r\nReferrer-Policy: strict-origin-when-cross-origin\r\n" /var/log/pihole/FTL.log'
  [[ $status == 0 ]]
  run bash -c 'grep -F "Webserver option 8/12: index_files=index.html,index.htm,index.lp" /var/log/pihole/FTL.log'
  [[ $status == 0 ]]
  run bash -c 'grep -F "Webserver option 9/12: enable_keep_alive=yes" /var/log/pihole/FTL.log'
  [[ $status == 0 ]]
  run bash -c 'grep -F "Webserver option 10/12: keep_alive_timeout_ms=5000" /var/log/pihole/FTL.log'
  [[ $status == 0 ]]
  run bash -c 'grep -F "Webserver option 11/12: ssl_certificate=/etc/pihole/test.pem" /var/log/pihole/FTL.log'
  [[ $status == 0 ]]
  run bash -c 'grep -F "Webserver option 12/12: <END OF OPTIONS>" /var/log/pihole/FTL.log'
=======
@test "FTL terminates with message" {
  logsize_before=$(stat -c%s /var/log/pihole/FTL.log)
  # Kill pihole-FTL after having completed tests
  # This will also shut down the debugger
  run bash -c 'kill "$(pidof pihole-FTL)"'
  printf "%s\n" "${lines[@]}"
  [[ $status == 0 ]]

  # Wait until pihole-FTL has terminated
  run bash -c "./pihole-FTL wait-for '########## FTL terminated after' /var/log/pihole/FTL.log 30 $logsize_before"
  printf "%s\n" "${lines[@]}"
>>>>>>> 0eec3aa5
  [[ $status == 0 ]]
}<|MERGE_RESOLUTION|>--- conflicted
+++ resolved
@@ -2312,7 +2312,6 @@
   [[ ${lines[0]} == "1" ]]
 }
 
-<<<<<<< HEAD
 @test "Webserver options are logged as expected" {
   run bash -c 'grep -F "Webserver option 0/12: document_root=/var/www/html" /var/log/pihole/FTL.log'
   [[ $status == 0 ]]
@@ -2339,7 +2338,9 @@
   run bash -c 'grep -F "Webserver option 11/12: ssl_certificate=/etc/pihole/test.pem" /var/log/pihole/FTL.log'
   [[ $status == 0 ]]
   run bash -c 'grep -F "Webserver option 12/12: <END OF OPTIONS>" /var/log/pihole/FTL.log'
-=======
+  [[ $status == 0 ]]
+}
+
 @test "FTL terminates with message" {
   logsize_before=$(stat -c%s /var/log/pihole/FTL.log)
   # Kill pihole-FTL after having completed tests
@@ -2351,6 +2352,5 @@
   # Wait until pihole-FTL has terminated
   run bash -c "./pihole-FTL wait-for '########## FTL terminated after' /var/log/pihole/FTL.log 30 $logsize_before"
   printf "%s\n" "${lines[@]}"
->>>>>>> 0eec3aa5
   [[ $status == 0 ]]
 }