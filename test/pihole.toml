--- conflicted
+++ resolved
@@ -1,7 +1,7 @@
-# Pi-hole configuration file (v6.2.3-87-gc8444c72-dirty) on branch new/renew_tls_cert
+# Pi-hole configuration file (v6.2.3-103-g89ce55ca-dirty) on branch new/renew_tls_cert
 # Encoding: UTF-8
 # This file is managed by pihole-FTL
-# Last updated on 2025-07-18 05:48:18 UTC
+# Last updated on 2025-07-27 10:05:29 UTC
 
 [dns]
   # Upstream DNS Servers to be used by Pi-hole. If this is not set, Pi-hole will not
@@ -1614,13 +1614,8 @@
   all = true ### CHANGED, default = false
 
 # Configuration statistics:
-<<<<<<< HEAD
-# 157 total entries out of which 100 entries are default
-# --> 57 entries are modified
-=======
-# 156 total entries out of which 103 entries are default
+# 157 total entries out of which 104 entries are default
 # --> 53 entries are modified
->>>>>>> e5afc912
 # 3 entries are forced through environment:
 #   - misc.nice
 #   - misc.check.shmem
