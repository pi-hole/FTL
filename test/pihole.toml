--- conflicted
+++ resolved
@@ -933,12 +933,6 @@
   # priority = not very nice to other processes) to +19 (low priority).
   nice = -11 ### CHANGED (env), default = -10
 
-<<<<<<< HEAD
-  # Additional lines to inject into the generated dnsmasq configuration. Warning: This is
-  # an advanced setting and should only be used with care. Incorrectly formatted or
-  # duplicated lines as well as lines conflicting with the automatic configuration of
-  # Pi-hole can break the embedded dnsmasq and will stop DNS resolution from working.
-=======
   # Should FTL translate its own stack addresses into code lines during the bug
   # backtrace? This improves the analysis of crashed significantly. It is recommended to
   # leave the option enabled. This option should only be disabled when addr2line is
@@ -947,6 +941,10 @@
   addr2line = true
 
   # Should FTL load additional dnsmasq configuration files from /etc/dnsmasq.d/?
+  # Additional lines to inject into the generated dnsmasq configuration. Warning: This is
+  # an advanced setting and should only be used with care. Incorrectly formatted or
+  # duplicated lines as well as lines conflicting with the automatic configuration of
+  # Pi-hole can break the embedded dnsmasq and will stop DNS resolution from working.
   etc_dnsmasq_d = true ### CHANGED, default = false
 
   # Additional lines to inject into the generated dnsmasq configuration.
@@ -954,7 +952,6 @@
   # formatted or duplicated lines as well as lines conflicting with the automatic
   # configuration of Pi-hole can break the embedded dnsmasq and will stop DNS resolution
   # from working.
->>>>>>> 848367fa
   # Use this option with extra care.
   #
   # Possible values are:
