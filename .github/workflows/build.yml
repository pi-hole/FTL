name: Build, Test, Deploy

on:
  push:
    branches:
      - '**'
      - '!dependabot/**'
  pull_request:
    branches-ignore:
      - 'dependabot/**'
  release:
    types: [published]

jobs:
  build:
    if: |
      github.event_name == 'push'
      || github.event_name == 'release'
      || (github.event_name == 'pull_request' && github.event.pull_request.head.repo.full_name != github.repository)

    outputs:
      GIT_TAG: ${{ steps.variables.outputs.GIT_TAG }}
      GIT_BRANCH: ${{ steps.variables.outputs.GIT_BRANCH }}
      OUTPUT_DIR: ${{ steps.variables.outputs.OUTPUT_DIR }}

    runs-on: ubuntu-latest

    container: ghcr.io/pi-hole/ftl-build:v1.16-${{ matrix.arch }}

    strategy:
      fail-fast: false

      matrix:
        include:
          - arch: x86_64
            bin_name: pihole-FTL-linux-x86_64
          - arch: x86_64-musl
            bin_name: pihole-FTL-musl-linux-x86_64
          - arch: x86_32
            bin_name: pihole-FTL-linux-x86_32
          - arch: armv4t
            bin_name: pihole-FTL-armv4-linux-gnueabi
          - arch: armv5te
            bin_name: pihole-FTL-armv5-linux-gnueabi
          - arch: armv6hf
            bin_name:  pihole-FTL-armv6-linux-gnueabihf
          - arch: armv7hf
            bin_name: pihole-FTL-armv7-linux-gnueabihf
          - arch: armv8a
            bin_name: pihole-FTL-armv8-linux-gnueabihf
          - arch: aarch64
            bin_name: pihole-FTL-aarch64-linux-gnu

    env:
      CI_ARCH: ${{ matrix.arch }}

    steps:
      -
        name: Checkout code
        uses: actions/checkout@v3
      -
        name: Calculate required build variables
        id: variables
        run: |
          GIT_TAG=${{ github.event.release.tag_name }}
          # If GIT_TAG is set then GIT BRANCH should be "master", else set it from GITHUB_REF
          GIT_BRANCH=$([ -n "${GIT_TAG}" ] && echo "master" || echo "${GITHUB_REF#refs/*/}")
          echo ::set-output name=GIT_BRANCH::${GIT_BRANCH}
          echo ::set-output name=GIT_TAG::${GIT_TAG}
          echo ::set-output name=OUTPUT_DIR::${GIT_TAG:-${GIT_BRANCH}}
      -
        name: "Build"
        env:
          GIT_BRANCH: ${{ steps.variables.outputs.GIT_BRANCH }}
          GIT_TAG: ${{ steps.variables.outputs.GIT_TAG }}
        run: |
          bash build.sh "-DSTATIC=${STATIC}"
      -
        name: "Binary checks"
        run: |
          bash test/arch_test.sh
      -
        name: "Test x86_32/64 binaries"
        if: matrix.arch == 'x86_64' || matrix.arch == 'x86_64-musl' || matrix.arch == 'x86_32'
        run: |
          bash test/run.sh
      -
        name: "Generate checksum file"
        run: |
          mv pihole-FTL "${{ matrix.bin_name }}"
          sha1sum pihole-FTL-* > ${{ matrix.bin_name }}.sha1
      -
        name: Store binary artifacts for deployoment
        if: github.event_name != 'pull_request'
        uses: actions/upload-artifact@v3
        with:
          name: tmp-storage
          path: '${{ matrix.bin_name }}*'
      -
        name: Tar documentation files
        if: github.event_name != 'pull_request' && matrix.arch == 'x86_64'
        run: tar -C src/api/docs/content/ -czvf api-docs.tar.gz .
      -
        name: Upload documentation artifacts for deployoment
        if: github.event_name != 'pull_request' && matrix.arch == 'x86_64'
        uses: actions/upload-artifact@v2
        with:
          name: tmp-storage
          path: 'api-docs.tar.gz'

  deploy:
    if: github.event_name != 'pull_request'
    needs: build
    runs-on: ubuntu-latest
    steps:
<<<<<<< HEAD
      - name: Get Binaries and documentation built in previous jobs
        uses: actions/download-artifact@v2
=======
      -
        name: Get Binaries built in previous jobs
        uses: actions/download-artifact@v3
>>>>>>> 25f3578b
        with:
          name: tmp-storage
      -
        name: Display structure of downloaded files
        run: ls -R
      -
        name: Install SSH Key
        uses: shimataro/ssh-key-action@v2
        with:
          key: ${{ secrets.SSH_KEY }}
          known_hosts: ${{ secrets.KNOWN_HOSTS }}
      -
        name: Untar documentation files
        run: |
          mkdir docs/
          tar xzvf api-docs.tar.gz -C docs/
      -
        name: Transfer Binaries and Documentation to Pi-hole server
        run: |
          sftp -r -b - ${{ secrets.SSH_USER }}@${{ secrets.SSH_HOST }} <<< "
          -mkdir -p ${{ needs.build.outputs.OUTPUT_DIR }}
          -mkdir ${{ needs.build.outputs.OUTPUT_DIR }}/docs
          -mkdir ${{ needs.build.outputs.OUTPUT_DIR }}/docs/external
          -mkdir ${{ needs.build.outputs.OUTPUT_DIR }}/docs/images
          -mkdir ${{ needs.build.outputs.OUTPUT_DIR }}/docs/specs
          put pihole* ${{ needs.build.outputs.OUTPUT_DIR }}
          put docs/* ${{ needs.build.outputs.OUTPUT_DIR }}/docs/"
      -
        name: Attach binaries to release
        if: github.event_name == 'release'
        uses: softprops/action-gh-release@v1
        with:
          files: |
            pihole-FTL*
            api-docs.tar.gz<|MERGE_RESOLUTION|>--- conflicted
+++ resolved
@@ -113,14 +113,8 @@
     needs: build
     runs-on: ubuntu-latest
     steps:
-<<<<<<< HEAD
       - name: Get Binaries and documentation built in previous jobs
-        uses: actions/download-artifact@v2
-=======
-      -
-        name: Get Binaries built in previous jobs
         uses: actions/download-artifact@v3
->>>>>>> 25f3578b
         with:
           name: tmp-storage
       -
