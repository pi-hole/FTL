name: Build, Test, Deploy

on:
  push:
    branches:
      - '**'
  pull_request:
  release:
    types: [published]

jobs:
  build:
    if: |
      github.event_name == 'push'
      || github.event_name == 'release'
      || (github.event_name == 'pull_request' && github.event.pull_request.head.repo.full_name != github.repository)

    outputs:
      GIT_TAG: ${{ steps.variables.outputs.GIT_TAG }}
      GIT_BRANCH: ${{ steps.variables.outputs.GIT_BRANCH }}
      OUTPUT_DIR: ${{ steps.variables.outputs.OUTPUT_DIR }}

    runs-on: ubuntu-latest

    container: ghcr.io/pi-hole/ftl-build:v1.16-${{ matrix.arch }}

    strategy:
      fail-fast: false

      matrix:
        include:
          - arch: x86_64
            bin_name: pihole-FTL-linux-x86_64
          - arch: x86_64-musl
            bin_name: pihole-FTL-musl-linux-x86_64
          - arch: x86_32
            bin_name: pihole-FTL-linux-x86_32
          - arch: armv4t
            bin_name: pihole-FTL-armv4-linux-gnueabi
          - arch: armv5te
            bin_name: pihole-FTL-armv5-linux-gnueabi
          - arch: armv6hf
            bin_name:  pihole-FTL-armv6-linux-gnueabihf
          - arch: armv7hf
            bin_name: pihole-FTL-armv7-linux-gnueabihf
          - arch: armv8a
            bin_name: pihole-FTL-armv8-linux-gnueabihf
          - arch: aarch64
            bin_name: pihole-FTL-aarch64-linux-gnu

    env:
      CI_ARCH: ${{ matrix.arch }}

    steps:
      -
        name: Checkout code
        uses: actions/checkout@v2
      -
        name: Calculate required build variables
        id: variables
        run: |
          GIT_TAG=${{ github.event.release.tag_name }}
          # If GIT_TAG is set then GIT BRANCH should be "master", else set it from GITHUB_REF
          GIT_BRANCH=$([ -n "${GIT_TAG}" ] && echo "master" || echo "${GITHUB_REF#refs/*/}")
          echo ::set-output name=GIT_BRANCH::${GIT_BRANCH}
          echo ::set-output name=GIT_TAG::${GIT_TAG}
          echo ::set-output name=OUTPUT_DIR::${GIT_TAG:-${GIT_BRANCH}}
      -
        name: "Build"
        env:
          GIT_BRANCH: ${{ steps.variables.outputs.GIT_BRANCH }}
          GIT_TAG: ${{ steps.variables.outputs.GIT_TAG }}
        run: |
          bash build.sh "-DSTATIC=${STATIC}"
      -
        name: "Binary checks"
        run: |
          bash test/arch_test.sh
      -
        name: "Test x86_32/64 binaries"
        if: matrix.arch == 'x86_64' || matrix.arch == 'x86_64-musl' || matrix.arch == 'x86_32'
        run: |
          bash test/run.sh
      -
        name: "Generate checksum file"
        run: |
          mv pihole-FTL "${{ matrix.bin_name }}"
          sha1sum pihole-FTL-* > ${{ matrix.bin_name }}.sha1
      -
        name: Store binary artifacts for deployoment
        if: github.event_name != 'pull_request'
        uses: actions/upload-artifact@v2
        with:
          name: tmp-storage
          path: '${{ matrix.bin_name }}*'
      -
        name: Tar documentation files
        if: github.event_name != 'pull_request' && matrix.arch == 'x86_64'
        run: tar -C src/api/docs/content/ -czvf api-docs.tar.gz .
      -
        name: Upload documentation artifacts for deployoment
        if: github.event_name != 'pull_request' && matrix.arch == 'x86_64'
        uses: actions/upload-artifact@v2
        with:
          name: tmp-storage
          path: 'api-docs.tar.gz'

  deploy:
    if: github.event_name != 'pull_request'
    needs: build
    runs-on: ubuntu-latest
    steps:
<<<<<<< HEAD
      - name: Get Binaries and documentation built in previous jobs
=======
      -
        name: Get Binaries built in previous jobs
>>>>>>> 90215786
        uses: actions/download-artifact@v2
        with:
          name: tmp-storage
      -
        name: Display structure of downloaded files
        run: ls -R
      -
        name: Install SSH Key
        uses: shimataro/ssh-key-action@v2
        with:
          key: ${{ secrets.SSH_KEY }}
          known_hosts: ${{ secrets.KNOWN_HOSTS }}
      -
        name: Untar documentation files
        run: |
          mkdir docs/
          tar xzvf api-docs.tar.gz -C docs/
      -
        name: Transfer Binaries and Documentation to Pi-hole server
        run: |
          sftp -r -b - ${{ secrets.SSH_USER }}@${{ secrets.SSH_HOST }} <<< "
          -mkdir -p ${{ needs.build.outputs.OUTPUT_DIR }}
          -mkdir ${{ needs.build.outputs.OUTPUT_DIR }}/docs
          -mkdir ${{ needs.build.outputs.OUTPUT_DIR }}/docs/external
          -mkdir ${{ needs.build.outputs.OUTPUT_DIR }}/docs/images
          -mkdir ${{ needs.build.outputs.OUTPUT_DIR }}/docs/specs
          put pihole* ${{ needs.build.outputs.OUTPUT_DIR }}
          put docs/* ${{ needs.build.outputs.OUTPUT_DIR }}/docs/"
      -
        name: Attach binaries to release
        if: github.event_name == 'release'
        uses: softprops/action-gh-release@v1
        with:
          files: |
            pihole-FTL*
            api-docs.tar.gz<|MERGE_RESOLUTION|>--- conflicted
+++ resolved
@@ -110,12 +110,7 @@
     needs: build
     runs-on: ubuntu-latest
     steps:
-<<<<<<< HEAD
       - name: Get Binaries and documentation built in previous jobs
-=======
-      -
-        name: Get Binaries built in previous jobs
->>>>>>> 90215786
         uses: actions/download-artifact@v2
         with:
           name: tmp-storage
